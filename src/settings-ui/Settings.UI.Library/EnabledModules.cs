// Copyright (c) Microsoft Corporation
// The Microsoft Corporation licenses this file to you under the MIT license.
// See the LICENSE file in the project root for more information.

using System;
using System.Runtime.CompilerServices;
using System.Text.Json;
using System.Text.Json.Serialization;

using Microsoft.PowerToys.Settings.Telemetry;
using Microsoft.PowerToys.Telemetry;

namespace Microsoft.PowerToys.Settings.UI.Library
{
    public class EnabledModules
    {
        private Action notifyEnabledChangedAction;

        // Default values for enabled modules should match their expected "enabled by default" values.
        // Otherwise, a run of DSC on clean settings will not match the expected default result.
        public EnabledModules()
        {
        }

        private bool fancyZones = true;

        [JsonPropertyName("FancyZones")]
        public bool FancyZones
        {
            get => fancyZones;
            set
            {
                if (fancyZones != value)
                {
                    LogTelemetryEvent(value);
                    fancyZones = value;
                    NotifyChange();
                }
            }
        }

        private bool imageResizer = true;

        [JsonPropertyName("Image Resizer")]
        public bool ImageResizer
        {
            get => imageResizer;
            set
            {
                if (imageResizer != value)
                {
                    LogTelemetryEvent(value);
                    imageResizer = value;
                }
            }
        }

        private bool fileExplorerPreview = true;

        [JsonPropertyName("File Explorer Preview")]
        public bool PowerPreview
        {
            get => fileExplorerPreview;
            set
            {
                if (fileExplorerPreview != value)
                {
                    LogTelemetryEvent(value);
                    fileExplorerPreview = value;
                }
            }
        }

        private bool shortcutGuide = true;

        [JsonPropertyName("Shortcut Guide")]
        public bool ShortcutGuide
        {
            get => shortcutGuide;
            set
            {
                if (shortcutGuide != value)
                {
                    LogTelemetryEvent(value);
                    shortcutGuide = value;
                    NotifyChange();
                }
            }
        }

        private bool powerRename = true;

        public bool PowerRename
        {
            get => powerRename;
            set
            {
                if (powerRename != value)
                {
                    LogTelemetryEvent(value);
                    powerRename = value;
                }
            }
        }

        private bool keyboardManager; // defaulting to off

        [JsonPropertyName("Keyboard Manager")]
        public bool KeyboardManager
        {
            get => keyboardManager;
            set
            {
                if (keyboardManager != value)
                {
                    LogTelemetryEvent(value);
                    keyboardManager = value;
                }
            }
        }

        private bool powerLauncher = true;

        [JsonPropertyName("PowerToys Run")]
        public bool PowerLauncher
        {
            get => powerLauncher;
            set
            {
                if (powerLauncher != value)
                {
                    LogTelemetryEvent(value);
                    powerLauncher = value;
                    NotifyChange();
                }
            }
        }

        private bool colorPicker = true;

        [JsonPropertyName("ColorPicker")]
        public bool ColorPicker
        {
            get => colorPicker;
            set
            {
                if (colorPicker != value)
                {
                    LogTelemetryEvent(value);
                    colorPicker = value;
                    NotifyChange();
                }
            }
        }

        private bool cropAndLock = true;

        [JsonPropertyName("CropAndLock")]
        public bool CropAndLock
        {
            get => cropAndLock;
            set
            {
                if (cropAndLock != value)
                {
                    LogTelemetryEvent(value);
                    cropAndLock = value;
                    NotifyChange();
                }
            }
        }

        private bool awake = true;

        [JsonPropertyName("Awake")]
        public bool Awake
        {
            get => awake;
            set
            {
                if (awake != value)
                {
                    LogTelemetryEvent(value);
                    awake = value;
                }
            }
        }

        private bool mouseWithoutBorders; // defaulting to off

        [JsonPropertyName("MouseWithoutBorders")]
        public bool MouseWithoutBorders
        {
            get => mouseWithoutBorders;
            set
            {
                if (mouseWithoutBorders != value)
                {
                    LogTelemetryEvent(value);
                    mouseWithoutBorders = value;
                }
            }
        }

        private bool findMyMouse = true;

        [JsonPropertyName("FindMyMouse")]
        public bool FindMyMouse
        {
            get => findMyMouse;
            set
            {
                if (findMyMouse != value)
                {
                    LogTelemetryEvent(value);
                    findMyMouse = value;
                }
            }
        }

        private bool mouseHighlighter = true;

        [JsonPropertyName("MouseHighlighter")]
        public bool MouseHighlighter
        {
            get => mouseHighlighter;
            set
            {
                if (mouseHighlighter != value)
                {
                    LogTelemetryEvent(value);
                    mouseHighlighter = value;
                }
            }
        }

        private bool mouseJump; // defaulting to off

        [JsonPropertyName("MouseJump")]
        public bool MouseJump
        {
            get => mouseJump;
            set
            {
                if (mouseJump != value)
                {
                    LogTelemetryEvent(value);
                    mouseJump = value;
                }
            }
        }

        private bool alwaysOnTop = true;

        [JsonPropertyName("AlwaysOnTop")]
        public bool AlwaysOnTop
        {
            get => alwaysOnTop;
            set
            {
                if (alwaysOnTop != value)
                {
                    LogTelemetryEvent(value);
                    alwaysOnTop = value;
                }
            }
        }

        private bool mousePointerCrosshairs; // defaulting to off

        [JsonPropertyName("MousePointerCrosshairs")]
        public bool MousePointerCrosshairs
        {
            get => mousePointerCrosshairs;
            set
            {
                if (mousePointerCrosshairs != value)
                {
                    LogTelemetryEvent(value);
                    mousePointerCrosshairs = value;
                }
            }
        }

        private bool powerAccent; // defaulting to off

        [JsonPropertyName("QuickAccent")]
        public bool PowerAccent
        {
            get => powerAccent;
            set
            {
                if (powerAccent != value)
                {
                    LogTelemetryEvent(value);
                    powerAccent = value;
                }
            }
        }

        private bool powerOCR; // defaulting to off

        [JsonPropertyName("TextExtractor")]
        public bool PowerOcr
        {
            get => powerOCR;
            set
            {
                if (powerOCR != value)
                {
                    LogTelemetryEvent(value);
                    powerOCR = value;
                    NotifyChange();
                }
            }
        }

        private bool advancedPaste = true;

        [JsonPropertyName("AdvancedPaste")]
        public bool AdvancedPaste
        {
            get => advancedPaste;
            set
            {
                if (advancedPaste != value)
                {
                    LogTelemetryEvent(value);
                    advancedPaste = value;
                    NotifyChange();
                }
            }
        }

        private bool measureTool = true;

        [JsonPropertyName("Measure Tool")]
        public bool MeasureTool
        {
            get => measureTool;
            set
            {
                if (measureTool != value)
                {
                    LogTelemetryEvent(value);
                    measureTool = value;
                    NotifyChange();
                }
            }
        }

        private bool hosts = true;

        [JsonPropertyName("Hosts")]
        public bool Hosts
        {
            get => hosts;
            set
            {
                if (hosts != value)
                {
                    LogTelemetryEvent(value);
                    hosts = value;
                    NotifyChange();
                }
            }
        }

        private bool fileLocksmith = true;

        [JsonPropertyName("File Locksmith")]
        public bool FileLocksmith
        {
            get => fileLocksmith;
            set
            {
                if (fileLocksmith != value)
                {
                    LogTelemetryEvent(value);
                    fileLocksmith = value;
                }
            }
        }

        private bool peek = true;

        [JsonPropertyName("Peek")]
        public bool Peek
        {
            get => peek;
            set
            {
                if (peek != value)
                {
                    LogTelemetryEvent(value);
                    peek = value;
                }
            }
        }

        private bool registryPreview = true;

        [JsonPropertyName("RegistryPreview")]
        public bool RegistryPreview
        {
            get => registryPreview;
            set
            {
                if (registryPreview != value)
                {
                    LogTelemetryEvent(value);
                    registryPreview = value;
                }
            }
        }

        private bool cmdNotFound = true;

        [JsonPropertyName("CmdNotFound")]
        public bool CmdNotFound
        {
            get => cmdNotFound;
            set
            {
                if (cmdNotFound != value)
                {
                    LogTelemetryEvent(value);
                    cmdNotFound = value;
                    NotifyChange();
                }
            }
        }

        private bool environmentVariables = true;

        [JsonPropertyName("EnvironmentVariables")]
        public bool EnvironmentVariables
        {
            get => environmentVariables;
            set
            {
                if (environmentVariables != value)
                {
                    LogTelemetryEvent(value);
                    environmentVariables = value;
                }
            }
        }

        private bool newPlus;

        [JsonPropertyName("NewPlus")] // This key must match newplus::constants::non_localizable
        public bool NewPlus
        {
            get => newPlus;
            set
            {
                if (newPlus != value)
                {
                    LogTelemetryEvent(value);
                    newPlus = value;
                }
            }
        }

        private bool workspaces = true;

        [JsonPropertyName("Workspaces")]
        public bool Workspaces
        {
            get => workspaces;
            set
            {
                if (workspaces != value)
                {
                    LogTelemetryEvent(value);
                    workspaces = value;
                    NotifyChange();
                }
            }
        }

        private bool cmdPal = true;

        [JsonPropertyName("CmdPal")]
        public bool CmdPal
        {
            get => cmdPal;
            set
            {
                if (cmdPal != value)
                {
                    LogTelemetryEvent(value);
                    cmdPal = value;
                }
            }
        }

        private bool zoomIt;

        [JsonPropertyName("ZoomIt")]
        public bool ZoomIt
        {
            get => zoomIt;
            set
            {
                if (zoomIt != value)
                {
                    LogTelemetryEvent(value);
                    zoomIt = value;
                    NotifyChange();
                }
            }
        }

<<<<<<< HEAD
        private bool powerDisplay;

        [JsonPropertyName("PowerDisplay")]
        public bool PowerDisplay
        {
            get => powerDisplay;
            set
            {
                if (powerDisplay != value)
                {
                    LogTelemetryEvent(value);
                    powerDisplay = value;
=======
        private bool lightSwitch;

        [JsonPropertyName("LightSwitch")]
        public bool LightSwitch
        {
            get => lightSwitch;
            set
            {
                if (lightSwitch != value)
                {
                    LogTelemetryEvent(value);
                    lightSwitch = value;
>>>>>>> cea78c31
                    NotifyChange();
                }
            }
        }

        private void NotifyChange()
        {
            notifyEnabledChangedAction?.Invoke();
        }

        public string ToJsonString()
        {
            return JsonSerializer.Serialize(this);
        }

        private static void LogTelemetryEvent(bool value, [CallerMemberName] string moduleName = null)
        {
            var dataEvent = new SettingsEnabledEvent()
            {
                Value = value,
                Name = moduleName,
            };
            PowerToysTelemetry.Log.WriteEvent(dataEvent);
        }

        internal void AddEnabledModuleChangeNotification(Action callBack)
        {
            notifyEnabledChangedAction = callBack;
        }
    }
}<|MERGE_RESOLUTION|>--- conflicted
+++ resolved
@@ -513,7 +513,23 @@
             }
         }
 
-<<<<<<< HEAD
+        private bool lightSwitch;
+
+        [JsonPropertyName("LightSwitch")]
+        public bool LightSwitch
+        {
+            get => lightSwitch;
+            set
+            {
+                if (lightSwitch != value)
+                {
+                    LogTelemetryEvent(value);
+                    lightSwitch = value;
+                    NotifyChange();
+                }
+            }
+        }
+
         private bool powerDisplay;
 
         [JsonPropertyName("PowerDisplay")]
@@ -526,20 +542,6 @@
                 {
                     LogTelemetryEvent(value);
                     powerDisplay = value;
-=======
-        private bool lightSwitch;
-
-        [JsonPropertyName("LightSwitch")]
-        public bool LightSwitch
-        {
-            get => lightSwitch;
-            set
-            {
-                if (lightSwitch != value)
-                {
-                    LogTelemetryEvent(value);
-                    lightSwitch = value;
->>>>>>> cea78c31
                     NotifyChange();
                 }
             }
