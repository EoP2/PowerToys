--- conflicted
+++ resolved
@@ -25,9 +25,7 @@
                 "openai" => AIServiceType.OpenAI,
                 "azureopenai" or "azure" => AIServiceType.AzureOpenAI,
                 "onnx" => AIServiceType.Onnx,
-<<<<<<< HEAD
                 "foundrylocal" or "foundry" or "fl" => AIServiceType.FoundryLocal,
-=======
                 "ml" => AIServiceType.ML,
                 "mistral" => AIServiceType.Mistral,
                 "google" or "googleai" or "googlegemini" => AIServiceType.Google,
@@ -36,7 +34,6 @@
                 "ollama" => AIServiceType.Ollama,
                 "anthropic" => AIServiceType.Anthropic,
                 "amazonbedrock" or "bedrock" => AIServiceType.AmazonBedrock,
->>>>>>> 0e30d270
                 _ => AIServiceType.Unknown,
             };
         }
@@ -51,9 +48,7 @@
                 AIServiceType.OpenAI => "OpenAI",
                 AIServiceType.AzureOpenAI => "AzureOpenAI",
                 AIServiceType.Onnx => "Onnx",
-<<<<<<< HEAD
                 AIServiceType.FoundryLocal => "FoundryLocal",
-=======
                 AIServiceType.ML => "ML",
                 AIServiceType.Mistral => "Mistral",
                 AIServiceType.Google => "Google",
@@ -62,7 +57,6 @@
                 AIServiceType.Ollama => "Ollama",
                 AIServiceType.Anthropic => "Anthropic",
                 AIServiceType.AmazonBedrock => "AmazonBedrock",
->>>>>>> 0e30d270
                 AIServiceType.Unknown => string.Empty,
                 _ => throw new ArgumentOutOfRangeException(nameof(serviceType), serviceType, "Unsupported AI service type."),
             };
@@ -78,9 +72,7 @@
                 AIServiceType.OpenAI => "openai",
                 AIServiceType.AzureOpenAI => "azureopenai",
                 AIServiceType.Onnx => "onnx",
-<<<<<<< HEAD
                 AIServiceType.FoundryLocal => "foundrylocal",
-=======
                 AIServiceType.ML => "ml",
                 AIServiceType.Mistral => "mistral",
                 AIServiceType.Google => "google",
@@ -89,7 +81,6 @@
                 AIServiceType.Ollama => "ollama",
                 AIServiceType.Anthropic => "anthropic",
                 AIServiceType.AmazonBedrock => "amazonbedrock",
->>>>>>> 0e30d270
                 _ => string.Empty,
             };
         }
