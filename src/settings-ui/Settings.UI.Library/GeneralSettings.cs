--- conflicted
+++ resolved
@@ -82,13 +82,11 @@
         [JsonPropertyName("enable_experimentation")]
         public bool EnableExperimentation { get; set; }
 
-<<<<<<< HEAD
         [JsonPropertyName("dashboard_sort_order")]
         public DashboardSortOrder DashboardSortOrder { get; set; }
-=======
+
         [JsonPropertyName("ignored_conflict_properties")]
         public ShortcutConflictProperties IgnoredConflictProperties { get; set; }
->>>>>>> 48b70e08
 
         public GeneralSettings()
         {
