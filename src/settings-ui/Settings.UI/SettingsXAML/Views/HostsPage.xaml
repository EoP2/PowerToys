﻿<local:NavigatablePage
    x:Class="Microsoft.PowerToys.Settings.UI.Views.HostsPage"
    xmlns="http://schemas.microsoft.com/winfx/2006/xaml/presentation"
    xmlns:x="http://schemas.microsoft.com/winfx/2006/xaml"
    xmlns:controls="using:Microsoft.PowerToys.Settings.UI.Controls"
    xmlns:d="http://schemas.microsoft.com/expression/blend/2008"
    xmlns:local="using:Microsoft.PowerToys.Settings.UI.Helpers"
    xmlns:mc="http://schemas.openxmlformats.org/markup-compatibility/2006"
    xmlns:tkcontrols="using:CommunityToolkit.WinUI.Controls"
    xmlns:ui="using:CommunityToolkit.WinUI"
    mc:Ignorable="d">

    <controls:SettingsPageControl x:Uid="Hosts" ModuleImageSource="ms-appx:///Assets/Settings/Modules/HostsFileEditor.png">
        <controls:SettingsPageControl.ModuleContent>
            <StackPanel ChildrenTransitions="{StaticResource SettingsCardsAnimations}" Orientation="Vertical">
                <tkcontrols:SettingsCard
                    x:Uid="Hosts_EnableToggleControl_HeaderText"
                    Name="HostsEnableToggleControlHeaderText"
                    HeaderIcon="{ui:BitmapIcon Source=/Assets/Settings/Icons/Hosts.png}"
                    IsEnabled="{x:Bind ViewModel.IsEnabledGpoConfigured, Mode=OneWay, Converter={StaticResource BoolNegationConverter}}">
                    <ToggleSwitch x:Uid="ToggleSwitch" IsOn="{x:Bind ViewModel.IsEnabled, Mode=TwoWay}" />
                </tkcontrols:SettingsCard>
                <InfoBar
                    x:Uid="GPO_SettingIsManaged"
                    IsClosable="False"
                    IsOpen="{x:Bind ViewModel.IsEnabledGpoConfigured, Mode=OneWay}"
                    IsTabStop="{x:Bind ViewModel.IsEnabledGpoConfigured, Mode=OneWay}"
                    Severity="Informational">
                    <InfoBar.IconSource>
                        <FontIconSource FontFamily="{StaticResource SymbolThemeFontFamily}" Glyph="&#xE72E;" />
                    </InfoBar.IconSource>
                </InfoBar>
                <controls:SettingsGroup x:Uid="Hosts_Activation_GroupSettings" IsEnabled="{x:Bind ViewModel.IsEnabled, Mode=OneWay}">
                    <tkcontrols:SettingsCard
                        x:Uid="Hosts_LaunchButtonControl"
                        Name="HostsLaunchButtonControl"
                        ActionIcon="{ui:FontIcon Glyph=&#xE8A7;}"
                        Command="{x:Bind ViewModel.LaunchEventHandler}"
                        HeaderIcon="{ui:FontIcon Glyph=&#xEA37;}"
                        IsClickEnabled="True" />
                    <tkcontrols:SettingsCard
                        x:Uid="Hosts_Toggle_LaunchAdministrator"
                        Name="HostsToggleLaunchAdministrator"
                        HeaderIcon="{ui:FontIcon Glyph=&#xE7EF;}"
                        IsEnabled="{x:Bind ViewModel.LaunchAdministratorEnabled, Mode=OneWay}">
                        <ToggleSwitch x:Uid="ToggleSwitch" IsOn="{x:Bind ViewModel.LaunchAdministrator, Mode=TwoWay}" />
                    </tkcontrols:SettingsCard>
                    <tkcontrols:SettingsCard x:Uid="Hosts_Toggle_ShowStartupWarning" Name="HostsToggleShowStartupWarning" HeaderIcon="{ui:FontIcon Glyph=&#xE7BA;}">
                        <ToggleSwitch x:Uid="ToggleSwitch" IsOn="{x:Bind ViewModel.ShowStartupWarning, Mode=TwoWay}" />
                    </tkcontrols:SettingsCard>
                </controls:SettingsGroup>

                <controls:SettingsGroup x:Uid="Hosts_Behavior_GroupSettings" IsEnabled="{x:Bind ViewModel.IsEnabled, Mode=OneWay}">
                    <tkcontrols:SettingsCard x:Uid="Hosts_AdditionalLinesPosition" Name="HostsAdditionalLinesPosition" HeaderIcon="{ui:FontIcon Glyph=&#xE8A5;}">
                        <ComboBox MinWidth="{StaticResource SettingActionControlMinWidth}" SelectedIndex="{x:Bind Path=ViewModel.AdditionalLinesPosition, Mode=TwoWay}">
                            <ComboBoxItem x:Uid="Hosts_AdditionalLinesPosition_Top" />
                            <ComboBoxItem x:Uid="Hosts_AdditionalLinesPosition_Bottom" />
                        </ComboBox>
                    </tkcontrols:SettingsCard>
                    <tkcontrols:SettingsCard x:Uid="Hosts_Toggle_LoopbackDuplicates" Name="HostsToggleLoopbackDuplicates" HeaderIcon="{ui:FontIcon Glyph=&#xEC27;}">
                        <ToggleSwitch x:Uid="ToggleSwitch" IsOn="{x:Bind ViewModel.LoopbackDuplicates, Mode=TwoWay}" />
                    </tkcontrols:SettingsCard>
<<<<<<< HEAD
                    <tkcontrols:SettingsCard x:Uid="Hosts_Encoding" Name="HostsEncoding">
=======
                    <tkcontrols:SettingsCard x:Uid="Hosts_NoLeadingSpaces" HeaderIcon="{ui:FontIcon Glyph=&#xE8A5;}">
                        <ToggleSwitch x:Uid="ToggleSwitch" IsOn="{x:Bind ViewModel.NoLeadingSpaces, Mode=TwoWay}" />
                    </tkcontrols:SettingsCard>
                    <tkcontrols:SettingsCard x:Uid="Hosts_Encoding">
>>>>>>> 75526b95
                        <ComboBox MinWidth="{StaticResource SettingActionControlMinWidth}" SelectedIndex="{x:Bind Path=ViewModel.Encoding, Mode=TwoWay}">
                            <ComboBoxItem x:Uid="Hosts_Encoding_Utf8" />
                            <ComboBoxItem x:Uid="Hosts_Encoding_Utf8Bom" />
                        </ComboBox>
                    </tkcontrols:SettingsCard>
                </controls:SettingsGroup>
            </StackPanel>
        </controls:SettingsPageControl.ModuleContent>

        <controls:SettingsPageControl.PrimaryLinks>
            <controls:PageLink x:Uid="LearnMore_Hosts" Link="https://aka.ms/PowerToysOverview_HostsFileEditor" />
        </controls:SettingsPageControl.PrimaryLinks>
    </controls:SettingsPageControl>
</local:NavigatablePage><|MERGE_RESOLUTION|>--- conflicted
+++ resolved
@@ -60,14 +60,10 @@
                     <tkcontrols:SettingsCard x:Uid="Hosts_Toggle_LoopbackDuplicates" Name="HostsToggleLoopbackDuplicates" HeaderIcon="{ui:FontIcon Glyph=&#xEC27;}">
                         <ToggleSwitch x:Uid="ToggleSwitch" IsOn="{x:Bind ViewModel.LoopbackDuplicates, Mode=TwoWay}" />
                     </tkcontrols:SettingsCard>
-<<<<<<< HEAD
-                    <tkcontrols:SettingsCard x:Uid="Hosts_Encoding" Name="HostsEncoding">
-=======
                     <tkcontrols:SettingsCard x:Uid="Hosts_NoLeadingSpaces" HeaderIcon="{ui:FontIcon Glyph=&#xE8A5;}">
                         <ToggleSwitch x:Uid="ToggleSwitch" IsOn="{x:Bind ViewModel.NoLeadingSpaces, Mode=TwoWay}" />
                     </tkcontrols:SettingsCard>
                     <tkcontrols:SettingsCard x:Uid="Hosts_Encoding">
->>>>>>> 75526b95
                         <ComboBox MinWidth="{StaticResource SettingActionControlMinWidth}" SelectedIndex="{x:Bind Path=ViewModel.Encoding, Mode=TwoWay}">
                             <ComboBoxItem x:Uid="Hosts_Encoding_Utf8" />
                             <ComboBoxItem x:Uid="Hosts_Encoding_Utf8Bom" />
