﻿<Page
    x:Class="Microsoft.PowerToys.Settings.UI.Views.GeneralPage"
    xmlns="http://schemas.microsoft.com/winfx/2006/xaml/presentation"
    xmlns:x="http://schemas.microsoft.com/winfx/2006/xaml"
    xmlns:controls="using:Microsoft.PowerToys.Settings.UI.Controls"
    xmlns:converters="using:Microsoft.PowerToys.Settings.UI.Converters"
    xmlns:d="http://schemas.microsoft.com/expression/blend/2008"
    xmlns:mc="http://schemas.openxmlformats.org/markup-compatibility/2006"
    xmlns:tkcontrols="using:CommunityToolkit.WinUI.Controls"
    xmlns:ui="using:CommunityToolkit.WinUI"
    AutomationProperties.LandmarkType="Main"
    mc:Ignorable="d">

    <Page.Resources>
        <converters:UpdateStateToBoolConverter x:Key="UpdateStateToBoolConverter" />
        <converters:StringToInfoBarSeverityConverter x:Key="StringToInfoBarSeverityConverter" />
    </Page.Resources>

    <controls:SettingsPageControl x:Uid="General" ModuleImageSource="ms-appx:///Assets/Settings/Modules/PT.png">
        <controls:SettingsPageControl.ModuleContent>
            <StackPanel ChildrenTransitions="{StaticResource SettingsCardsAnimations}" Orientation="Vertical">
                <controls:SettingsGroup x:Uid="General_VersionAndUpdate" Margin="0,-32,0,0">
                    <tkcontrols:SettingsExpander Header="{x:Bind ViewModel.PowerToysVersion, Mode=OneWay}" HeaderIcon="{ui:FontIcon Glyph=&#xE895;}">
                        <tkcontrols:SettingsExpander.Description>
                            <StackPanel Orientation="Vertical">
                                <TextBlock Style="{StaticResource SecondaryTextStyle}">
                                    <Run x:Uid="General_VersionLastChecked" />
                                    <Run Text="{x:Bind ViewModel.UpdateCheckedDate, Mode=OneWay}" />
                                </TextBlock>
                                <HyperlinkButton
                                    x:Uid="ReleaseNotes"
                                    Margin="0,2,0,0"
                                    FontWeight="SemiBold"
                                    NavigateUri="https://github.com/microsoft/PowerToys/releases/" />
                            </StackPanel>
                        </tkcontrols:SettingsExpander.Description>
                        <Grid Visibility="{x:Bind ViewModel.IsUpdatePanelVisible, Mode=OneWay, Converter={StaticResource BoolToVisibilityConverter}}">
                            <StackPanel
                                VerticalAlignment="Center"
                                Orientation="Horizontal"
                                Spacing="18"
                                Visibility="{x:Bind ViewModel.IsNewVersionDownloading, Converter={StaticResource BoolToVisibilityConverter}, Mode=OneWay}">
                                <ProgressRing Width="24" Height="24" />
                                <TextBlock
                                    x:Uid="General_CheckingForUpdates"
                                    VerticalAlignment="Center"
                                    FontWeight="SemiBold"
                                    Foreground="{ThemeResource TextFillColorSecondaryBrush}" />
                            </StackPanel>

                            <Button
                                x:Uid="GeneralPage_CheckForUpdates"
                                HorizontalAlignment="Right"
                                Command="{Binding CheckForUpdatesEventHandler}"
                                IsEnabled="{Binding IsDownloadAllowed}"
                                Visibility="{Binding Mode=OneWay, Path=IsNewVersionDownloading, Converter={StaticResource BoolNegationConverter}}" />
                        </Grid>
                        <tkcontrols:SettingsExpander.ItemsHeader>
                            <InfoBar
                                x:Uid="GPO_SomeSettingsAreManaged"
                                BorderThickness="0"
                                CornerRadius="0"
                                IsClosable="False"
                                IsOpen="{x:Bind ViewModel.SomeUpdateSettingsAreGpoManaged, Mode=OneWay}"
                                IsTabStop="{x:Bind ViewModel.SomeUpdateSettingsAreGpoManaged, Mode=OneWay}"
                                Severity="Informational">
                                <InfoBar.IconSource>
                                    <FontIconSource FontFamily="{StaticResource SymbolThemeFontFamily}" Glyph="&#xE72E;" />
                                </InfoBar.IconSource>
                            </InfoBar>
                        </tkcontrols:SettingsExpander.ItemsHeader>
                        <tkcontrols:SettingsExpander.Items>
                            <tkcontrols:SettingsCard
                                ContentAlignment="Left"
                                IsEnabled="{x:Bind Mode=OneWay, Path=ViewModel.IsAutoDownloadUpdatesCardEnabled}"
                                Visibility="{x:Bind ViewModel.IsAdmin, Converter={StaticResource BoolToVisibilityConverter}, Mode=OneWay}">
                                <controls:CheckBoxWithDescriptionControl x:Uid="GeneralPage_AutoDownloadAndInstallUpdates" IsChecked="{Binding Mode=TwoWay, Path=AutoDownloadUpdates}" />
                            </tkcontrols:SettingsCard>
                            <tkcontrols:SettingsCard ContentAlignment="Left" IsEnabled="{x:Bind Mode=OneWay, Path=ViewModel.IsShowNewUpdatesToastNotificationCardEnabled}">
                                <controls:CheckBoxWithDescriptionControl x:Uid="GeneralPage_ShowNewUpdatesToast" IsChecked="{Binding Mode=TwoWay, Path=ShowNewUpdatesToastNotification}" />
                            </tkcontrols:SettingsCard>
                            <tkcontrols:SettingsCard ContentAlignment="Left" IsEnabled="{x:Bind Mode=OneWay, Path=ViewModel.IsShowWhatsNewAfterUpdatesCardEnabled}">
                                <CheckBox x:Uid="GeneralPage_ShowWhatsNewAfterUpdates" IsChecked="{Binding Mode=TwoWay, Path=ShowWhatsNewAfterUpdates}" />
                            </tkcontrols:SettingsCard>
                        </tkcontrols:SettingsExpander.Items>
                    </tkcontrols:SettingsExpander>

                    <StackPanel Orientation="Vertical">
                        <InfoBar
                            x:Uid="General_UpToDate"
                            IsClosable="False"
                            IsOpen="{x:Bind ViewModel.IsNewVersionCheckedAndUpToDate, Mode=OneWay}"
                            IsTabStop="{x:Bind ViewModel.IsNewVersionCheckedAndUpToDate, Mode=OneWay}"
                            Severity="Success" />

                        <!--  Network error while checking for new version  -->
                        <InfoBar
                            x:Uid="General_CantCheck"
                            IsClosable="False"
                            IsOpen="{x:Bind ViewModel.IsNoNetwork, Mode=OneWay}"
                            IsTabStop="{x:Bind ViewModel.IsNoNetwork, Mode=OneWay}"
                            Severity="Error" />

                        <!--  New version available  -->
                        <InfoBar
                            x:Uid="General_NewVersionAvailable"
                            IsClosable="False"
                            IsOpen="{x:Bind ViewModel.PowerToysUpdatingState, Mode=OneWay, Converter={StaticResource UpdateStateToBoolConverter}, ConverterParameter=ReadyToDownload}"
                            IsTabStop="{x:Bind ViewModel.PowerToysUpdatingState, Mode=OneWay, Converter={StaticResource UpdateStateToBoolConverter}, ConverterParameter=ReadyToDownload}"
                            Message="{x:Bind ViewModel.PowerToysNewAvailableVersion, Mode=OneWay}"
                            Severity="Informational">

                            <InfoBar.Content>
                                <StackPanel Spacing="16">
                                    <Button
                                        x:Uid="General_DownloadAndInstall"
                                        Margin="0,0,0,16"
                                        Command="{Binding UpdateNowButtonEventHandler}"
                                        IsEnabled="{Binding IsDownloadAllowed}"
                                        Visibility="{Binding Mode=OneWay, Path=IsNewVersionDownloading, Converter={StaticResource BoolNegationConverter}}" />

                                    <!--  In progress panel  -->
                                    <StackPanel
                                        Margin="0,0,0,16"
                                        Orientation="Horizontal"
                                        Spacing="18"
                                        Visibility="{x:Bind ViewModel.IsNewVersionDownloading, Converter={StaticResource BoolToVisibilityConverter}, Mode=OneWay}">
                                        <ProgressRing Width="24" Height="24" />
                                        <TextBlock
                                            x:Uid="General_Downloading"
                                            FontWeight="SemiBold"
                                            Foreground="{ThemeResource TextFillColorSecondaryBrush}" />
                                    </StackPanel>
                                </StackPanel>
                            </InfoBar.Content>
                            <InfoBar.ActionButton>
                                <HyperlinkButton
                                    x:Uid="SeeWhatsNew"
                                    HorizontalAlignment="Right"
                                    NavigateUri="{Binding PowerToysNewAvailableVersionLink, Mode=OneWay}"
                                    Style="{StaticResource TextButtonStyle}" />
                            </InfoBar.ActionButton>
                        </InfoBar>


                        <!--  Ready to install  -->
                        <InfoBar
                            x:Uid="General_NewVersionReadyToInstall"
                            IsClosable="False"
                            IsOpen="{x:Bind ViewModel.PowerToysUpdatingState, Mode=OneWay, Converter={StaticResource UpdateStateToBoolConverter}, ConverterParameter=ReadyToInstall}"
                            IsTabStop="{x:Bind ViewModel.PowerToysUpdatingState, Mode=OneWay, Converter={StaticResource UpdateStateToBoolConverter}, ConverterParameter=ReadyToInstall}"
                            Message="{x:Bind ViewModel.PowerToysNewAvailableVersion, Mode=OneWay}"
                            Severity="Success">
                            <InfoBar.Content>
                                <Button
                                    x:Uid="General_InstallNow"
                                    Margin="0,0,0,16"
                                    Command="{Binding UpdateNowButtonEventHandler}"
                                    IsEnabled="{Binding IsDownloadAllowed}" />
                            </InfoBar.Content>
                            <InfoBar.ActionButton>
                                <HyperlinkButton
                                    x:Uid="SeeWhatsNew"
                                    HorizontalAlignment="Right"
                                    NavigateUri="{Binding PowerToysNewAvailableVersionLink, Mode=OneWay}"
                                    Style="{StaticResource TextButtonStyle}" />
                            </InfoBar.ActionButton>
                        </InfoBar>

                        <!--  Install failed  -->
                        <InfoBar
                            x:Uid="General_FailedToDownloadTheNewVersion"
                            IsClosable="False"
                            IsOpen="{x:Bind ViewModel.PowerToysUpdatingState, Mode=OneWay, Converter={StaticResource UpdateStateToBoolConverter}, ConverterParameter=ErrorDownloading}"
                            IsTabStop="{x:Bind ViewModel.PowerToysUpdatingState, Mode=OneWay, Converter={StaticResource UpdateStateToBoolConverter}, ConverterParameter=ErrorDownloading}"
                            Message="{x:Bind ViewModel.PowerToysNewAvailableVersion, Mode=OneWay}"
                            Severity="Error">
                            <InfoBar.Content>
                                <StackPanel Spacing="16">
                                    <Button
                                        x:Uid="General_TryAgainToDownloadAndInstall"
                                        Command="{Binding UpdateNowButtonEventHandler}"
                                        IsEnabled="{Binding IsDownloadAllowed}"
                                        Visibility="{Binding Mode=OneWay, Path=IsNewVersionDownloading, Converter={StaticResource BoolNegationConverter}}" />

                                    <!--  In progress panel  -->
                                    <StackPanel
                                        Margin="0,0,0,16"
                                        Orientation="Horizontal"
                                        Spacing="18"
                                        Visibility="{x:Bind ViewModel.IsNewVersionDownloading, Converter={StaticResource BoolToVisibilityConverter}}">
                                        <ProgressRing Width="24" Height="24" />
                                        <TextBlock
                                            x:Uid="General_Downloading"
                                            FontWeight="SemiBold"
                                            Foreground="{ThemeResource TextFillColorSecondaryBrush}" />
                                    </StackPanel>
                                </StackPanel>
                            </InfoBar.Content>
                            <InfoBar.ActionButton>
                                <HyperlinkButton
                                    x:Uid="SeeWhatsNew"
                                    HorizontalAlignment="Right"
                                    NavigateUri="{Binding PowerToysNewAvailableVersionLink, Mode=OneWay}"
                                    Style="{StaticResource TextButtonStyle}" />
                            </InfoBar.ActionButton>
                        </InfoBar>
                    </StackPanel>
                </controls:SettingsGroup>

                <controls:SettingsGroup x:Uid="Admin_Mode">
                    <tkcontrols:SettingsExpander
                        x:Uid="Admin_Mode_Running_As"
                        Header="{x:Bind ViewModel.RunningAsText, Mode=OneWay}"
                        HeaderIcon="{ui:FontIcon Glyph=&#xE7EF;}"
                        IsExpanded="True">
                        <tkcontrols:SettingsExpander.Description>
                            <HyperlinkButton x:Uid="GeneralPage_ToggleSwitch_AlwaysRunElevated_Link" NavigateUri="https://aka.ms/powertoysDetectedElevatedHelp" />
                        </tkcontrols:SettingsExpander.Description>
                        <Button
                            x:Uid="GeneralPage_RestartAsAdmin_Button"
                            Command="{Binding RestartElevatedButtonEventHandler}"
                            IsEnabled="{Binding IsAdminButtonEnabled}" />
                        <tkcontrols:SettingsExpander.Items>
                            <tkcontrols:SettingsCard ContentAlignment="Left" IsEnabled="{x:Bind ViewModel.IsElevated, Mode=OneWay}">
                                <controls:CheckBoxWithDescriptionControl x:Uid="GeneralSettings_AlwaysRunAsAdminText" IsChecked="{x:Bind ViewModel.RunElevated, Mode=TwoWay}" />
                            </tkcontrols:SettingsCard>
                            <tkcontrols:SettingsCard ContentAlignment="Left">
                                <CheckBox x:Uid="GeneralPage_WarningsElevatedApps" IsChecked="{Binding Mode=TwoWay, Path=EnableWarningsElevatedApps}" />
                            </tkcontrols:SettingsCard>
                        </tkcontrols:SettingsExpander.Items>
                    </tkcontrols:SettingsExpander>
                </controls:SettingsGroup>

                <controls:SettingsGroup x:Uid="Appearance_Behavior" IsEnabled="True">
                    <tkcontrols:SettingsCard x:Uid="LanguageHeader" HeaderIcon="{ui:FontIcon Glyph=&#xF2B7;}">
                        <ComboBox
                            x:Name="Languages_ComboBox"
                            MinWidth="{StaticResource SettingActionControlMinWidth}"
                            DisplayMemberPath="Language"
                            ItemsSource="{Binding Languages, Mode=TwoWay}"
                            SelectedIndex="{Binding LanguagesIndex, Mode=TwoWay}" />
                    </tkcontrols:SettingsCard>
                    <InfoBar
                        x:Uid="LanguageRestartInfo"
                        IsClosable="False"
                        IsOpen="{x:Bind Mode=OneWay, Path=ViewModel.LanguageChanged}"
                        IsTabStop="True"
                        Severity="Informational">
                        <InfoBar.ActionButton>
                            <Button x:Uid="LanguageRestartInfoButton" Click="Click_LanguageRestart" />
                        </InfoBar.ActionButton>
                    </InfoBar>

                    <tkcontrols:SettingsCard x:Uid="ColorModeHeader" HeaderIcon="{ui:FontIcon Glyph=&#xE790;}">
                        <tkcontrols:SettingsCard.Description>
                            <HyperlinkButton x:Uid="Windows_Color_Settings" Click="OpenColorsSettings_Click" />
                        </tkcontrols:SettingsCard.Description>
                        <ComboBox MinWidth="{StaticResource SettingActionControlMinWidth}" SelectedIndex="{x:Bind ViewModel.ThemeIndex, Mode=TwoWay}">
                            <ComboBoxItem x:Uid="Radio_Theme_Dark" />
                            <ComboBoxItem x:Uid="Radio_Theme_Light" />
                            <ComboBoxItem x:Uid="Radio_Theme_Default" />
                        </ComboBox>
                    </tkcontrols:SettingsCard>

                    <tkcontrols:SettingsCard x:Uid="GeneralPage_RunAtStartUp" IsEnabled="{x:Bind ViewModel.IsRunAtStartupGPOManaged, Mode=OneWay, Converter={StaticResource BoolNegationConverter}}">
                        <ToggleSwitch x:Uid="ToggleSwitch" IsOn="{x:Bind ViewModel.Startup, Mode=TwoWay}" />
                    </tkcontrols:SettingsCard>
<<<<<<< HEAD

                    <tkcontrols:SettingsCard x:Uid="HideSystemTrayIcon">
                        <ToggleSwitch x:Uid="HideSystemTrayIcon_ToggleSwitch" IsOn="{x:Bind ViewModel.HideSysTrayIcon, Mode=TwoWay}" />
                    </tkcontrols:SettingsCard>
=======
                    <InfoBar
                        x:Uid="GPO_SettingIsManaged"
                        BorderThickness="0"
                        CornerRadius="0"
                        IsClosable="False"
                        IsOpen="{x:Bind ViewModel.IsRunAtStartupGPOManaged, Mode=OneWay}"
                        IsTabStop="{x:Bind ViewModel.IsRunAtStartupGPOManaged, Mode=OneWay}"
                        Severity="Informational">
                        <InfoBar.IconSource>
                            <FontIconSource FontFamily="{StaticResource SymbolThemeFontFamily}" Glyph="&#xE72E;" />
                        </InfoBar.IconSource>
                    </InfoBar>
>>>>>>> f1bda8d7
                </controls:SettingsGroup>

                <controls:SettingsGroup x:Uid="General_SettingsBackupAndRestoreTitle" Visibility="Visible">
                    <tkcontrols:SettingsExpander x:Uid="General_SettingsBackupAndRestore" HeaderIcon="{ui:FontIcon Glyph=&#xE777;}">
                        <StackPanel Orientation="Horizontal" Spacing="8">
                            <Button x:Uid="General_SettingsBackupAndRestore_ButtonBackup" Command="{Binding BackupConfigsEventHandler}" />
                            <Button x:Uid="General_SettingsBackupAndRestore_ButtonRestore" Command="{Binding RestoreConfigsEventHandler}" />
                        </StackPanel>
                        <tkcontrols:SettingsExpander.Items>
                            <tkcontrols:SettingsCard x:Uid="General_SettingsBackupAndRestoreLocationText">
                                <Grid ColumnSpacing="8">
                                    <Grid.ColumnDefinitions>
                                        <ColumnDefinition Width="*" />
                                        <ColumnDefinition Width="Auto" />
                                    </Grid.ColumnDefinitions>
                                    <TextBlock
                                        x:Name="pathTextBlock"
                                        VerticalAlignment="Center"
                                        Foreground="{ThemeResource TextFillColorSecondaryBrush}"
                                        IsTextSelectionEnabled="True"
                                        Text="{x:Bind ViewModel.SettingsBackupAndRestoreDir, Mode=TwoWay}"
                                        TextWrapping="Wrap">
                                        <ToolTipService.ToolTip>
                                            <ToolTip IsEnabled="{Binding IsTextTrimmed, ElementName=pathTextBlock, Mode=OneWay}">
                                                <TextBlock Text="{x:Bind ViewModel.SettingsBackupAndRestoreDir, Mode=TwoWay}" />
                                            </ToolTip>
                                        </ToolTipService.ToolTip>
                                    </TextBlock>
                                    <Button
                                        x:Uid="General_SettingsBackupAndRestore_ButtonSelectFolder"
                                        Grid.Column="1"
                                        Command="{Binding SelectSettingBackupDirEventHandler}"
                                        Content="&#xe8da;"
                                        FontFamily="{ThemeResource SymbolThemeFontFamily}">
                                        <ToolTipService.ToolTip>
                                            <ToolTip>
                                                <TextBlock x:Uid="General_SettingsBackupAndRestore_ButtonSelectLocation" />
                                            </ToolTip>
                                        </ToolTipService.ToolTip>
                                    </Button>
                                </Grid>
                            </tkcontrols:SettingsCard>
                            <tkcontrols:SettingsCard
                                x:Uid="General_SettingsBackupAndRestoreStatusInfo"
                                HorizontalContentAlignment="Left"
                                ContentAlignment="Vertical">
                                <Grid
                                    Margin="0,0,0,6"
                                    ColumnSpacing="36"
                                    RowSpacing="4">
                                    <Grid.ColumnDefinitions>
                                        <ColumnDefinition Width="Auto" />
                                        <ColumnDefinition Width="*" />
                                    </Grid.ColumnDefinitions>
                                    <Grid.RowDefinitions>
                                        <RowDefinition Height="Auto" />
                                        <RowDefinition Height="Auto" />
                                        <RowDefinition Height="Auto" />
                                        <RowDefinition Height="Auto" />
                                    </Grid.RowDefinitions>
                                    <TextBlock x:Uid="General_SettingsBackupInfo_StatusHeader" />
                                    <TextBlock
                                        Grid.Column="1"
                                        Foreground="{ThemeResource TextFillColorSecondaryBrush}"
                                        TextWrapping="WrapWholeWords">
                                        <Run Text="{x:Bind ViewModel.CurrentSettingMatchText, Mode=OneWay}" />
                                        <Hyperlink Click="UpdateBackupAndRestoreStatusText" TextDecorations="Underline">
                                            <Run x:Uid="General_SettingsBackupAndRestore_LinkRefresh" />
                                        </Hyperlink>
                                    </TextBlock>

                                    <TextBlock x:Uid="General_SettingsBackupInfo_FileNameHeader" Grid.Row="1" />
                                    <TextBlock
                                        Grid.Row="1"
                                        Grid.Column="1"
                                        Foreground="{ThemeResource TextFillColorSecondaryBrush}"
                                        Text="{x:Bind ViewModel.LastSettingsBackupFileName, Mode=OneWay}"
                                        TextWrapping="WrapWholeWords" />

                                    <TextBlock x:Uid="General_SettingsBackupInfo_SourceHeader" Grid.Row="2" />
                                    <TextBlock
                                        Grid.Row="2"
                                        Grid.Column="1"
                                        Foreground="{ThemeResource TextFillColorSecondaryBrush}"
                                        Text="{x:Bind ViewModel.LastSettingsBackupSource, Mode=OneWay}"
                                        TextWrapping="WrapWholeWords" />
                                    <TextBlock x:Uid="General_SettingsBackupInfo_DateHeader" Grid.Row="3" />
                                    <TextBlock
                                        Grid.Row="3"
                                        Grid.Column="1"
                                        Foreground="{ThemeResource TextFillColorSecondaryBrush}"
                                        Text="{x:Bind ViewModel.LastSettingsBackupDate, Mode=OneWay}"
                                        TextWrapping="WrapWholeWords" />
                                </Grid>
                            </tkcontrols:SettingsCard>
                        </tkcontrols:SettingsExpander.Items>
                    </tkcontrols:SettingsExpander>
                </controls:SettingsGroup>
                <InfoBar
                    x:Uid="General_SettingsBackupMessageResults"
                    Title="{x:Bind ViewModel.SettingsBackupMessage, Mode=OneWay}"
                    IsClosable="False"
                    IsOpen="{x:Bind ViewModel.SettingsBackupRestoreMessageVisible, Mode=OneWay}"
                    IsTabStop="{x:Bind ViewModel.SettingsBackupRestoreMessageVisible, Mode=OneWay}"
                    Severity="{x:Bind ViewModel.BackupRestoreMessageSeverity, Converter={StaticResource StringToInfoBarSeverityConverter}}" />
                <controls:SettingsGroup x:Uid="General_Experimentation" Visibility="Visible">
                    <tkcontrols:SettingsCard x:Uid="GeneralPage_EnableExperimentation" IsEnabled="{x:Bind ViewModel.IsExperimentationGpoDisallowed, Mode=OneWay, Converter={StaticResource BoolNegationConverter}}">
                        <tkcontrols:SettingsCard.HeaderIcon>
                            <PathIcon Data="M1859 1758q14 23 21 47t7 51q0 40-15 75t-41 61-61 41-75 15H354q-40 0-75-15t-61-41-41-61-15-75q0-27 6-51t21-47l569-992q10-14 10-34V128H640V0h768v128h-128v604q0 19 10 35l569 991zM896 732q0 53-27 99l-331 577h972l-331-577q-27-46-27-99V128H896v604zm799 1188q26 0 44-19t19-45q0-10-2-17t-8-16l-164-287H464l-165 287q-9 15-9 33 0 26 18 45t46 19h1341z" />
                        </tkcontrols:SettingsCard.HeaderIcon>
                        <ToggleSwitch x:Uid="ToggleSwitch" IsOn="{x:Bind ViewModel.EnableExperimentation, Mode=TwoWay}" />
                    </tkcontrols:SettingsCard>
                    <InfoBar
                        x:Uid="GPO_SettingIsManaged"
                        IsClosable="False"
                        IsOpen="{x:Bind ViewModel.IsExperimentationGpoDisallowed, Mode=OneWay}"
                        IsTabStop="{x:Bind ViewModel.IsExperimentationGpoDisallowed, Mode=OneWay}"
                        Severity="Informational">
                        <InfoBar.IconSource>
                            <FontIconSource FontFamily="{StaticResource SymbolThemeFontFamily}" Glyph="&#xE72E;" />
                        </InfoBar.IconSource>
                    </InfoBar>
                </controls:SettingsGroup>
                <controls:SettingsGroup x:Uid="General_DiagnosticsAndFeedback" Visibility="Visible">
                    <StackPanel>
                        <HyperlinkButton
                            x:Uid="GeneralPage_DiagnosticsAndFeedback_Link"
                            Margin="-8,0,0,0"
                            NavigateUri="https://aka.ms/powertoys-data-and-privacy-documentation" />
                        <tkcontrols:SettingsCard
                            x:Uid="GeneralPage_EnableDataDiagnostics"
                            HeaderIcon="{ui:FontIcon Glyph=&#xE9D9;}"
                            IsEnabled="{x:Bind ViewModel.IsDataDiagnosticsGPOManaged, Mode=OneWay, Converter={StaticResource BoolNegationConverter}}">
                            <ToggleSwitch x:Uid="ToggleSwitch" IsOn="{x:Bind ViewModel.EnableDataDiagnostics, Mode=TwoWay}" />
                        </tkcontrols:SettingsCard>
                        <InfoBar
                            x:Uid="GPO_SettingIsManaged"
                            IsClosable="False"
                            IsOpen="{x:Bind ViewModel.IsDataDiagnosticsGPOManaged, Mode=OneWay}"
                            IsTabStop="{x:Bind ViewModel.IsDataDiagnosticsGPOManaged, Mode=OneWay}"
                            Severity="Informational">
                            <InfoBar.IconSource>
                                <FontIconSource FontFamily="{StaticResource SymbolThemeFontFamily}" Glyph="&#xE72E;" />
                            </InfoBar.IconSource>
                        </InfoBar>
                        <tkcontrols:SettingsExpander
                            x:Uid="GeneralPage_ViewDiagnosticData"
                            HeaderIcon="{ui:FontIcon Glyph=&#xE7EF;}"
                            IsEnabled="{x:Bind ViewModel.IsDataDiagnosticsGPOManaged, Mode=OneWay, Converter={StaticResource BoolNegationConverter}}"
                            IsExpanded="True">
                            <tkcontrols:SettingsExpander.Items>
                                <tkcontrols:SettingsCard x:Uid="GeneralPage_EnableViewDiagnosticData" IsEnabled="{x:Bind ViewModel.EnableDataDiagnostics, Mode=TwoWay}">
                                    <ToggleSwitch x:Uid="ToggleSwitch" IsOn="{x:Bind ViewModel.EnableViewDataDiagnostics, Mode=TwoWay}" />
                                </tkcontrols:SettingsCard>
                                <tkcontrols:SettingsCard
                                    x:Uid="GeneralPage_ViewDiagnosticDataViewer"
                                    ActionIcon="{ui:FontIcon Glyph=&#xE8A7;}"
                                    Click="ViewDiagnosticData_Click"
                                    IsClickEnabled="True" />
                            </tkcontrols:SettingsExpander.Items>
                        </tkcontrols:SettingsExpander>
                        <InfoBar
                            x:Uid="GeneralPage_ViewDiagnosticDataViewerInfo"
                            IsClosable="False"
                            IsOpen="{x:Bind Mode=OneWay, Path=ViewModel.ViewDiagnosticDataViewerChanged}"
                            IsTabStop="{x:Bind Mode=OneWay, Path=ViewModel.ViewDiagnosticDataViewerChanged}"
                            Severity="Informational">
                            <InfoBar.ActionButton>
                                <Button x:Uid="GeneralPage_ViewDiagnosticDataViewerInfoButton" Click="Click_ViewDiagnosticDataViewerRestart" />
                            </InfoBar.ActionButton>
                        </InfoBar>

                    </StackPanel>
                </controls:SettingsGroup>
            </StackPanel>

        </controls:SettingsPageControl.ModuleContent>
        <controls:SettingsPageControl.PrimaryLinks>
            <controls:PageLink x:Uid="GeneralPage_Documentation" Link="https://aka.ms/PowerToysOverview" />
            <controls:PageLink x:Uid="General_Repository" Link="https://aka.ms/powertoys" />
            <controls:PageLink x:Uid="GeneralPage_ReportAbug" Link="{x:Bind ViewModel.ReportBugLink, Mode=OneWay}" />
            <controls:PageLink x:Uid="GeneralPage_RequestAFeature_URL" Link="https://aka.ms/powerToysRequestFeature" />
        </controls:SettingsPageControl.PrimaryLinks>
        <controls:SettingsPageControl.SecondaryLinks>
            <controls:PageLink x:Uid="GeneralPage_PrivacyStatement_URL" Link="http://go.microsoft.com/fwlink/?LinkId=521839" />
            <controls:PageLink x:Uid="OpenSource_Notice" Link="https://github.com/microsoft/PowerToys/blob/main/NOTICE.md" />
        </controls:SettingsPageControl.SecondaryLinks>
    </controls:SettingsPageControl>
</Page><|MERGE_RESOLUTION|>--- conflicted
+++ resolved
@@ -266,12 +266,10 @@
                     <tkcontrols:SettingsCard x:Uid="GeneralPage_RunAtStartUp" IsEnabled="{x:Bind ViewModel.IsRunAtStartupGPOManaged, Mode=OneWay, Converter={StaticResource BoolNegationConverter}}">
                         <ToggleSwitch x:Uid="ToggleSwitch" IsOn="{x:Bind ViewModel.Startup, Mode=TwoWay}" />
                     </tkcontrols:SettingsCard>
-<<<<<<< HEAD
 
                     <tkcontrols:SettingsCard x:Uid="HideSystemTrayIcon">
                         <ToggleSwitch x:Uid="HideSystemTrayIcon_ToggleSwitch" IsOn="{x:Bind ViewModel.HideSysTrayIcon, Mode=TwoWay}" />
                     </tkcontrols:SettingsCard>
-=======
                     <InfoBar
                         x:Uid="GPO_SettingIsManaged"
                         BorderThickness="0"
@@ -284,7 +282,6 @@
                             <FontIconSource FontFamily="{StaticResource SymbolThemeFontFamily}" Glyph="&#xE72E;" />
                         </InfoBar.IconSource>
                     </InfoBar>
->>>>>>> f1bda8d7
                 </controls:SettingsGroup>
 
                 <controls:SettingsGroup x:Uid="General_SettingsBackupAndRestoreTitle" Visibility="Visible">
