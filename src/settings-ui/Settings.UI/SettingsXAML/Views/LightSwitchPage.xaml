--- conflicted
+++ resolved
@@ -51,24 +51,6 @@
                 </controls:SettingsGroup>
 
                 <controls:SettingsGroup Header="Schedule" IsEnabled="{x:Bind ViewModel.IsEnabled, Mode=OneWay}">
-<<<<<<< HEAD
-
-=======
-                    <tkcontrols:SettingsCard
-                        HorizontalContentAlignment="Stretch"
-                        ContentAlignment="Vertical"
-                        Description="See when dark mode and light mode kick in"
-                        Header="Schedule preview">
-                        <controls:Timeline
-                            Margin="0,48,0,48"
-                            AutomationProperties.AutomationId="Timeline_LightSwitch"
-                            EndTime="{x:Bind ViewModel.DarkTimeTimeSpan, Mode=OneWay}"
-                            StartTime="{x:Bind ViewModel.LightTimeTimeSpan, Mode=OneWay}"
-                            Sunrise="{x:Bind ViewModel.SunriseTimeSpan, Mode=OneWay}"
-                            Sunset="{x:Bind ViewModel.SunsetTimeSpan, Mode=OneWay}" />
-                    </tkcontrols:SettingsCard>
->>>>>>> 54887c7a
-
                     <tkcontrols:SettingsExpander
                         Description="Determine when dark mode should be turned on"
                         Header="Mode"
@@ -90,13 +72,12 @@
                         <tkcontrols:SettingsExpander.Items>
                             <tkcontrols:SettingsCard HorizontalContentAlignment="Stretch" ContentAlignment="Vertical">
                                 <controls:Timeline
-                                    x:Name="TimeLineChart"
                                     Margin="0,24,0,24"
                                     AutomationProperties.AutomationId="Timeline_LightSwitch"
                                     EndTime="{x:Bind ViewModel.DarkTimeTimeSpan, Mode=OneWay}"
                                     StartTime="{x:Bind ViewModel.LightTimeTimeSpan, Mode=OneWay}"
-                                    Sunrise="07:00"
-                                    Sunset="21:00" />
+                                       Sunrise="{x:Bind ViewModel.SunriseTimeSpan, Mode=OneWay}"
+                            Sunset="{x:Bind ViewModel.SunsetTimeSpan, Mode=OneWay}"  />
                             </tkcontrols:SettingsCard>
                             <tkcontrols:SettingsCard Header="Turn on dark mode" Visibility="{x:Bind ViewModel.ScheduleMode, Mode=OneWay, Converter={StaticResource EnumToVisibilityConverter}, ConverterParameter=FixedHours}">
                                 <TimePicker
