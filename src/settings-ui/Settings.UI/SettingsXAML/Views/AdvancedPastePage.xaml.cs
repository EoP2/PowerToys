﻿// Copyright (c) Microsoft Corporation
// The Microsoft Corporation licenses this file to you under the MIT license.
// See the LICENSE file in the project root for more information.

using System;
using System.Collections.Generic;
<<<<<<< HEAD
=======
using System.Collections.ObjectModel;
using System.ComponentModel;
>>>>>>> f36e8747
using System.Linq;
using System.Runtime.InteropServices;
using System.Threading;
using System.Threading.Tasks;
using System.Windows.Input;

using LanguageModelProvider;
using Microsoft.PowerToys.Settings.UI.Controls;
using Microsoft.PowerToys.Settings.UI.Helpers;
using Microsoft.PowerToys.Settings.UI.Library;
using Microsoft.PowerToys.Settings.UI.ViewModels;
using Microsoft.UI.Xaml;
using Microsoft.UI.Xaml.Controls;

namespace Microsoft.PowerToys.Settings.UI.Views
{
    public sealed partial class AdvancedPastePage : NavigablePage, IRefreshablePage, IDisposable
    {
<<<<<<< HEAD
        private static readonly Dictionary<string, ServiceLegalInfo> ServiceLegalInformation = new(StringComparer.OrdinalIgnoreCase)
        {
            ["OpenAI"] = new ServiceLegalInfo(
                "Your API key connects directly to OpenAI services. By configuring this provider you agree to follow OpenAI usage policies and data handling rules.",
                "Terms of Use",
                "https://openai.com/terms",
                "Privacy Policy",
                "https://openai.com/privacy"),
            ["AzureOpenAI"] = new ServiceLegalInfo(
                "This connector routes requests to OpenAI models hosted on Microsoft Azure. Saving this configuration means you accept Microsoft terms and data protections.",
                "Microsoft Azure Terms of Service",
                "https://azure.microsoft.com/support/legal/",
                "Microsoft Privacy Statement",
                "https://privacy.microsoft.com/privacystatement"),
            ["AzureAIInference"] = new ServiceLegalInfo(
                "Azure AI Inference is governed by Microsoft service and privacy commitments. Continuing indicates you accept Microsoft terms for this offering.",
                "Microsoft Azure Terms of Service",
                "https://azure.microsoft.com/support/legal/",
                "Microsoft Privacy Statement",
                "https://privacy.microsoft.com/privacystatement"),
            ["Google"] = new ServiceLegalInfo(
                "Connecting to Gemini requires a Google API key. Using this integration means you agree to Google's general terms and privacy policies.",
                "Google Terms of Service",
                "https://policies.google.com/terms",
                "Google Privacy Policy",
                "https://policies.google.com/privacy"),
            ["Anthropic"] = new ServiceLegalInfo(
                "This integration accesses Anthropic Claude models. You are responsible for complying with Anthropic policies whenever you use this provider.",
                "Anthropic Terms of Service",
                "https://www.anthropic.com/legal/terms-of-service",
                "Anthropic Privacy Policy",
                "https://www.anthropic.com/legal/privacy"),
            ["Mistral"] = new ServiceLegalInfo(
                "You can connect with a personal Mistral API key. Configuring this provider indicates you accept Mistral's published legal terms.",
                "Mistral Terms of Use",
                "https://mistral.ai/terms-of-service/",
                "Mistral Privacy Policy",
                "https://mistral.ai/privacy-policy/"),
            ["AmazonBedrock"] = new ServiceLegalInfo(
                "AWS credentials let you invoke Amazon Bedrock models. Saving this setup confirms you will follow AWS service terms and privacy commitments.",
                "AWS Service Terms",
                "https://aws.amazon.com/service-terms/",
                "AWS Privacy Notice",
                "https://aws.amazon.com/privacy/"),
            ["Ollama"] = new ServiceLegalInfo(
                "Ollama usage, local or remote, is bound by its license and usage policies. Continuing means you accept Ollama's terms and privacy commitments.",
                "Ollama Terms of Service",
                "https://ollama.com/terms",
                "Ollama Privacy Policy",
                "https://ollama.com/privacy"),
        };
=======
        private readonly ObservableCollection<ModelDetails> _foundryCachedModels = new();
        private readonly ObservableCollection<FoundryDownloadableModel> _foundryDownloadableModels = new();
        private CancellationTokenSource _foundryModelLoadCts;
        private bool _suppressFoundrySelectionChanged;
        private bool _isFoundryLocalAvailable;
>>>>>>> f36e8747

        private AdvancedPasteViewModel ViewModel { get; set; }

        public ICommand EnableAdvancedPasteAICommand => new RelayCommand(EnableAdvancedPasteAI);

        public AdvancedPastePage()
        {
            var settingsUtils = new SettingsUtils();
            ViewModel = new AdvancedPasteViewModel(
                settingsUtils,
                SettingsRepository<GeneralSettings>.GetInstance(settingsUtils),
                SettingsRepository<AdvancedPasteSettings>.GetInstance(settingsUtils),
                ShellPage.SendDefaultIPCMessage);
            DataContext = ViewModel;
            InitializeComponent();

            if (FoundryLocalPicker is not null)
            {
                FoundryLocalPicker.CachedModels = _foundryCachedModels;
                FoundryLocalPicker.DownloadableModels = _foundryDownloadableModels;
                FoundryLocalPicker.SelectionChanged += FoundryLocalPicker_SelectionChanged;
                FoundryLocalPicker.DownloadRequested += FoundryLocalPicker_DownloadRequested;
            }

            Loaded += async (s, e) =>
            {
                ViewModel.OnPageLoaded();
                UpdateAdvancedAIUIVisibility();
                await UpdatePasteAIUIVisibilityAsync();
            };

            Unloaded += (_, _) =>
            {
                if (_foundryModelLoadCts is not null)
                {
                    _foundryModelLoadCts.Cancel();
                    _foundryModelLoadCts.Dispose();
                    _foundryModelLoadCts = null;
                }
            };
        }

        public void RefreshEnabledState()
        {
            ViewModel.RefreshEnabledState();
        }

        private void EnableAdvancedPasteAI() => ViewModel.EnableAI();

        private void AdvancedPaste_EnableAIToggle_Toggled(object sender, RoutedEventArgs e)
        {
            if (ViewModel is null)
            {
                return;
            }

            var toggle = (ToggleSwitch)sender;

            if (toggle.IsOn)
            {
                ViewModel.EnableAI();
            }
            else
            {
                ViewModel.DisableAI();
            }
        }

        public async void DeleteCustomActionButton_Click(object sender, RoutedEventArgs e)
        {
            var customAction = GetBoundCustomAction(sender);
            var resourceLoader = ResourceLoaderInstance.ResourceLoader;

            ContentDialog dialog = new()
            {
                XamlRoot = RootPage.XamlRoot,
                Title = customAction.Name,
                PrimaryButtonText = resourceLoader.GetString("Yes"),
                CloseButtonText = resourceLoader.GetString("No"),
                DefaultButton = ContentDialogButton.Primary,
                Content = new TextBlock() { Text = resourceLoader.GetString("Delete_Dialog_Description") },
            };

            dialog.PrimaryButtonClick += (_, _) => ViewModel.DeleteCustomAction(customAction);

            await dialog.ShowAsync();
        }

        private async void AddCustomActionButton_Click(object sender, RoutedEventArgs e)
        {
            var resourceLoader = ResourceLoaderInstance.ResourceLoader;

            CustomActionDialog.Title = resourceLoader.GetString("AddCustomAction");
            CustomActionDialog.DataContext = ViewModel.GetNewCustomAction(resourceLoader.GetString("AdvancedPasteUI_NewCustomActionPrefix"));
            CustomActionDialog.PrimaryButtonText = resourceLoader.GetString("CustomActionSave");
            await CustomActionDialog.ShowAsync();
        }

        private async void EditCustomActionButton_Click(object sender, RoutedEventArgs e)
        {
            var resourceLoader = ResourceLoaderInstance.ResourceLoader;

            CustomActionDialog.Title = resourceLoader.GetString("EditCustomAction");
            CustomActionDialog.DataContext = GetBoundCustomAction(sender).Clone();
            CustomActionDialog.PrimaryButtonText = resourceLoader.GetString("CustomActionUpdate");
            await CustomActionDialog.ShowAsync();
        }

        private void ReorderButtonDown_Click(object sender, RoutedEventArgs e)
        {
            var index = ViewModel.CustomActions.IndexOf(GetBoundCustomAction(sender));
            ViewModel.CustomActions.Move(index, index + 1);
        }

        private void ReorderButtonUp_Click(object sender, RoutedEventArgs e)
        {
            var index = ViewModel.CustomActions.IndexOf(GetBoundCustomAction(sender));
            ViewModel.CustomActions.Move(index, index - 1);
        }

        private void CustomActionDialog_Closed(ContentDialog sender, ContentDialogClosedEventArgs args)
        {
            if (args.Result != ContentDialogResult.Primary)
            {
                return;
            }

            var dialogCustomAction = GetBoundCustomAction(sender);
            var existingCustomAction = ViewModel.CustomActions.FirstOrDefault(candidate => candidate.Id == dialogCustomAction.Id);

            if (existingCustomAction == null)
            {
                ViewModel.AddCustomAction(dialogCustomAction);
            }
            else
            {
                existingCustomAction.Update(dialogCustomAction);
            }
        }

        private static AdvancedPasteCustomAction GetBoundCustomAction(object sender)
        {
            if (sender is FrameworkElement element)
            {
                if (element.DataContext is AdvancedPasteCustomAction action)
                {
                    return action;
                }

                if (element.Tag is AdvancedPasteCustomAction taggedAction)
                {
                    return taggedAction;
                }
            }

            throw new InvalidOperationException("Unable to determine Advanced Paste custom action from sender.");
        }

        private void BrowsePasteAIModelPath_Click(object sender, RoutedEventArgs e)
        {
            // Use Win32 file dialog to work around FileOpenPicker issues with elevated permissions
            string selectedFile = PickFileDialog(
                "ONNX Model Files\0*.onnx\0All Files\0*.*\0",
                "Select ONNX Model File");

            if (!string.IsNullOrEmpty(selectedFile))
            {
                PasteAIModelPathTextBox.Text = selectedFile;
                ViewModel.PasteAIConfiguration.ModelPath = selectedFile;
            }
        }

        private static string PickFileDialog(string filter, string title, string initialDir = null, int initialFilter = 0)
        {
            // Use Win32 OpenFileName dialog as FileOpenPicker doesn't work with elevated permissions
            OpenFileName openFileName = new OpenFileName();
            openFileName.StructSize = Marshal.SizeOf(openFileName);
            openFileName.Filter = filter;

            // Make buffer double MAX_PATH since it can use 2 chars per char
            openFileName.File = new string(new char[260 * 2]);
            openFileName.MaxFile = openFileName.File.Length;
            openFileName.FileTitle = new string(new char[260 * 2]);
            openFileName.MaxFileTitle = openFileName.FileTitle.Length;
            openFileName.InitialDir = initialDir;
            openFileName.Title = title;
            openFileName.FilterIndex = initialFilter;
            openFileName.DefExt = null;
            openFileName.Flags = (int)OpenFileNameFlags.OFN_NOCHANGEDIR; // OFN_NOCHANGEDIR flag is needed
            IntPtr windowHandle = WinRT.Interop.WindowNative.GetWindowHandle(App.GetSettingsWindow());
            openFileName.Hwnd = windowHandle;

            bool result = NativeMethods.GetOpenFileName(openFileName);
            if (result)
            {
                return openFileName.File;
            }

            return null;
        }

        private void ShowApiKeySavedMessage(string configType)
        {
            // This would typically show a TeachingTip or InfoBar
            // For now, we'll use a simple approach
            var resourceLoader = ResourceLoaderInstance.ResourceLoader;

            // In a real implementation, you'd want to show a proper notification
            System.Diagnostics.Debug.WriteLine($"{configType} API key saved successfully");
        }

        private async void PasteAIServiceTypeComboBox_SelectionChanged(object sender, SelectionChangedEventArgs e)
        {
            await UpdatePasteAIUIVisibilityAsync();
        }

        private void UpdatePasteAIUIVisibility()
        {
            if (PasteAIServiceTypeListView?.SelectedValue == null)
            {
                return;
            }

            string selectedType = PasteAIServiceTypeListView.SelectedValue.ToString();

            bool isOnnx = string.Equals(selectedType, "Onnx", StringComparison.OrdinalIgnoreCase);
            bool showEndpoint = string.Equals(selectedType, "AzureOpenAI", StringComparison.OrdinalIgnoreCase)
                || string.Equals(selectedType, "AzureAIInference", StringComparison.OrdinalIgnoreCase)
                || string.Equals(selectedType, "Mistral", StringComparison.OrdinalIgnoreCase)
                || string.Equals(selectedType, "HuggingFace", StringComparison.OrdinalIgnoreCase)
                || string.Equals(selectedType, "Ollama", StringComparison.OrdinalIgnoreCase);
            bool showDeployment = string.Equals(selectedType, "AzureOpenAI", StringComparison.OrdinalIgnoreCase);
            bool requiresApiKey = RequiresApiKeyForService(selectedType);
            bool showModerationToggle = string.Equals(selectedType, "OpenAI", StringComparison.OrdinalIgnoreCase);

            if (ViewModel.PasteAIConfiguration is not null)
            {
                ViewModel.PasteAIConfiguration.EndpointUrl = ViewModel.GetPasteAIEndpoint(selectedType);
            }

            PasteAIEndpointUrlTextBox.Visibility = showEndpoint ? Visibility.Visible : Visibility.Collapsed;
            PasteAIDeploymentNameTextBox.Visibility = showDeployment ? Visibility.Visible : Visibility.Collapsed;
            PasteAIModelPanel.Visibility = isOnnx ? Visibility.Visible : Visibility.Collapsed;
            PasteAIModerationToggle.Visibility = showModerationToggle ? Visibility.Visible : Visibility.Collapsed;
            PasteAIApiKeyPasswordBox.Visibility = requiresApiKey ? Visibility.Visible : Visibility.Collapsed;

            if (requiresApiKey)
            {
                PasteAIApiKeyPasswordBox.Password = ViewModel.GetPasteAIApiKey(selectedType);
            }
            else
            {
                PasteAIApiKeyPasswordBox.Password = string.Empty;
            }
        }

        private void UpdateAdvancedAIUIVisibility()
        {
            if (AdvancedAIServiceTypeListView?.SelectedValue == null)
            {
                return;
            }

            string selectedType = AdvancedAIServiceTypeListView.SelectedValue.ToString();

            bool showEndpoint = string.Equals(selectedType, "AzureOpenAI", StringComparison.OrdinalIgnoreCase)
                || string.Equals(selectedType, "AzureAIInference", StringComparison.OrdinalIgnoreCase)
                || string.Equals(selectedType, "Mistral", StringComparison.OrdinalIgnoreCase)
                || string.Equals(selectedType, "HuggingFace", StringComparison.OrdinalIgnoreCase)
                || string.Equals(selectedType, "Ollama", StringComparison.OrdinalIgnoreCase);
            bool showDeployment = string.Equals(selectedType, "AzureOpenAI", StringComparison.OrdinalIgnoreCase);
            bool requiresApiKey = RequiresApiKeyForService(selectedType);
            bool showModerationToggle = string.Equals(selectedType, "OpenAI", StringComparison.OrdinalIgnoreCase);

            if (ViewModel.AdvancedAIConfiguration is not null)
            {
                ViewModel.AdvancedAIConfiguration.EndpointUrl = ViewModel.GetAdvancedAIEndpoint(selectedType);
            }

            AdvancedAIEndpointUrlTextBox.Visibility = showEndpoint ? Visibility.Visible : Visibility.Collapsed;
            AdvancedAIDeploymentNameTextBox.Visibility = showDeployment ? Visibility.Visible : Visibility.Collapsed;
            AdvancedAIModerationToggle.Visibility = showModerationToggle ? Visibility.Visible : Visibility.Collapsed;
            AdvancedAIApiKeyPasswordBox.Visibility = requiresApiKey ? Visibility.Visible : Visibility.Collapsed;

            if (requiresApiKey)
            {
                AdvancedAIApiKeyPasswordBox.Password = ViewModel.GetAdvancedAIApiKey(selectedType);
            }
            else
            {
                AdvancedAIApiKeyPasswordBox.Password = string.Empty;
            }
        }

        private async Task UpdatePasteAIUIVisibilityAsync(bool refreshFoundry = false)
        {
            if (PasteAIServiceTypeListView?.SelectedValue == null)
            {
                return;
            }

            string selectedType = PasteAIServiceTypeListView.SelectedValue.ToString();
            bool isAzureOpenAI = string.Equals(selectedType, "AzureOpenAI", StringComparison.Ordinal);
            bool isOnnx = string.Equals(selectedType, "Onnx", StringComparison.Ordinal);
            bool isFoundryLocal = string.Equals(selectedType, "FoundryLocal", StringComparison.Ordinal);

            PasteAIModelNameTextBox.Visibility = isFoundryLocal ? Visibility.Collapsed : Visibility.Visible;
            PasteAIEndpointUrlTextBox.Visibility = isAzureOpenAI ? Visibility.Visible : Visibility.Collapsed;
            PasteAIDeploymentNameTextBox.Visibility = isAzureOpenAI ? Visibility.Visible : Visibility.Collapsed;
            PasteAIModelPanel.Visibility = isOnnx ? Visibility.Visible : Visibility.Collapsed;
            PasteAIApiKeyPasswordBox.Visibility = (!isOnnx && !isFoundryLocal) ? Visibility.Visible : Visibility.Collapsed;

            if (FoundryLocalPanel is not null)
            {
                FoundryLocalPanel.Visibility = isFoundryLocal ? Visibility.Visible : Visibility.Collapsed;
            }

            if (!isFoundryLocal)
            {
                _foundryModelLoadCts?.Cancel();
                _isFoundryLocalAvailable = false;
                if (FoundryLocalPicker is not null)
                {
                    FoundryLocalPicker.IsLoading = false;
                    FoundryLocalPicker.IsAvailable = false;
                    FoundryLocalPicker.StatusText = string.Empty;
                    FoundryLocalPicker.SelectedModel = null;
                }

                PasteAIProviderConfigurationDialog.IsPrimaryButtonEnabled = true;
                return;
            }

            PasteAIProviderConfigurationDialog.IsPrimaryButtonEnabled = false;

            await LoadFoundryLocalModelsAsync(refreshFoundry);
        }

        private async Task LoadFoundryLocalModelsAsync(bool refresh = false)
        {
            if (FoundryLocalPanel is null)
            {
                return;
            }

            _foundryModelLoadCts?.Cancel();
            _foundryModelLoadCts?.Dispose();
            _foundryModelLoadCts = new CancellationTokenSource();
            var cancellationToken = _foundryModelLoadCts.Token;

            ShowFoundryLoadingState();

            try
            {
                var provider = FoundryLocalModelProvider.Instance;

                var isAvailable = await provider.IsAvailable();
                if (cancellationToken.IsCancellationRequested)
                {
                    return;
                }

                _isFoundryLocalAvailable = isAvailable;

                if (!isAvailable)
                {
                    ShowFoundryUnavailableState();
                    return;
                }

                IEnumerable<ModelDetails> cachedModelsEnumerable = refresh
                    ? await provider.GetModelsAsync(ignoreCached: true, cancelationToken: cancellationToken)
                    : await provider.GetModelsAsync(cancelationToken: cancellationToken);

                if (cancellationToken.IsCancellationRequested)
                {
                    return;
                }

                var cachedModels = cachedModelsEnumerable?.ToList() ?? new List<ModelDetails>();
                var catalogModels = provider.GetAllModelsInCatalog()?.ToList() ?? new List<ModelDetails>();

                UpdateFoundryCollections(cachedModels, catalogModels);
                ShowFoundryAvailableState();
                RestoreFoundrySelection(cachedModels);
            }
            catch (OperationCanceledException)
            {
                // Loading cancelled; no action required.
            }
            catch (Exception ex)
            {
                var errorMessage = $"Unable to load Foundry Local models. {ex.Message}";
                ShowFoundryUnavailableState(errorMessage);
                System.Diagnostics.Debug.WriteLine($"[AdvancedPastePage] Failed to load Foundry Local models: {ex}");
            }
            finally
            {
                UpdateFoundrySaveButtonState();
            }
        }

        private void ShowFoundryLoadingState()
        {
            _isFoundryLocalAvailable = false;

            if (FoundryLocalPicker is not null)
            {
                FoundryLocalPicker.IsLoading = true;
                FoundryLocalPicker.IsAvailable = false;
                FoundryLocalPicker.StatusText = string.Empty;
                FoundryLocalPicker.SelectedModel = null;
            }
        }

        private void ShowFoundryUnavailableState(string message = null)
        {
            _isFoundryLocalAvailable = false;

            if (FoundryLocalPicker is not null)
            {
                FoundryLocalPicker.IsLoading = false;
                FoundryLocalPicker.IsAvailable = false;
                FoundryLocalPicker.SelectedModel = null;
                FoundryLocalPicker.StatusText = message ?? "Foundry Local was not detected. Install it to use local models.";
            }

            _foundryCachedModels.Clear();
            _foundryDownloadableModels.Clear();
        }

        private void ShowFoundryAvailableState()
        {
            _isFoundryLocalAvailable = true;

            if (FoundryLocalPicker is not null)
            {
                FoundryLocalPicker.IsLoading = false;
                FoundryLocalPicker.IsAvailable = true;
                if (_foundryCachedModels.Count == 0)
                {
                    FoundryLocalPicker.StatusText = "Download a model to enable Advanced Paste.";
                }
                else if (string.IsNullOrWhiteSpace(FoundryLocalPicker.StatusText))
                {
                    FoundryLocalPicker.StatusText = "Select a downloaded model to enable Advanced Paste.";
                }
            }

            UpdateFoundrySaveButtonState();
        }

        private void UpdateFoundryCollections(IReadOnlyCollection<ModelDetails> cachedModels, IReadOnlyCollection<ModelDetails> catalogModels)
        {
            _foundryCachedModels.Clear();

            foreach (var model in cachedModels.OrderBy(m => m.Name, StringComparer.OrdinalIgnoreCase))
            {
                _foundryCachedModels.Add(model);
            }

            var cachedReferences = new HashSet<string>(_foundryCachedModels.Select(m => NormalizeFoundryModelReference(m.Url ?? m.Name)), StringComparer.OrdinalIgnoreCase);

            _foundryDownloadableModels.Clear();

            foreach (var model in catalogModels.OrderBy(m => m.Name, StringComparer.OrdinalIgnoreCase))
            {
                var reference = NormalizeFoundryModelReference(model.Url ?? model.Name);
                if (cachedReferences.Contains(reference))
                {
                    continue;
                }

                _foundryDownloadableModels.Add(new FoundryDownloadableModel(model));
            }
        }

        private void RestoreFoundrySelection(IReadOnlyCollection<ModelDetails> cachedModels)
        {
            if (FoundryLocalPicker is null)
            {
                return;
            }

            var currentModelReference = ViewModel?.PasteAIConfiguration?.ModelName;

            ModelDetails matchingModel = null;

            if (!string.IsNullOrWhiteSpace(currentModelReference))
            {
                var normalizedReference = NormalizeFoundryModelReference(currentModelReference);
                matchingModel = cachedModels.FirstOrDefault(model =>
                    string.Equals(NormalizeFoundryModelReference(model.Url ?? model.Name), normalizedReference, StringComparison.OrdinalIgnoreCase));
            }

            if (FoundryLocalPicker is null)
            {
                return;
            }

            _suppressFoundrySelectionChanged = true;
            FoundryLocalPicker.SelectedModel = matchingModel;
            _suppressFoundrySelectionChanged = false;

            if (matchingModel is null)
            {
                if (ViewModel?.PasteAIConfiguration is not null)
                {
                    ViewModel.PasteAIConfiguration.ModelName = string.Empty;
                }

                if (FoundryLocalPicker is not null)
                {
                    FoundryLocalPicker.StatusText = _foundryCachedModels.Count == 0
                        ? "Download a model to enable Advanced Paste."
                        : "Select a downloaded model to enable Advanced Paste.";
                }
            }
            else
            {
                if (ViewModel?.PasteAIConfiguration is not null)
                {
                    ViewModel.PasteAIConfiguration.ModelName = NormalizeFoundryModelReference(matchingModel.Url ?? matchingModel.Name);
                }

                if (FoundryLocalPicker is not null)
                {
                    FoundryLocalPicker.StatusText = $"{matchingModel.Name} selected.";
                }
            }

            UpdateFoundrySaveButtonState();
        }

        private static string NormalizeFoundryModelReference(string modelReference)
        {
            if (string.IsNullOrWhiteSpace(modelReference))
            {
                return string.Empty;
            }

            var prefix = FoundryLocalModelProvider.Instance.UrlPrefix;
            return modelReference.StartsWith(prefix, StringComparison.OrdinalIgnoreCase)
                ? modelReference
                : $"{prefix}{modelReference}";
        }

        private async Task DownloadFoundryModelAsync(FoundryDownloadableModel downloadableModel)
        {
            if (downloadableModel is null)
            {
                return;
            }

            downloadableModel.StartDownload();
            if (FoundryLocalPicker is not null)
            {
                FoundryLocalPicker.StatusText = $"Downloading {downloadableModel.Name}...";
            }

            UpdateFoundrySaveButtonState();

            try
            {
                var provider = FoundryLocalModelProvider.Instance;
                var progress = new Progress<float>(value => downloadableModel.ReportProgress(value));

                bool success = await provider.DownloadModel(downloadableModel.ModelDetails, progress);

                if (success)
                {
                    downloadableModel.MarkDownloaded();

                    if (FoundryLocalPicker is not null)
                    {
                        FoundryLocalPicker.StatusText = $"Downloaded {downloadableModel.Name}.";
                    }

                    if (ViewModel?.PasteAIConfiguration is not null)
                    {
                        ViewModel.PasteAIConfiguration.ModelName = NormalizeFoundryModelReference(downloadableModel.ModelDetails.Url ?? downloadableModel.ModelDetails.Name);
                    }

                    await LoadFoundryLocalModelsAsync(refresh: true);
                }
                else
                {
                    downloadableModel.Reset();
                    if (FoundryLocalPicker is not null)
                    {
                        FoundryLocalPicker.StatusText = $"Failed to download {downloadableModel.Name}.";
                    }
                }
            }
            catch (Exception ex)
            {
                downloadableModel.Reset();
                if (FoundryLocalPicker is not null)
                {
                    FoundryLocalPicker.StatusText = $"Failed to download {downloadableModel.Name}.";
                }

                System.Diagnostics.Debug.WriteLine($"[AdvancedPastePage] Failed to download Foundry Local model: {ex}");
            }
            finally
            {
                UpdateFoundrySaveButtonState();
            }
        }

        private void UpdateFoundrySaveButtonState()
        {
            if (PasteAIProviderConfigurationDialog is null)
            {
                return;
            }

            bool isFoundrySelected = string.Equals(PasteAIServiceTypeListView?.SelectedValue?.ToString(), "FoundryLocal", StringComparison.Ordinal);

            if (!isFoundrySelected)
            {
                PasteAIProviderConfigurationDialog.IsPrimaryButtonEnabled = true;
                return;
            }

            if (!_isFoundryLocalAvailable || _foundryDownloadableModels.Any(model => model.IsDownloading))
            {
                PasteAIProviderConfigurationDialog.IsPrimaryButtonEnabled = false;
                return;
            }

            bool hasSelection = FoundryLocalPicker?.SelectedModel is ModelDetails;
            PasteAIProviderConfigurationDialog.IsPrimaryButtonEnabled = hasSelection;
        }

        private void FoundryLocalPicker_SelectionChanged(object sender, ModelDetails selectedModel)
        {
            if (_suppressFoundrySelectionChanged)
            {
                return;
            }

            if (selectedModel is not null)
            {
                if (ViewModel?.PasteAIConfiguration is not null)
                {
                    ViewModel.PasteAIConfiguration.ModelName = NormalizeFoundryModelReference(selectedModel.Url ?? selectedModel.Name);
                }

                if (FoundryLocalPicker is not null)
                {
                    FoundryLocalPicker.StatusText = $"{selectedModel.Name} selected.";
                }
            }
            else
            {
                if (ViewModel?.PasteAIConfiguration is not null)
                {
                    ViewModel.PasteAIConfiguration.ModelName = string.Empty;
                }

                if (FoundryLocalPicker is not null)
                {
                    FoundryLocalPicker.StatusText = "Select a downloaded model to enable Advanced Paste.";
                }
            }

            UpdateFoundrySaveButtonState();
        }

        private async void FoundryLocalPicker_DownloadRequested(object sender, object args)
        {
            if (args is FoundryDownloadableModel downloadableModel)
            {
                await DownloadFoundryModelAsync(downloadableModel);
            }
        }

        private sealed class FoundryDownloadableModel : INotifyPropertyChanged
        {
            private readonly List<string> _deviceTags;
            private double _progress;
            private bool _isDownloading;
            private bool _isDownloaded;

            public FoundryDownloadableModel(ModelDetails modelDetails)
            {
                ModelDetails = modelDetails ?? throw new ArgumentNullException(nameof(modelDetails));
                SizeTag = FoundryLocalModelPicker.GetModelSizeText(ModelDetails.Size);
                LicenseTag = FoundryLocalModelPicker.GetLicenseShortText(ModelDetails.License);
                _deviceTags = FoundryLocalModelPicker
                    .GetDeviceTags(ModelDetails.HardwareAccelerators)
                    .ToList();
            }

            public ModelDetails ModelDetails { get; }

            public string Name => string.IsNullOrWhiteSpace(ModelDetails.Name) ? "Model" : ModelDetails.Name;

            public string Description => string.IsNullOrWhiteSpace(ModelDetails.Description) ? "No description provided." : ModelDetails.Description;

            public string SizeTag { get; }

            public bool HasSizeTag => !string.IsNullOrWhiteSpace(SizeTag);

            public string LicenseTag { get; }

            public bool HasLicenseTag => !string.IsNullOrWhiteSpace(LicenseTag);

            public IReadOnlyList<string> DeviceTags => _deviceTags;

            public bool HasDeviceTags => _deviceTags.Count > 0;

            public double ProgressPercent => Math.Round(_progress * 100, 2);

            public Visibility ProgressVisibility => _isDownloading ? Visibility.Visible : Visibility.Collapsed;

            public string ActionLabel => _isDownloaded ? "Downloaded" : _isDownloading ? "Downloading..." : "Download";

            public bool CanDownload => !_isDownloading && !_isDownloaded;

            internal bool IsDownloading => _isDownloading;

            public event PropertyChangedEventHandler PropertyChanged;

            public void StartDownload()
            {
                _isDownloading = true;
                _isDownloaded = false;
                _progress = 0;
                NotifyStateChanged();
            }

            public void ReportProgress(float value)
            {
                _progress = Math.Clamp(value, 0f, 1f);
                RaisePropertyChanged(nameof(ProgressPercent));
            }

            public void MarkDownloaded()
            {
                _isDownloading = false;
                _isDownloaded = true;
                _progress = 1;
                NotifyStateChanged();
            }

            public void Reset()
            {
                _isDownloading = false;
                _isDownloaded = false;
                _progress = 0;
                NotifyStateChanged();
            }

            private void NotifyStateChanged()
            {
                RaisePropertyChanged(nameof(ProgressPercent));
                RaisePropertyChanged(nameof(ProgressVisibility));
                RaisePropertyChanged(nameof(ActionLabel));
                RaisePropertyChanged(nameof(CanDownload));
            }

            private void RaisePropertyChanged(string propertyName)
            {
                PropertyChanged?.Invoke(this, new PropertyChangedEventArgs(propertyName));
            }
        }

        private async void AdvancedAIProviderConfigureButton_Click(object sender, RoutedEventArgs e)
        {
            UpdateAdvancedAIUIVisibility();
            await AdvancedAIProviderConfigurationDialog.ShowAsync();
        }

        private void AdvancedAIProviderConfigurationDialog_PrimaryButtonClick(ContentDialog sender, ContentDialogButtonClickEventArgs args)
        {
            string serviceType = AdvancedAIServiceTypeListView.SelectedValue?.ToString() ?? "OpenAI";
            string apiKey = AdvancedAIApiKeyPasswordBox.Password;
            string trimmedApiKey = apiKey?.Trim() ?? string.Empty;
            string endpoint = (ViewModel.AdvancedAIConfiguration.EndpointUrl ?? string.Empty).Trim();

            if (RequiresApiKeyForService(serviceType) && string.IsNullOrWhiteSpace(trimmedApiKey))
            {
                args.Cancel = true;
                return;
            }

            ViewModel.AdvancedAIConfiguration.EndpointUrl = endpoint;
            ViewModel.SaveAdvancedAICredential(serviceType, endpoint, trimmedApiKey);
            ViewModel.AdvancedAIConfiguration.EndpointUrl = ViewModel.GetAdvancedAIEndpoint(serviceType);
            AdvancedAIApiKeyPasswordBox.Password = ViewModel.GetAdvancedAIApiKey(serviceType);

            // Show success message
            ShowApiKeySavedMessage("Advanced AI");
        }

        private void PasteAIProviderConfigurationDialog_PrimaryButtonClick(ContentDialog sender, ContentDialogButtonClickEventArgs args)
        {
            string serviceType = PasteAIServiceTypeListView.SelectedValue?.ToString() ?? "OpenAI";
            string apiKey = PasteAIApiKeyPasswordBox.Password;
            string trimmedApiKey = apiKey?.Trim() ?? string.Empty;
            string endpoint = (ViewModel.PasteAIConfiguration.EndpointUrl ?? string.Empty).Trim();

            if (RequiresApiKeyForService(serviceType) && string.IsNullOrWhiteSpace(trimmedApiKey))
            {
                args.Cancel = true;
                return;
            }

            ViewModel.PasteAIConfiguration.EndpointUrl = endpoint;
            ViewModel.SavePasteAICredential(serviceType, endpoint, trimmedApiKey);
            ViewModel.PasteAIConfiguration.EndpointUrl = ViewModel.GetPasteAIEndpoint(serviceType);
            PasteAIApiKeyPasswordBox.Password = ViewModel.GetPasteAIApiKey(serviceType);

            // Show success message
            ShowApiKeySavedMessage("Paste AI");
        }

        private async void PasteAIProviderConfigureButton_Click(object sender, RoutedEventArgs e)
        {
            UpdatePasteAIUIVisibility();
            await PasteAIProviderConfigurationDialog.ShowAsync();
        }

        private void AdvancedAIServiceTypeListView_SelectionChanged(object sender, SelectionChangedEventArgs e)
        {
            UpdateAdvancedAIUIVisibility();
        }

        private async void PasteAIServiceTypeListView_SelectionChanged(object sender, SelectionChangedEventArgs e)
        {
            await UpdatePasteAIUIVisibilityAsync();
        }

        public void Dispose()
        {
            throw new NotImplementedException();
        }

        private static bool RequiresApiKeyForService(string serviceType)
        {
            if (string.IsNullOrWhiteSpace(serviceType))
            {
                return true;
            }

            return serviceType.Equals("Onnx", StringComparison.OrdinalIgnoreCase)
                ? false
                : !serviceType.Equals("Ollama", StringComparison.OrdinalIgnoreCase)
                    && !serviceType.Equals("FoundryLocal", StringComparison.OrdinalIgnoreCase)
                    && !serviceType.Equals("WindowsML", StringComparison.OrdinalIgnoreCase)
                    && !serviceType.Equals("Anthropic", StringComparison.OrdinalIgnoreCase)
                    && !serviceType.Equals("AmazonBedrock", StringComparison.OrdinalIgnoreCase);
        }

        private bool HasServiceLegalInfo(string serviceType) => TryGetServiceLegalInfo(serviceType, out _);

        private string GetServiceLegalDescription(string serviceType) => TryGetServiceLegalInfo(serviceType, out var info) ? info.Description : string.Empty;

        private string GetServiceTermsLabel(string serviceType) => TryGetServiceLegalInfo(serviceType, out var info) ? info.TermsLabel : string.Empty;

        private Uri GetServiceTermsUri(string serviceType) => TryGetServiceLegalInfo(serviceType, out var info) ? info.TermsUri : null;

        private string GetServicePrivacyLabel(string serviceType) => TryGetServiceLegalInfo(serviceType, out var info) ? info.PrivacyLabel : string.Empty;

        private Uri GetServicePrivacyUri(string serviceType) => TryGetServiceLegalInfo(serviceType, out var info) ? info.PrivacyUri : null;

        private bool HasServiceTermsLink(string serviceType) => TryGetServiceLegalInfo(serviceType, out var info) && info.TermsUri is not null && !string.IsNullOrEmpty(info.TermsLabel);

        private bool HasServicePrivacyLink(string serviceType) => TryGetServiceLegalInfo(serviceType, out var info) && info.PrivacyUri is not null && !string.IsNullOrEmpty(info.PrivacyLabel);

        private Visibility GetServiceLegalVisibility(string serviceType) => HasServiceLegalInfo(serviceType) ? Visibility.Visible : Visibility.Collapsed;

        private Visibility GetServiceTermsVisibility(string serviceType) => HasServiceTermsLink(serviceType) ? Visibility.Visible : Visibility.Collapsed;

        private Visibility GetServicePrivacyVisibility(string serviceType) => HasServicePrivacyLink(serviceType) ? Visibility.Visible : Visibility.Collapsed;

        private static bool TryGetServiceLegalInfo(string serviceType, out ServiceLegalInfo info)
        {
            if (string.IsNullOrWhiteSpace(serviceType))
            {
                return ServiceLegalInformation.TryGetValue("OpenAI", out info);
            }

            return ServiceLegalInformation.TryGetValue(serviceType, out info);
        }

        private sealed class ServiceLegalInfo
        {
            public ServiceLegalInfo(string description, string termsLabel, string termsUri, string privacyLabel, string privacyUri)
            {
                Description = description ?? string.Empty;
                TermsLabel = termsLabel ?? string.Empty;
                TermsUri = CreateUriOrNull(termsUri);
                PrivacyLabel = privacyLabel ?? string.Empty;
                PrivacyUri = CreateUriOrNull(privacyUri);
            }

            public string Description { get; }

            public string TermsLabel { get; }

            public Uri TermsUri { get; }

            public string PrivacyLabel { get; }

            public Uri PrivacyUri { get; }

            private static Uri CreateUriOrNull(string value)
            {
                if (string.IsNullOrWhiteSpace(value))
                {
                    return null;
                }

                return Uri.TryCreate(value, UriKind.Absolute, out var uri) ? uri : null;
            }
        }
    }
}<|MERGE_RESOLUTION|>--- conflicted
+++ resolved
@@ -4,11 +4,8 @@
 
 using System;
 using System.Collections.Generic;
-<<<<<<< HEAD
-=======
 using System.Collections.ObjectModel;
 using System.ComponentModel;
->>>>>>> f36e8747
 using System.Linq;
 using System.Runtime.InteropServices;
 using System.Threading;
@@ -27,7 +24,12 @@
 {
     public sealed partial class AdvancedPastePage : NavigablePage, IRefreshablePage, IDisposable
     {
-<<<<<<< HEAD
+        private readonly ObservableCollection<ModelDetails> _foundryCachedModels = new();
+        private readonly ObservableCollection<FoundryDownloadableModel> _foundryDownloadableModels = new();
+        private CancellationTokenSource _foundryModelLoadCts;
+        private bool _suppressFoundrySelectionChanged;
+        private bool _isFoundryLocalAvailable;
+
         private static readonly Dictionary<string, ServiceLegalInfo> ServiceLegalInformation = new(StringComparer.OrdinalIgnoreCase)
         {
             ["OpenAI"] = new ServiceLegalInfo(
@@ -79,13 +81,6 @@
                 "Ollama Privacy Policy",
                 "https://ollama.com/privacy"),
         };
-=======
-        private readonly ObservableCollection<ModelDetails> _foundryCachedModels = new();
-        private readonly ObservableCollection<FoundryDownloadableModel> _foundryDownloadableModels = new();
-        private CancellationTokenSource _foundryModelLoadCts;
-        private bool _suppressFoundrySelectionChanged;
-        private bool _isFoundryLocalAvailable;
->>>>>>> f36e8747
 
         private AdvancedPasteViewModel ViewModel { get; set; }
 
