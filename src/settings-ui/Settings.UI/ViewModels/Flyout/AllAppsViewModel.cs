﻿// Copyright (c) Microsoft Corporation
// The Microsoft Corporation licenses this file to you under the MIT license.
// See the LICENSE file in the project root for more information.

using System;
using System.Collections.ObjectModel;
using global::PowerToys.GPOWrapper;
using ManagedCommon;
using Microsoft.PowerToys.Settings.UI.Helpers;
using Microsoft.PowerToys.Settings.UI.Library;
using Microsoft.PowerToys.Settings.UI.Library.Helpers;
using Microsoft.PowerToys.Settings.UI.Library.Interfaces;
using Microsoft.Windows.ApplicationModel.Resources;

namespace Microsoft.PowerToys.Settings.UI.ViewModels
{
    public class AllAppsViewModel : Observable
    {
        public ObservableCollection<FlyoutMenuItem> FlyoutMenuItems { get; set; }

        private ISettingsRepository<GeneralSettings> _settingsRepository;
        private GeneralSettings generalSettingsConfig;
        private ResourceLoader resourceLoader;

        private Func<string, int> SendConfigMSG { get; }

        public AllAppsViewModel(ISettingsRepository<GeneralSettings> settingsRepository, Func<string, int> ipcMSGCallBackFunc)
        {
            _settingsRepository = settingsRepository;
            generalSettingsConfig = settingsRepository.SettingsConfig;
            generalSettingsConfig.AddEnabledModuleChangeNotification(ModuleEnabledChangedOnSettingsPage);

            resourceLoader = Helpers.ResourceLoaderInstance.ResourceLoader;
            FlyoutMenuItems = new ObservableCollection<FlyoutMenuItem>();

            foreach (ModuleType moduleType in Enum.GetValues(typeof(ModuleType)))
            {
                AddFlyoutMenuItem(moduleType);
            }

<<<<<<< HEAD
            if ((gpo = GPOWrapper.GetConfiguredAwakeEnabledValue()) != GpoRuleConfigured.Disabled && gpo != GpoRuleConfigured.Enabled)
            {
                FlyoutMenuItems.Add(new FlyoutMenuItem() { Label = resourceLoader.GetString("Awake/ModuleTitle"), IsEnabled = generalSettingsConfig.Enabled.Awake, Tag = "Awake", Icon = "ms-appx:///Assets/Settings/FluentIcons/FluentIconsAwake.png", EnabledChangedCallback = EnabledChangedOnUI });
            }

            if ((gpo = GPOWrapper.GetConfiguredCmdNotFoundEnabledValue()) != GpoRuleConfigured.Disabled && gpo != GpoRuleConfigured.Enabled)
            {
                FlyoutMenuItems.Add(new FlyoutMenuItem() { Label = resourceLoader.GetString("CmdNotFound/ModuleTitle"), IsEnabled = generalSettingsConfig.Enabled.CmdNotFound, Tag = "CmdNotFound", Icon = "ms-appx:///Assets/FluentIcons/FluentIconsCmdNotFound.png", EnabledChangedCallback = EnabledChangedOnUI });
            }

            if ((gpo = GPOWrapper.GetConfiguredColorPickerEnabledValue()) != GpoRuleConfigured.Disabled && gpo != GpoRuleConfigured.Enabled)
            {
                FlyoutMenuItems.Add(new FlyoutMenuItem() { Label = resourceLoader.GetString("ColorPicker/ModuleTitle"), IsEnabled = generalSettingsConfig.Enabled.ColorPicker, Tag = "ColorPicker", Icon = "ms-appx:///Assets/Settings/FluentIcons/FluentIconsColorPicker.png", EnabledChangedCallback = EnabledChangedOnUI });
            }

            if ((gpo = GPOWrapper.GetConfiguredCropAndLockEnabledValue()) != GpoRuleConfigured.Disabled && gpo != GpoRuleConfigured.Enabled)
            {
                FlyoutMenuItems.Add(new FlyoutMenuItem() { Label = resourceLoader.GetString("CropAndLock/ModuleTitle"), IsEnabled = generalSettingsConfig.Enabled.CropAndLock, Tag = "CropAndLock", Icon = "ms-appx:///Assets/Settings/FluentIcons/FluentIconsCropAndLock.png", EnabledChangedCallback = EnabledChangedOnUI });
            }

            if ((gpo = GPOWrapper.GetConfiguredFancyZonesEnabledValue()) != GpoRuleConfigured.Disabled && gpo != GpoRuleConfigured.Enabled)
            {
                FlyoutMenuItems.Add(new FlyoutMenuItem() { Label = resourceLoader.GetString("FancyZones/ModuleTitle"), IsEnabled = generalSettingsConfig.Enabled.FancyZones, Tag = "FancyZones", Icon = "ms-appx:///Assets/Settings/FluentIcons/FluentIconsFancyZones.png", EnabledChangedCallback = EnabledChangedOnUI });
            }

            if ((gpo = GPOWrapper.GetConfiguredFileLocksmithEnabledValue()) != GpoRuleConfigured.Disabled && gpo != GpoRuleConfigured.Enabled)
            {
                FlyoutMenuItems.Add(new FlyoutMenuItem() { Label = resourceLoader.GetString("FileLocksmith/ModuleTitle"), IsEnabled = generalSettingsConfig.Enabled.FileLocksmith, Tag = "FileLocksmith", Icon = "ms-appx:///Assets/Settings/FluentIcons/FluentIconsFileLocksmith.png", EnabledChangedCallback = EnabledChangedOnUI });
            }

            if ((gpo = GPOWrapper.GetConfiguredFindMyMouseEnabledValue()) != GpoRuleConfigured.Disabled && gpo != GpoRuleConfigured.Enabled)
            {
                FlyoutMenuItems.Add(new FlyoutMenuItem() { Label = resourceLoader.GetString("MouseUtils_FindMyMouse/Header"), IsEnabled = generalSettingsConfig.Enabled.FindMyMouse, Tag = "FindMyMouse", Icon = "ms-appx:///Assets/Settings/FluentIcons/FluentIconsFindMyMouse.png", EnabledChangedCallback = EnabledChangedOnUI });
            }

            if ((gpo = GPOWrapper.GetConfiguredHostsFileEditorEnabledValue()) != GpoRuleConfigured.Disabled && gpo != GpoRuleConfigured.Enabled)
            {
                FlyoutMenuItems.Add(new FlyoutMenuItem() { Label = resourceLoader.GetString("Hosts/ModuleTitle"), IsEnabled = generalSettingsConfig.Enabled.Hosts, Tag = "Hosts", Icon = "ms-appx:///Assets/Settings/FluentIcons/FluentIconsHosts.png", EnabledChangedCallback = EnabledChangedOnUI });
            }

            if ((gpo = GPOWrapper.GetConfiguredImageResizerEnabledValue()) != GpoRuleConfigured.Disabled && gpo != GpoRuleConfigured.Enabled)
            {
                FlyoutMenuItems.Add(new FlyoutMenuItem() { Label = resourceLoader.GetString("ImageResizer/ModuleTitle"), IsEnabled = generalSettingsConfig.Enabled.ImageResizer, Tag = "ImageResizer", Icon = "ms-appx:///Assets/Settings/FluentIcons/FluentIconsImageResizer.png", EnabledChangedCallback = EnabledChangedOnUI });
            }

            if ((gpo = GPOWrapper.GetConfiguredKeyboardManagerEnabledValue()) != GpoRuleConfigured.Disabled && gpo != GpoRuleConfigured.Enabled)
            {
                FlyoutMenuItems.Add(new FlyoutMenuItem() { Label = resourceLoader.GetString("KeyboardManager/ModuleTitle"), IsEnabled = generalSettingsConfig.Enabled.KeyboardManager, Tag = "KeyboardManager", Icon = "ms-appx:///Assets/Settings/FluentIcons/FluentIconsKeyboardManager.png", EnabledChangedCallback = EnabledChangedOnUI });
            }

            if ((gpo = GPOWrapper.GetConfiguredMouseHighlighterEnabledValue()) != GpoRuleConfigured.Disabled && gpo != GpoRuleConfigured.Enabled)
            {
                FlyoutMenuItems.Add(new FlyoutMenuItem() { Label = resourceLoader.GetString("MouseUtils_MouseHighlighter/Header"), IsEnabled = generalSettingsConfig.Enabled.MouseHighlighter, Tag = "MouseHighlighter", Icon = "ms-appx:///Assets/Settings/FluentIcons/FluentIconsMouseHighlighter.png", EnabledChangedCallback = EnabledChangedOnUI });
            }

            if ((gpo = GPOWrapper.GetConfiguredMouseJumpEnabledValue()) != GpoRuleConfigured.Disabled && gpo != GpoRuleConfigured.Enabled)
            {
                FlyoutMenuItems.Add(new FlyoutMenuItem() { Label = resourceLoader.GetString("MouseUtils_MouseJump/Header"), IsEnabled = generalSettingsConfig.Enabled.MouseJump, Tag = "MouseJump", Icon = "ms-appx:///Assets/Settings/FluentIcons/FluentIconsMouseJump.png", EnabledChangedCallback = EnabledChangedOnUI });
            }

            if ((gpo = GPOWrapper.GetConfiguredMousePointerCrosshairsEnabledValue()) != GpoRuleConfigured.Disabled && gpo != GpoRuleConfigured.Enabled)
            {
                FlyoutMenuItems.Add(new FlyoutMenuItem() { Label = resourceLoader.GetString("MouseUtils_MousePointerCrosshairs/Header"), IsEnabled = generalSettingsConfig.Enabled.MousePointerCrosshairs, Tag = "MousePointerCrosshairs", Icon = "ms-appx:///Assets/Settings/FluentIcons/FluentIconsMouseCrosshairs.png", EnabledChangedCallback = EnabledChangedOnUI });
            }

            if ((gpo = GPOWrapper.GetConfiguredMouseWithoutBordersEnabledValue()) != GpoRuleConfigured.Disabled && gpo != GpoRuleConfigured.Enabled)
            {
                FlyoutMenuItems.Add(new FlyoutMenuItem() { Label = resourceLoader.GetString("MouseWithoutBorders/ModuleTitle"), IsEnabled = generalSettingsConfig.Enabled.MouseWithoutBorders, Tag = "MouseWithoutBorders", Icon = "ms-appx:///Assets/Settings/FluentIcons/FluentIconsMouseWithoutBorders.png", EnabledChangedCallback = EnabledChangedOnUI });
            }

            if ((gpo = GPOWrapper.GetConfiguredPastePlainEnabledValue()) != GpoRuleConfigured.Disabled && gpo != GpoRuleConfigured.Enabled)
            {
                FlyoutMenuItems.Add(new FlyoutMenuItem() { Label = resourceLoader.GetString("PastePlain/ModuleTitle"), IsEnabled = generalSettingsConfig.Enabled.PastePlain, Tag = "PastePlain", Icon = "ms-appx:///Assets/Settings/FluentIcons/FluentIconsPastePlain.png", EnabledChangedCallback = EnabledChangedOnUI });
            }

            if ((gpo = GPOWrapper.GetConfiguredPeekEnabledValue()) != GpoRuleConfigured.Disabled && gpo != GpoRuleConfigured.Enabled)
            {
                FlyoutMenuItems.Add(new FlyoutMenuItem() { Label = resourceLoader.GetString("Peek/ModuleTitle"), IsEnabled = generalSettingsConfig.Enabled.Peek, Tag = "Peek", Icon = "ms-appx:///Assets/Settings/FluentIcons/FluentIconsPeek.png", EnabledChangedCallback = EnabledChangedOnUI });
            }

            if ((gpo = GPOWrapper.GetConfiguredPowerRenameEnabledValue()) != GpoRuleConfigured.Disabled && gpo != GpoRuleConfigured.Enabled)
            {
                FlyoutMenuItems.Add(new FlyoutMenuItem() { Label = resourceLoader.GetString("PowerRename/ModuleTitle"), IsEnabled = generalSettingsConfig.Enabled.PowerRename, Tag = "PowerRename", Icon = "ms-appx:///Assets/Settings/FluentIcons/FluentIconsPowerRename.png", EnabledChangedCallback = EnabledChangedOnUI });
            }

            if ((gpo = GPOWrapper.GetConfiguredPowerLauncherEnabledValue()) != GpoRuleConfigured.Disabled && gpo != GpoRuleConfigured.Enabled)
            {
                FlyoutMenuItems.Add(new FlyoutMenuItem() { Label = resourceLoader.GetString("PowerLauncher/ModuleTitle"), IsEnabled = generalSettingsConfig.Enabled.PowerLauncher, Tag = "PowerLauncher", Icon = "ms-appx:///Assets/Settings/FluentIcons/FluentIconsPowerToysRun.png", EnabledChangedCallback = EnabledChangedOnUI });
            }

            if ((gpo = GPOWrapper.GetConfiguredQuickAccentEnabledValue()) != GpoRuleConfigured.Disabled && gpo != GpoRuleConfigured.Enabled)
            {
                FlyoutMenuItems.Add(new FlyoutMenuItem() { Label = resourceLoader.GetString("QuickAccent/ModuleTitle"), IsEnabled = generalSettingsConfig.Enabled.PowerAccent, Tag = "PowerAccent", Icon = "ms-appx:///Assets/Settings/FluentIcons/FluentIconsPowerAccent.png", EnabledChangedCallback = EnabledChangedOnUI });
            }

            if ((gpo = GPOWrapper.GetConfiguredRegistryPreviewEnabledValue()) != GpoRuleConfigured.Disabled && gpo != GpoRuleConfigured.Enabled)
            {
                FlyoutMenuItems.Add(new FlyoutMenuItem() { Label = resourceLoader.GetString("RegistryPreview/ModuleTitle"), IsEnabled = generalSettingsConfig.Enabled.RegistryPreview, Tag = "RegistryPreview", Icon = "ms-appx:///Assets/Settings/FluentIcons/FluentIconsRegistryPreview.png", EnabledChangedCallback = EnabledChangedOnUI });
            }

            if ((gpo = GPOWrapper.GetConfiguredScreenRulerEnabledValue()) != GpoRuleConfigured.Disabled && gpo != GpoRuleConfigured.Enabled)
            {
                FlyoutMenuItems.Add(new FlyoutMenuItem() { Label = resourceLoader.GetString("MeasureTool/ModuleTitle"), IsEnabled = generalSettingsConfig.Enabled.MeasureTool, Tag = "MeasureTool", Icon = "ms-appx:///Assets/Settings/FluentIcons/FluentIconsScreenRuler.png", EnabledChangedCallback = EnabledChangedOnUI });
            }

            if ((gpo = GPOWrapper.GetConfiguredShortcutGuideEnabledValue()) != GpoRuleConfigured.Disabled && gpo != GpoRuleConfigured.Enabled)
            {
                FlyoutMenuItems.Add(new FlyoutMenuItem() { Label = resourceLoader.GetString("ShortcutGuide/ModuleTitle"), IsEnabled = generalSettingsConfig.Enabled.ShortcutGuide, Tag = "ShortcutGuide", Icon = "ms-appx:///Assets/Settings/FluentIcons/FluentIconsShortcutGuide.png", EnabledChangedCallback = EnabledChangedOnUI });
            }

            if ((gpo = GPOWrapper.GetConfiguredTextExtractorEnabledValue()) != GpoRuleConfigured.Disabled && gpo != GpoRuleConfigured.Enabled)
            {
                FlyoutMenuItems.Add(new FlyoutMenuItem() { Label = resourceLoader.GetString("TextExtractor/ModuleTitle"), IsEnabled = generalSettingsConfig.Enabled.PowerOCR, Tag = "PowerOCR", Icon = "ms-appx:///Assets/Settings/FluentIcons/FluentIconsPowerOCR.png", EnabledChangedCallback = EnabledChangedOnUI });
            }

            // set the callback functions value to hangle outgoing IPC message.
=======
            // set the callback functions value to handle outgoing IPC message.
>>>>>>> f30438b9
            SendConfigMSG = ipcMSGCallBackFunc;
        }

        private void AddFlyoutMenuItem(ModuleType moduleType)
        {
            GpoRuleConfigured gpo = ModuleHelper.GetModuleGpoConfiguration(moduleType);
            FlyoutMenuItems.Add(new FlyoutMenuItem()
            {
                Label = resourceLoader.GetString(ModuleHelper.GetModuleLabelResourceName(moduleType)),
                IsEnabled = gpo == GpoRuleConfigured.Enabled || (gpo != GpoRuleConfigured.Disabled && ModuleHelper.GetIsModuleEnabled(generalSettingsConfig, moduleType)),
                IsLocked = gpo == GpoRuleConfigured.Enabled || gpo == GpoRuleConfigured.Disabled,
                Tag = moduleType,
                Icon = ModuleHelper.GetModuleTypeFluentIconName(moduleType),
                EnabledChangedCallback = EnabledChangedOnUI,
            });
        }

        private void EnabledChangedOnUI(FlyoutMenuItem flyoutMenuItem)
        {
            if (Views.ShellPage.UpdateGeneralSettingsCallback(flyoutMenuItem.Tag, flyoutMenuItem.IsEnabled))
            {
                Views.ShellPage.DisableFlyoutHidingCallback();
            }
        }

        private void ModuleEnabledChangedOnSettingsPage()
        {
            generalSettingsConfig = _settingsRepository.SettingsConfig;
            generalSettingsConfig.AddEnabledModuleChangeNotification(ModuleEnabledChangedOnSettingsPage);
            foreach (FlyoutMenuItem item in FlyoutMenuItems)
            {
<<<<<<< HEAD
                switch (item.Tag)
                {
                    case "AlwaysOnTop": item.IsEnabled = generalSettingsConfig.Enabled.AlwaysOnTop; break;
                    case "Awake": item.IsEnabled = generalSettingsConfig.Enabled.Awake; break;
                    case "CmdNotFound": item.IsEnabled = generalSettingsConfig.Enabled.CmdNotFound; break;
                    case "ColorPicker": item.IsEnabled = generalSettingsConfig.Enabled.ColorPicker; break;
                    case "CropAndLock": item.IsEnabled = generalSettingsConfig.Enabled.CropAndLock; break;
                    case "FancyZones": item.IsEnabled = generalSettingsConfig.Enabled.FancyZones; break;
                    case "FileLocksmith": item.IsEnabled = generalSettingsConfig.Enabled.FileLocksmith; break;
                    case "FindMyMouse": item.IsEnabled = generalSettingsConfig.Enabled.FindMyMouse; break;
                    case "Hosts": item.IsEnabled = generalSettingsConfig.Enabled.Hosts; break;
                    case "ImageResizer": item.IsEnabled = generalSettingsConfig.Enabled.ImageResizer; break;
                    case "KeyboardManager": item.IsEnabled = generalSettingsConfig.Enabled.KeyboardManager; break;
                    case "MouseHighlighter": item.IsEnabled = generalSettingsConfig.Enabled.MouseHighlighter; break;
                    case "MouseJump": item.IsEnabled = generalSettingsConfig.Enabled.MouseJump; break;
                    case "MousePointerCrosshairs": item.IsEnabled = generalSettingsConfig.Enabled.MousePointerCrosshairs; break;
                    case "MouseWithoutBorders": item.IsEnabled = generalSettingsConfig.Enabled.MouseWithoutBorders; break;
                    case "PastePlain": item.IsEnabled = generalSettingsConfig.Enabled.PastePlain; break;
                    case "Peek": item.IsEnabled = generalSettingsConfig.Enabled.Peek; break;
                    case "PowerRename": item.IsEnabled = generalSettingsConfig.Enabled.PowerRename; break;
                    case "PowerLauncher": item.IsEnabled = generalSettingsConfig.Enabled.PowerLauncher; break;
                    case "PowerAccent": item.IsEnabled = generalSettingsConfig.Enabled.PowerAccent; break;
                    case "RegistryPreview": item.IsEnabled = generalSettingsConfig.Enabled.RegistryPreview; break;
                    case "MeasureTool": item.IsEnabled = generalSettingsConfig.Enabled.MeasureTool; break;
                    case "ShortcutGuide": item.IsEnabled = generalSettingsConfig.Enabled.ShortcutGuide; break;
                    case "PowerOCR": item.IsEnabled = generalSettingsConfig.Enabled.PowerOCR; break;
                    case "VideoConference": item.IsEnabled = generalSettingsConfig.Enabled.VideoConference; break;
                }
=======
                item.IsEnabled = ModuleHelper.GetIsModuleEnabled(generalSettingsConfig, item.Tag);
>>>>>>> f30438b9
            }
        }
    }
}<|MERGE_RESOLUTION|>--- conflicted
+++ resolved
@@ -38,126 +38,7 @@
                 AddFlyoutMenuItem(moduleType);
             }
 
-<<<<<<< HEAD
-            if ((gpo = GPOWrapper.GetConfiguredAwakeEnabledValue()) != GpoRuleConfigured.Disabled && gpo != GpoRuleConfigured.Enabled)
-            {
-                FlyoutMenuItems.Add(new FlyoutMenuItem() { Label = resourceLoader.GetString("Awake/ModuleTitle"), IsEnabled = generalSettingsConfig.Enabled.Awake, Tag = "Awake", Icon = "ms-appx:///Assets/Settings/FluentIcons/FluentIconsAwake.png", EnabledChangedCallback = EnabledChangedOnUI });
-            }
-
-            if ((gpo = GPOWrapper.GetConfiguredCmdNotFoundEnabledValue()) != GpoRuleConfigured.Disabled && gpo != GpoRuleConfigured.Enabled)
-            {
-                FlyoutMenuItems.Add(new FlyoutMenuItem() { Label = resourceLoader.GetString("CmdNotFound/ModuleTitle"), IsEnabled = generalSettingsConfig.Enabled.CmdNotFound, Tag = "CmdNotFound", Icon = "ms-appx:///Assets/FluentIcons/FluentIconsCmdNotFound.png", EnabledChangedCallback = EnabledChangedOnUI });
-            }
-
-            if ((gpo = GPOWrapper.GetConfiguredColorPickerEnabledValue()) != GpoRuleConfigured.Disabled && gpo != GpoRuleConfigured.Enabled)
-            {
-                FlyoutMenuItems.Add(new FlyoutMenuItem() { Label = resourceLoader.GetString("ColorPicker/ModuleTitle"), IsEnabled = generalSettingsConfig.Enabled.ColorPicker, Tag = "ColorPicker", Icon = "ms-appx:///Assets/Settings/FluentIcons/FluentIconsColorPicker.png", EnabledChangedCallback = EnabledChangedOnUI });
-            }
-
-            if ((gpo = GPOWrapper.GetConfiguredCropAndLockEnabledValue()) != GpoRuleConfigured.Disabled && gpo != GpoRuleConfigured.Enabled)
-            {
-                FlyoutMenuItems.Add(new FlyoutMenuItem() { Label = resourceLoader.GetString("CropAndLock/ModuleTitle"), IsEnabled = generalSettingsConfig.Enabled.CropAndLock, Tag = "CropAndLock", Icon = "ms-appx:///Assets/Settings/FluentIcons/FluentIconsCropAndLock.png", EnabledChangedCallback = EnabledChangedOnUI });
-            }
-
-            if ((gpo = GPOWrapper.GetConfiguredFancyZonesEnabledValue()) != GpoRuleConfigured.Disabled && gpo != GpoRuleConfigured.Enabled)
-            {
-                FlyoutMenuItems.Add(new FlyoutMenuItem() { Label = resourceLoader.GetString("FancyZones/ModuleTitle"), IsEnabled = generalSettingsConfig.Enabled.FancyZones, Tag = "FancyZones", Icon = "ms-appx:///Assets/Settings/FluentIcons/FluentIconsFancyZones.png", EnabledChangedCallback = EnabledChangedOnUI });
-            }
-
-            if ((gpo = GPOWrapper.GetConfiguredFileLocksmithEnabledValue()) != GpoRuleConfigured.Disabled && gpo != GpoRuleConfigured.Enabled)
-            {
-                FlyoutMenuItems.Add(new FlyoutMenuItem() { Label = resourceLoader.GetString("FileLocksmith/ModuleTitle"), IsEnabled = generalSettingsConfig.Enabled.FileLocksmith, Tag = "FileLocksmith", Icon = "ms-appx:///Assets/Settings/FluentIcons/FluentIconsFileLocksmith.png", EnabledChangedCallback = EnabledChangedOnUI });
-            }
-
-            if ((gpo = GPOWrapper.GetConfiguredFindMyMouseEnabledValue()) != GpoRuleConfigured.Disabled && gpo != GpoRuleConfigured.Enabled)
-            {
-                FlyoutMenuItems.Add(new FlyoutMenuItem() { Label = resourceLoader.GetString("MouseUtils_FindMyMouse/Header"), IsEnabled = generalSettingsConfig.Enabled.FindMyMouse, Tag = "FindMyMouse", Icon = "ms-appx:///Assets/Settings/FluentIcons/FluentIconsFindMyMouse.png", EnabledChangedCallback = EnabledChangedOnUI });
-            }
-
-            if ((gpo = GPOWrapper.GetConfiguredHostsFileEditorEnabledValue()) != GpoRuleConfigured.Disabled && gpo != GpoRuleConfigured.Enabled)
-            {
-                FlyoutMenuItems.Add(new FlyoutMenuItem() { Label = resourceLoader.GetString("Hosts/ModuleTitle"), IsEnabled = generalSettingsConfig.Enabled.Hosts, Tag = "Hosts", Icon = "ms-appx:///Assets/Settings/FluentIcons/FluentIconsHosts.png", EnabledChangedCallback = EnabledChangedOnUI });
-            }
-
-            if ((gpo = GPOWrapper.GetConfiguredImageResizerEnabledValue()) != GpoRuleConfigured.Disabled && gpo != GpoRuleConfigured.Enabled)
-            {
-                FlyoutMenuItems.Add(new FlyoutMenuItem() { Label = resourceLoader.GetString("ImageResizer/ModuleTitle"), IsEnabled = generalSettingsConfig.Enabled.ImageResizer, Tag = "ImageResizer", Icon = "ms-appx:///Assets/Settings/FluentIcons/FluentIconsImageResizer.png", EnabledChangedCallback = EnabledChangedOnUI });
-            }
-
-            if ((gpo = GPOWrapper.GetConfiguredKeyboardManagerEnabledValue()) != GpoRuleConfigured.Disabled && gpo != GpoRuleConfigured.Enabled)
-            {
-                FlyoutMenuItems.Add(new FlyoutMenuItem() { Label = resourceLoader.GetString("KeyboardManager/ModuleTitle"), IsEnabled = generalSettingsConfig.Enabled.KeyboardManager, Tag = "KeyboardManager", Icon = "ms-appx:///Assets/Settings/FluentIcons/FluentIconsKeyboardManager.png", EnabledChangedCallback = EnabledChangedOnUI });
-            }
-
-            if ((gpo = GPOWrapper.GetConfiguredMouseHighlighterEnabledValue()) != GpoRuleConfigured.Disabled && gpo != GpoRuleConfigured.Enabled)
-            {
-                FlyoutMenuItems.Add(new FlyoutMenuItem() { Label = resourceLoader.GetString("MouseUtils_MouseHighlighter/Header"), IsEnabled = generalSettingsConfig.Enabled.MouseHighlighter, Tag = "MouseHighlighter", Icon = "ms-appx:///Assets/Settings/FluentIcons/FluentIconsMouseHighlighter.png", EnabledChangedCallback = EnabledChangedOnUI });
-            }
-
-            if ((gpo = GPOWrapper.GetConfiguredMouseJumpEnabledValue()) != GpoRuleConfigured.Disabled && gpo != GpoRuleConfigured.Enabled)
-            {
-                FlyoutMenuItems.Add(new FlyoutMenuItem() { Label = resourceLoader.GetString("MouseUtils_MouseJump/Header"), IsEnabled = generalSettingsConfig.Enabled.MouseJump, Tag = "MouseJump", Icon = "ms-appx:///Assets/Settings/FluentIcons/FluentIconsMouseJump.png", EnabledChangedCallback = EnabledChangedOnUI });
-            }
-
-            if ((gpo = GPOWrapper.GetConfiguredMousePointerCrosshairsEnabledValue()) != GpoRuleConfigured.Disabled && gpo != GpoRuleConfigured.Enabled)
-            {
-                FlyoutMenuItems.Add(new FlyoutMenuItem() { Label = resourceLoader.GetString("MouseUtils_MousePointerCrosshairs/Header"), IsEnabled = generalSettingsConfig.Enabled.MousePointerCrosshairs, Tag = "MousePointerCrosshairs", Icon = "ms-appx:///Assets/Settings/FluentIcons/FluentIconsMouseCrosshairs.png", EnabledChangedCallback = EnabledChangedOnUI });
-            }
-
-            if ((gpo = GPOWrapper.GetConfiguredMouseWithoutBordersEnabledValue()) != GpoRuleConfigured.Disabled && gpo != GpoRuleConfigured.Enabled)
-            {
-                FlyoutMenuItems.Add(new FlyoutMenuItem() { Label = resourceLoader.GetString("MouseWithoutBorders/ModuleTitle"), IsEnabled = generalSettingsConfig.Enabled.MouseWithoutBorders, Tag = "MouseWithoutBorders", Icon = "ms-appx:///Assets/Settings/FluentIcons/FluentIconsMouseWithoutBorders.png", EnabledChangedCallback = EnabledChangedOnUI });
-            }
-
-            if ((gpo = GPOWrapper.GetConfiguredPastePlainEnabledValue()) != GpoRuleConfigured.Disabled && gpo != GpoRuleConfigured.Enabled)
-            {
-                FlyoutMenuItems.Add(new FlyoutMenuItem() { Label = resourceLoader.GetString("PastePlain/ModuleTitle"), IsEnabled = generalSettingsConfig.Enabled.PastePlain, Tag = "PastePlain", Icon = "ms-appx:///Assets/Settings/FluentIcons/FluentIconsPastePlain.png", EnabledChangedCallback = EnabledChangedOnUI });
-            }
-
-            if ((gpo = GPOWrapper.GetConfiguredPeekEnabledValue()) != GpoRuleConfigured.Disabled && gpo != GpoRuleConfigured.Enabled)
-            {
-                FlyoutMenuItems.Add(new FlyoutMenuItem() { Label = resourceLoader.GetString("Peek/ModuleTitle"), IsEnabled = generalSettingsConfig.Enabled.Peek, Tag = "Peek", Icon = "ms-appx:///Assets/Settings/FluentIcons/FluentIconsPeek.png", EnabledChangedCallback = EnabledChangedOnUI });
-            }
-
-            if ((gpo = GPOWrapper.GetConfiguredPowerRenameEnabledValue()) != GpoRuleConfigured.Disabled && gpo != GpoRuleConfigured.Enabled)
-            {
-                FlyoutMenuItems.Add(new FlyoutMenuItem() { Label = resourceLoader.GetString("PowerRename/ModuleTitle"), IsEnabled = generalSettingsConfig.Enabled.PowerRename, Tag = "PowerRename", Icon = "ms-appx:///Assets/Settings/FluentIcons/FluentIconsPowerRename.png", EnabledChangedCallback = EnabledChangedOnUI });
-            }
-
-            if ((gpo = GPOWrapper.GetConfiguredPowerLauncherEnabledValue()) != GpoRuleConfigured.Disabled && gpo != GpoRuleConfigured.Enabled)
-            {
-                FlyoutMenuItems.Add(new FlyoutMenuItem() { Label = resourceLoader.GetString("PowerLauncher/ModuleTitle"), IsEnabled = generalSettingsConfig.Enabled.PowerLauncher, Tag = "PowerLauncher", Icon = "ms-appx:///Assets/Settings/FluentIcons/FluentIconsPowerToysRun.png", EnabledChangedCallback = EnabledChangedOnUI });
-            }
-
-            if ((gpo = GPOWrapper.GetConfiguredQuickAccentEnabledValue()) != GpoRuleConfigured.Disabled && gpo != GpoRuleConfigured.Enabled)
-            {
-                FlyoutMenuItems.Add(new FlyoutMenuItem() { Label = resourceLoader.GetString("QuickAccent/ModuleTitle"), IsEnabled = generalSettingsConfig.Enabled.PowerAccent, Tag = "PowerAccent", Icon = "ms-appx:///Assets/Settings/FluentIcons/FluentIconsPowerAccent.png", EnabledChangedCallback = EnabledChangedOnUI });
-            }
-
-            if ((gpo = GPOWrapper.GetConfiguredRegistryPreviewEnabledValue()) != GpoRuleConfigured.Disabled && gpo != GpoRuleConfigured.Enabled)
-            {
-                FlyoutMenuItems.Add(new FlyoutMenuItem() { Label = resourceLoader.GetString("RegistryPreview/ModuleTitle"), IsEnabled = generalSettingsConfig.Enabled.RegistryPreview, Tag = "RegistryPreview", Icon = "ms-appx:///Assets/Settings/FluentIcons/FluentIconsRegistryPreview.png", EnabledChangedCallback = EnabledChangedOnUI });
-            }
-
-            if ((gpo = GPOWrapper.GetConfiguredScreenRulerEnabledValue()) != GpoRuleConfigured.Disabled && gpo != GpoRuleConfigured.Enabled)
-            {
-                FlyoutMenuItems.Add(new FlyoutMenuItem() { Label = resourceLoader.GetString("MeasureTool/ModuleTitle"), IsEnabled = generalSettingsConfig.Enabled.MeasureTool, Tag = "MeasureTool", Icon = "ms-appx:///Assets/Settings/FluentIcons/FluentIconsScreenRuler.png", EnabledChangedCallback = EnabledChangedOnUI });
-            }
-
-            if ((gpo = GPOWrapper.GetConfiguredShortcutGuideEnabledValue()) != GpoRuleConfigured.Disabled && gpo != GpoRuleConfigured.Enabled)
-            {
-                FlyoutMenuItems.Add(new FlyoutMenuItem() { Label = resourceLoader.GetString("ShortcutGuide/ModuleTitle"), IsEnabled = generalSettingsConfig.Enabled.ShortcutGuide, Tag = "ShortcutGuide", Icon = "ms-appx:///Assets/Settings/FluentIcons/FluentIconsShortcutGuide.png", EnabledChangedCallback = EnabledChangedOnUI });
-            }
-
-            if ((gpo = GPOWrapper.GetConfiguredTextExtractorEnabledValue()) != GpoRuleConfigured.Disabled && gpo != GpoRuleConfigured.Enabled)
-            {
-                FlyoutMenuItems.Add(new FlyoutMenuItem() { Label = resourceLoader.GetString("TextExtractor/ModuleTitle"), IsEnabled = generalSettingsConfig.Enabled.PowerOCR, Tag = "PowerOCR", Icon = "ms-appx:///Assets/Settings/FluentIcons/FluentIconsPowerOCR.png", EnabledChangedCallback = EnabledChangedOnUI });
-            }
-
-            // set the callback functions value to hangle outgoing IPC message.
-=======
             // set the callback functions value to handle outgoing IPC message.
->>>>>>> f30438b9
             SendConfigMSG = ipcMSGCallBackFunc;
         }
 
@@ -189,38 +70,7 @@
             generalSettingsConfig.AddEnabledModuleChangeNotification(ModuleEnabledChangedOnSettingsPage);
             foreach (FlyoutMenuItem item in FlyoutMenuItems)
             {
-<<<<<<< HEAD
-                switch (item.Tag)
-                {
-                    case "AlwaysOnTop": item.IsEnabled = generalSettingsConfig.Enabled.AlwaysOnTop; break;
-                    case "Awake": item.IsEnabled = generalSettingsConfig.Enabled.Awake; break;
-                    case "CmdNotFound": item.IsEnabled = generalSettingsConfig.Enabled.CmdNotFound; break;
-                    case "ColorPicker": item.IsEnabled = generalSettingsConfig.Enabled.ColorPicker; break;
-                    case "CropAndLock": item.IsEnabled = generalSettingsConfig.Enabled.CropAndLock; break;
-                    case "FancyZones": item.IsEnabled = generalSettingsConfig.Enabled.FancyZones; break;
-                    case "FileLocksmith": item.IsEnabled = generalSettingsConfig.Enabled.FileLocksmith; break;
-                    case "FindMyMouse": item.IsEnabled = generalSettingsConfig.Enabled.FindMyMouse; break;
-                    case "Hosts": item.IsEnabled = generalSettingsConfig.Enabled.Hosts; break;
-                    case "ImageResizer": item.IsEnabled = generalSettingsConfig.Enabled.ImageResizer; break;
-                    case "KeyboardManager": item.IsEnabled = generalSettingsConfig.Enabled.KeyboardManager; break;
-                    case "MouseHighlighter": item.IsEnabled = generalSettingsConfig.Enabled.MouseHighlighter; break;
-                    case "MouseJump": item.IsEnabled = generalSettingsConfig.Enabled.MouseJump; break;
-                    case "MousePointerCrosshairs": item.IsEnabled = generalSettingsConfig.Enabled.MousePointerCrosshairs; break;
-                    case "MouseWithoutBorders": item.IsEnabled = generalSettingsConfig.Enabled.MouseWithoutBorders; break;
-                    case "PastePlain": item.IsEnabled = generalSettingsConfig.Enabled.PastePlain; break;
-                    case "Peek": item.IsEnabled = generalSettingsConfig.Enabled.Peek; break;
-                    case "PowerRename": item.IsEnabled = generalSettingsConfig.Enabled.PowerRename; break;
-                    case "PowerLauncher": item.IsEnabled = generalSettingsConfig.Enabled.PowerLauncher; break;
-                    case "PowerAccent": item.IsEnabled = generalSettingsConfig.Enabled.PowerAccent; break;
-                    case "RegistryPreview": item.IsEnabled = generalSettingsConfig.Enabled.RegistryPreview; break;
-                    case "MeasureTool": item.IsEnabled = generalSettingsConfig.Enabled.MeasureTool; break;
-                    case "ShortcutGuide": item.IsEnabled = generalSettingsConfig.Enabled.ShortcutGuide; break;
-                    case "PowerOCR": item.IsEnabled = generalSettingsConfig.Enabled.PowerOCR; break;
-                    case "VideoConference": item.IsEnabled = generalSettingsConfig.Enabled.VideoConference; break;
-                }
-=======
                 item.IsEnabled = ModuleHelper.GetIsModuleEnabled(generalSettingsConfig, item.Tag);
->>>>>>> f30438b9
             }
         }
     }
