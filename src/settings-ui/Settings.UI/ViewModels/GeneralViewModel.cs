--- conflicted
+++ resolved
@@ -134,10 +134,6 @@
 
             _isDevBuild = Helper.GetProductVersion() == "v0.0.1";
 
-<<<<<<< HEAD
-            _startup = GeneralSettingsConfig.Startup;
-            _hideSysTrayIcon = GeneralSettingsConfig.HideSysTrayIcon;
-=======
             _runAtStartupGpoRuleConfiguration = GPOWrapper.GetConfiguredRunAtStartupValue();
             if (_runAtStartupGpoRuleConfiguration == GpoRuleConfigured.Disabled || _runAtStartupGpoRuleConfiguration == GpoRuleConfigured.Enabled)
             {
@@ -150,7 +146,7 @@
                 _startup = GeneralSettingsConfig.Startup;
             }
 
->>>>>>> f1bda8d7
+            _hideSysTrayIcon = GeneralSettingsConfig.HideSysTrayIcon;
             _showNewUpdatesToastNotification = GeneralSettingsConfig.ShowNewUpdatesToastNotification;
             _autoDownloadUpdates = GeneralSettingsConfig.AutoDownloadUpdates;
             _showWhatsNewAfterUpdates = GeneralSettingsConfig.ShowWhatsNewAfterUpdates;
@@ -233,12 +229,9 @@
 
         private static bool _isDevBuild;
         private bool _startup;
-<<<<<<< HEAD
         private bool _hideSysTrayIcon;
-=======
         private GpoRuleConfigured _runAtStartupGpoRuleConfiguration;
         private bool _runAtStartupIsGPOConfigured;
->>>>>>> f1bda8d7
         private bool _isElevated;
         private bool _runElevated;
         private bool _isAdmin;
