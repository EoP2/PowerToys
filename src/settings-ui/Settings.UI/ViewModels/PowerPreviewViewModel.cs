﻿// Copyright (c) Microsoft Corporation
// The Microsoft Corporation licenses this file to you under the MIT license.
// See the LICENSE file in the project root for more information.

using System;
using System.Runtime.CompilerServices;
using global::PowerToys.GPOWrapper;
using Microsoft.PowerToys.Settings.UI.Library;
using Microsoft.PowerToys.Settings.UI.Library.Helpers;
using Microsoft.PowerToys.Settings.UI.Library.Interfaces;
using Settings.UI.Library.Enumerations;

namespace Microsoft.PowerToys.Settings.UI.ViewModels
{
    public class PowerPreviewViewModel : Observable
    {
        private const string ModuleName = PowerPreviewSettings.ModuleName;

        private PowerPreviewSettings Settings { get; set; }

        private Func<string, int> SendConfigMSG { get; }

        private string _settingsConfigFileFolder = string.Empty;

        private GeneralSettings GeneralSettingsConfig { get; set; }

        public PowerPreviewViewModel(ISettingsRepository<PowerPreviewSettings> moduleSettingsRepository, ISettingsRepository<GeneralSettings> generalSettingsRepository, Func<string, int> ipcMSGCallBackFunc, string configFileSubfolder = "")
        {
            // Update Settings file folder:
            _settingsConfigFileFolder = configFileSubfolder;

            // To obtain the general Settings configurations of PowerToys
            ArgumentNullException.ThrowIfNull(generalSettingsRepository);

            GeneralSettingsConfig = generalSettingsRepository.SettingsConfig;

            // To obtain the PowerPreview settings if it exists.
            // If the file does not exist, to create a new one and return the default settings configurations.
            ArgumentNullException.ThrowIfNull(moduleSettingsRepository);

            Settings = moduleSettingsRepository.SettingsConfig;

            // set the callback functions value to handle outgoing IPC message.
            SendConfigMSG = ipcMSGCallBackFunc;

            _fileActionsMenuEnabledGpoRuleConfiguration = GPOWrapper.GetConfiguredSvgPreviewEnabledValue();
            if (_fileActionsMenuEnabledGpoRuleConfiguration == GpoRuleConfigured.Disabled || _fileActionsMenuEnabledGpoRuleConfiguration == GpoRuleConfigured.Enabled)
            {
                // Get the enabled state from GPO.
                _fileActionsMenuEnabledStateIsGPOConfigured = true;
                _fileActionsMenuIsEnabled = _fileActionsMenuEnabledGpoRuleConfiguration == GpoRuleConfigured.Enabled;
            }
            else
            {
                _fileActionsMenuIsEnabled = Settings.Properties.EnableFileActionsMenu;
            }

            _fileActionsMenuShortcut = Settings.Properties.FileActionsMenuShortcut;

            _svgRenderEnabledGpoRuleConfiguration = GPOWrapper.GetConfiguredSvgPreviewEnabledValue();
            if (_svgRenderEnabledGpoRuleConfiguration == GpoRuleConfigured.Disabled || _svgRenderEnabledGpoRuleConfiguration == GpoRuleConfigured.Enabled)
            {
                // Get the enabled state from GPO.
                _svgRenderEnabledStateIsGPOConfigured = true;
                _svgRenderIsEnabled = _svgRenderEnabledGpoRuleConfiguration == GpoRuleConfigured.Enabled;
                _svgRenderIsGpoEnabled = _svgRenderEnabledGpoRuleConfiguration == GpoRuleConfigured.Enabled;
                _svgRenderIsGpoDisabled = _svgRenderEnabledGpoRuleConfiguration == GpoRuleConfigured.Disabled;
            }
            else
            {
                _svgRenderIsEnabled = Settings.Properties.EnableSvgPreview;
            }

            _svgBackgroundColorMode = Settings.Properties.SvgBackgroundColorMode.Value;
            _svgBackgroundSolidColor = Settings.Properties.SvgBackgroundSolidColor.Value;
            _svgBackgroundCheckeredShade = Settings.Properties.SvgBackgroundCheckeredShade.Value;

            _mdRenderEnabledGpoRuleConfiguration = GPOWrapper.GetConfiguredMarkdownPreviewEnabledValue();
            if (_mdRenderEnabledGpoRuleConfiguration == GpoRuleConfigured.Disabled || _mdRenderEnabledGpoRuleConfiguration == GpoRuleConfigured.Enabled)
            {
                // Get the enabled state from GPO.
                _mdRenderEnabledStateIsGPOConfigured = true;
                _mdRenderIsEnabled = _mdRenderEnabledGpoRuleConfiguration == GpoRuleConfigured.Enabled;
                _mdRenderIsGpoEnabled = _mdRenderEnabledGpoRuleConfiguration == GpoRuleConfigured.Enabled;
                _mdRenderIsGpoDisabled = _mdRenderEnabledGpoRuleConfiguration == GpoRuleConfigured.Disabled;
            }
            else
            {
                _mdRenderIsEnabled = Settings.Properties.EnableMdPreview;
            }

            _monacoRenderEnabledGpoRuleConfiguration = GPOWrapper.GetConfiguredMonacoPreviewEnabledValue();
            if (_monacoRenderEnabledGpoRuleConfiguration == GpoRuleConfigured.Disabled || _monacoRenderEnabledGpoRuleConfiguration == GpoRuleConfigured.Enabled)
            {
                // Get the enabled state from GPO.
                _monacoRenderEnabledStateIsGPOConfigured = true;
                _monacoRenderIsEnabled = _monacoRenderEnabledGpoRuleConfiguration == GpoRuleConfigured.Enabled;
                _monacoRenderIsGpoEnabled = _monacoRenderEnabledGpoRuleConfiguration == GpoRuleConfigured.Enabled;
                _monacoRenderIsGpoDisabled = _monacoRenderEnabledGpoRuleConfiguration == GpoRuleConfigured.Disabled;
            }
            else
            {
                _monacoRenderIsEnabled = Settings.Properties.EnableMonacoPreview;
            }

            _monacoWrapText = Settings.Properties.EnableMonacoPreviewWordWrap;
            _monacoPreviewTryFormat = Settings.Properties.MonacoPreviewTryFormat;
            _monacoMaxFileSize = Settings.Properties.MonacoPreviewMaxFileSize.Value;

            _pdfRenderEnabledGpoRuleConfiguration = GPOWrapper.GetConfiguredPdfPreviewEnabledValue();
            if (_pdfRenderEnabledGpoRuleConfiguration == GpoRuleConfigured.Disabled || _pdfRenderEnabledGpoRuleConfiguration == GpoRuleConfigured.Enabled)
            {
                // Get the enabled state from GPO.
                _pdfRenderEnabledStateIsGPOConfigured = true;
                _pdfRenderIsEnabled = _pdfRenderEnabledGpoRuleConfiguration == GpoRuleConfigured.Enabled;
                _pdfRenderIsGpoEnabled = _pdfRenderEnabledGpoRuleConfiguration == GpoRuleConfigured.Enabled;
                _pdfRenderIsGpoDisabled = _pdfRenderEnabledGpoRuleConfiguration == GpoRuleConfigured.Disabled;
            }
            else
            {
                _pdfRenderIsEnabled = Settings.Properties.EnablePdfPreview;
            }

            _gcodeRenderEnabledGpoRuleConfiguration = GPOWrapper.GetConfiguredGcodePreviewEnabledValue();
            if (_gcodeRenderEnabledGpoRuleConfiguration == GpoRuleConfigured.Disabled || _gcodeRenderEnabledGpoRuleConfiguration == GpoRuleConfigured.Enabled)
            {
                // Get the enabled state from GPO.
                _gcodeRenderEnabledStateIsGPOConfigured = true;
                _gcodeRenderIsEnabled = _gcodeRenderEnabledGpoRuleConfiguration == GpoRuleConfigured.Enabled;
                _gcodeRenderIsGpoEnabled = _gcodeRenderEnabledGpoRuleConfiguration == GpoRuleConfigured.Enabled;
                _gcodeRenderIsGpoDisabled = _gcodeRenderEnabledGpoRuleConfiguration == GpoRuleConfigured.Disabled;
            }
            else
            {
                _gcodeRenderIsEnabled = Settings.Properties.EnableGcodePreview;
            }

            _qoiRenderEnabledGpoRuleConfiguration = GPOWrapper.GetConfiguredQoiPreviewEnabledValue();
            if (_qoiRenderEnabledGpoRuleConfiguration == GpoRuleConfigured.Disabled || _qoiRenderEnabledGpoRuleConfiguration == GpoRuleConfigured.Enabled)
            {
                // Get the enabled state from GPO.
                _qoiRenderEnabledStateIsGPOConfigured = true;
                _qoiRenderIsEnabled = _qoiRenderEnabledGpoRuleConfiguration == GpoRuleConfigured.Enabled;
                _qoiRenderIsGpoEnabled = _qoiRenderEnabledGpoRuleConfiguration == GpoRuleConfigured.Enabled;
                _qoiRenderIsGpoDisabled = _qoiRenderEnabledGpoRuleConfiguration == GpoRuleConfigured.Disabled;
            }
            else
            {
                _qoiRenderIsEnabled = Settings.Properties.EnableQoiPreview;
            }

            _svgThumbnailEnabledGpoRuleConfiguration = GPOWrapper.GetConfiguredSvgThumbnailsEnabledValue();
            if (_svgThumbnailEnabledGpoRuleConfiguration == GpoRuleConfigured.Disabled || _svgThumbnailEnabledGpoRuleConfiguration == GpoRuleConfigured.Enabled)
            {
                // Get the enabled state from GPO.
                _svgThumbnailEnabledStateIsGPOConfigured = true;
                _svgThumbnailIsEnabled = _svgThumbnailEnabledGpoRuleConfiguration == GpoRuleConfigured.Enabled;
                _svgThumbnailIsGpoEnabled = _svgThumbnailEnabledGpoRuleConfiguration == GpoRuleConfigured.Enabled;
                _svgThumbnailIsGpoDisabled = _svgThumbnailEnabledGpoRuleConfiguration == GpoRuleConfigured.Disabled;
            }
            else
            {
                _svgThumbnailIsEnabled = Settings.Properties.EnableSvgThumbnail;
            }

            _pdfThumbnailEnabledGpoRuleConfiguration = GPOWrapper.GetConfiguredPdfThumbnailsEnabledValue();
            if (_pdfThumbnailEnabledGpoRuleConfiguration == GpoRuleConfigured.Disabled || _pdfThumbnailEnabledGpoRuleConfiguration == GpoRuleConfigured.Enabled)
            {
                // Get the enabled state from GPO.
                _pdfThumbnailEnabledStateIsGPOConfigured = true;
                _pdfThumbnailIsEnabled = _pdfThumbnailEnabledGpoRuleConfiguration == GpoRuleConfigured.Enabled;
                _pdfThumbnailIsGpoEnabled = _pdfThumbnailEnabledGpoRuleConfiguration == GpoRuleConfigured.Enabled;
                _pdfThumbnailIsGpoDisabled = _pdfThumbnailEnabledGpoRuleConfiguration == GpoRuleConfigured.Disabled;
            }
            else
            {
                _pdfThumbnailIsEnabled = Settings.Properties.EnablePdfThumbnail;
            }

            _gcodeThumbnailEnabledGpoRuleConfiguration = GPOWrapper.GetConfiguredGcodeThumbnailsEnabledValue();
            if (_gcodeThumbnailEnabledGpoRuleConfiguration == GpoRuleConfigured.Disabled || _gcodeThumbnailEnabledGpoRuleConfiguration == GpoRuleConfigured.Enabled)
            {
                // Get the enabled state from GPO.
                _gcodeThumbnailEnabledStateIsGPOConfigured = true;
                _gcodeThumbnailIsEnabled = _gcodeThumbnailEnabledGpoRuleConfiguration == GpoRuleConfigured.Enabled;
                _gcodeThumbnailIsGpoEnabled = _gcodeThumbnailEnabledGpoRuleConfiguration == GpoRuleConfigured.Enabled;
                _gcodeThumbnailIsGpoDisabled = _gcodeThumbnailEnabledGpoRuleConfiguration == GpoRuleConfigured.Disabled;
            }
            else
            {
                _gcodeThumbnailIsEnabled = Settings.Properties.EnableGcodeThumbnail;
            }

            _stlThumbnailEnabledGpoRuleConfiguration = GPOWrapper.GetConfiguredStlThumbnailsEnabledValue();
            if (_stlThumbnailEnabledGpoRuleConfiguration == GpoRuleConfigured.Disabled || _stlThumbnailEnabledGpoRuleConfiguration == GpoRuleConfigured.Enabled)
            {
                // Get the enabled state from GPO.
                _stlThumbnailEnabledStateIsGPOConfigured = true;
                _stlThumbnailIsEnabled = _stlThumbnailEnabledGpoRuleConfiguration == GpoRuleConfigured.Enabled;
                _stlThumbnailIsGpoEnabled = _stlThumbnailEnabledGpoRuleConfiguration == GpoRuleConfigured.Enabled;
                _stlThumbnailIsGpoDisabled = _stlThumbnailEnabledGpoRuleConfiguration == GpoRuleConfigured.Disabled;
            }
            else
            {
                _stlThumbnailIsEnabled = Settings.Properties.EnableStlThumbnail;
            }

            _stlThumbnailColor = Settings.Properties.StlThumbnailColor.Value;

            _qoiThumbnailEnabledGpoRuleConfiguration = GPOWrapper.GetConfiguredQoiThumbnailsEnabledValue();
            if (_qoiThumbnailEnabledGpoRuleConfiguration == GpoRuleConfigured.Disabled || _qoiThumbnailEnabledGpoRuleConfiguration == GpoRuleConfigured.Enabled)
            {
                // Get the enabled state from GPO.
                _qoiThumbnailEnabledStateIsGPOConfigured = true;
                _qoiThumbnailIsEnabled = _qoiThumbnailEnabledGpoRuleConfiguration == GpoRuleConfigured.Enabled;
                _qoiThumbnailIsGpoEnabled = _qoiThumbnailEnabledGpoRuleConfiguration == GpoRuleConfigured.Enabled;
                _qoiThumbnailIsGpoDisabled = _qoiThumbnailEnabledGpoRuleConfiguration == GpoRuleConfigured.Disabled;
            }
            else
            {
                _qoiThumbnailIsEnabled = Settings.Properties.EnableQoiThumbnail;
            }
        }

        private GpoRuleConfigured _fileActionsMenuEnabledGpoRuleConfiguration;
        private bool _fileActionsMenuEnabledStateIsGPOConfigured;
        private bool _fileActionsMenuIsEnabled;
        private HotkeySettings _fileActionsMenuShortcut;

        private GpoRuleConfigured _svgRenderEnabledGpoRuleConfiguration;
        private bool _svgRenderEnabledStateIsGPOConfigured;
        private bool _svgRenderIsGpoEnabled;
        private bool _svgRenderIsGpoDisabled;
        private bool _svgRenderIsEnabled;
        private int _svgBackgroundColorMode;
        private string _svgBackgroundSolidColor;
        private int _svgBackgroundCheckeredShade;

        private GpoRuleConfigured _mdRenderEnabledGpoRuleConfiguration;
        private bool _mdRenderEnabledStateIsGPOConfigured;
        private bool _mdRenderIsGpoEnabled;
        private bool _mdRenderIsGpoDisabled;
        private bool _mdRenderIsEnabled;

        private GpoRuleConfigured _monacoRenderEnabledGpoRuleConfiguration;
        private bool _monacoRenderEnabledStateIsGPOConfigured;
        private bool _monacoRenderIsGpoEnabled;
        private bool _monacoRenderIsGpoDisabled;
        private bool _monacoRenderIsEnabled;
        private bool _monacoWrapText;
        private bool _monacoPreviewTryFormat;
        private int _monacoMaxFileSize;

        private GpoRuleConfigured _pdfRenderEnabledGpoRuleConfiguration;
        private bool _pdfRenderEnabledStateIsGPOConfigured;
        private bool _pdfRenderIsGpoEnabled;
        private bool _pdfRenderIsGpoDisabled;
        private bool _pdfRenderIsEnabled;

        private GpoRuleConfigured _gcodeRenderEnabledGpoRuleConfiguration;
        private bool _gcodeRenderEnabledStateIsGPOConfigured;
        private bool _gcodeRenderIsGpoEnabled;
        private bool _gcodeRenderIsGpoDisabled;
        private bool _gcodeRenderIsEnabled;

        private GpoRuleConfigured _qoiRenderEnabledGpoRuleConfiguration;
        private bool _qoiRenderEnabledStateIsGPOConfigured;
        private bool _qoiRenderIsGpoEnabled;
        private bool _qoiRenderIsGpoDisabled;
        private bool _qoiRenderIsEnabled;

        private GpoRuleConfigured _svgThumbnailEnabledGpoRuleConfiguration;
        private bool _svgThumbnailEnabledStateIsGPOConfigured;
        private bool _svgThumbnailIsGpoEnabled;
        private bool _svgThumbnailIsGpoDisabled;
        private bool _svgThumbnailIsEnabled;

        private GpoRuleConfigured _pdfThumbnailEnabledGpoRuleConfiguration;
        private bool _pdfThumbnailEnabledStateIsGPOConfigured;
        private bool _pdfThumbnailIsGpoEnabled;
        private bool _pdfThumbnailIsGpoDisabled;
        private bool _pdfThumbnailIsEnabled;

        private GpoRuleConfigured _gcodeThumbnailEnabledGpoRuleConfiguration;
        private bool _gcodeThumbnailEnabledStateIsGPOConfigured;
        private bool _gcodeThumbnailIsGpoEnabled;
        private bool _gcodeThumbnailIsGpoDisabled;
        private bool _gcodeThumbnailIsEnabled;

        private GpoRuleConfigured _stlThumbnailEnabledGpoRuleConfiguration;
        private bool _stlThumbnailEnabledStateIsGPOConfigured;
        private bool _stlThumbnailIsGpoEnabled;
        private bool _stlThumbnailIsGpoDisabled;
        private bool _stlThumbnailIsEnabled;
        private string _stlThumbnailColor;

        private GpoRuleConfigured _qoiThumbnailEnabledGpoRuleConfiguration;
        private bool _qoiThumbnailEnabledStateIsGPOConfigured;
        private bool _qoiThumbnailIsGpoEnabled;
        private bool _qoiThumbnailIsGpoDisabled;
        private bool _qoiThumbnailIsEnabled;

<<<<<<< HEAD
        public bool FileActionsMenuIsEnabled
        {
            get
            {
                return _fileActionsMenuIsEnabled;
            }

            set
            {
                if (_fileActionsMenuEnabledStateIsGPOConfigured)
                {
                    // If it's GPO configured, shouldn't be able to change this state.
                    return;
                }

                if (value != _fileActionsMenuIsEnabled)
                {
                    _fileActionsMenuIsEnabled = value;
                    Settings.Properties.EnableFileActionsMenu = value;
                    RaisePropertyChanged();
                }
            }
        }

        public HotkeySettings FileActionsMenuShortcut
        {
            get => _fileActionsMenuShortcut;
            set
            {
                if (value != _fileActionsMenuShortcut)
                {
                    _fileActionsMenuShortcut = value ?? Settings.Properties.DefaultFileActionsMenuShortcut;
                    Settings.Properties.FileActionsMenuShortcut = value;
                    OnPropertyChanged(nameof(FileActionsMenuShortcut));
                    RaisePropertyChanged();
                }
            }
        }

        public bool IsFileActionsMenuEnabledGpoConfigured
        {
            get => _fileActionsMenuEnabledStateIsGPOConfigured;
        }

=======
        public bool SomePreviewPaneEnabledGposConfigured
        {
            get
            {
                return _svgRenderEnabledStateIsGPOConfigured || _mdRenderEnabledStateIsGPOConfigured
                    || _monacoRenderEnabledStateIsGPOConfigured || _pdfRenderEnabledStateIsGPOConfigured
                    || _gcodeRenderEnabledStateIsGPOConfigured || _qoiRenderEnabledStateIsGPOConfigured;
            }
        }

        public bool SomeThumbnailEnabledGposConfigured
        {
            get
            {
                return _svgThumbnailEnabledStateIsGPOConfigured || _pdfThumbnailEnabledStateIsGPOConfigured
                    || _gcodeThumbnailEnabledStateIsGPOConfigured || _stlThumbnailEnabledStateIsGPOConfigured
                    || _qoiThumbnailEnabledStateIsGPOConfigured;
            }
        }

>>>>>>> 561545af
        public bool SVGRenderIsEnabled
        {
            get
            {
                return _svgRenderIsEnabled;
            }

            set
            {
                if (_svgRenderEnabledStateIsGPOConfigured)
                {
                    // If it's GPO configured, shouldn't be able to change this state.
                    return;
                }

                if (value != _svgRenderIsEnabled)
                {
                    _svgRenderIsEnabled = value;
                    Settings.Properties.EnableSvgPreview = value;
                    RaisePropertyChanged();
                }
            }
        }

        public int SVGRenderBackgroundColorMode
        {
            get
            {
                return _svgBackgroundColorMode;
            }

            set
            {
                if (value != _svgBackgroundColorMode)
                {
                    _svgBackgroundColorMode = value;
                    Settings.Properties.SvgBackgroundColorMode.Value = value;
                    RaisePropertyChanged();
                    RaisePropertyChanged(nameof(IsSvgBackgroundColorVisible));
                    RaisePropertyChanged(nameof(IsSvgCheckeredShadeVisible));
                }
            }
        }

        public bool IsSvgBackgroundColorVisible
        {
            get
            {
                return (SvgPreviewColorMode)SVGRenderBackgroundColorMode == SvgPreviewColorMode.SolidColor;
            }
        }

        public string SVGRenderBackgroundSolidColor
        {
            get
            {
                return _svgBackgroundSolidColor;
            }

            set
            {
                if (value != _svgBackgroundSolidColor)
                {
                    _svgBackgroundSolidColor = value;
                    Settings.Properties.SvgBackgroundSolidColor = value;
                    RaisePropertyChanged();
                }
            }
        }

        public bool IsSvgCheckeredShadeVisible
        {
            get
            {
                return (SvgPreviewColorMode)SVGRenderBackgroundColorMode == SvgPreviewColorMode.Checkered;
            }
        }

        public int SVGRenderBackgroundCheckeredShade
        {
            get
            {
                return _svgBackgroundCheckeredShade;
            }

            set
            {
                if (value != _svgBackgroundCheckeredShade)
                {
                    _svgBackgroundCheckeredShade = value;
                    Settings.Properties.SvgBackgroundCheckeredShade.Value = value;
                    RaisePropertyChanged();
                }
            }
        }

        // Used to only disable enabled button on forced enabled state. (With this users still able to change the utility properties.)
        public bool SVGRenderIsGpoEnabled
        {
            get
            {
                return _svgRenderIsGpoEnabled;
            }
        }

        // Used to disable the settings card on forced disabled state.
        public bool SVGRenderIsGpoDisabled
        {
            get
            {
                return _svgRenderIsGpoDisabled;
            }
        }

        public bool SVGThumbnailIsEnabled
        {
            get
            {
                return _svgThumbnailIsEnabled;
            }

            set
            {
                if (_svgThumbnailEnabledStateIsGPOConfigured)
                {
                    // If it's GPO configured, shouldn't be able to change this state.
                    return;
                }

                if (value != _svgThumbnailIsEnabled)
                {
                    _svgThumbnailIsEnabled = value;
                    Settings.Properties.EnableSvgThumbnail = value;
                    RaisePropertyChanged();
                }
            }
        }

        // Used to only disable enabled button on forced enabled state. (With this users still able to change the utility properties.)
        public bool SVGThumbnailIsGpoEnabled
        {
            get
            {
                return _svgThumbnailIsGpoEnabled;
            }
        }

        // Used to disable the settings card on forced disabled state.
        public bool SVGThumbnailIsGpoDisabled
        {
            get
            {
                return _svgThumbnailIsGpoDisabled;
            }
        }

        public bool MDRenderIsEnabled
        {
            get
            {
                return _mdRenderIsEnabled;
            }

            set
            {
                if (_mdRenderEnabledStateIsGPOConfigured)
                {
                    // If it's GPO configured, shouldn't be able to change this state.
                    return;
                }

                if (value != _mdRenderIsEnabled)
                {
                    _mdRenderIsEnabled = value;
                    Settings.Properties.EnableMdPreview = value;
                    RaisePropertyChanged();
                }
            }
        }

        // Used to only disable enabled button on forced enabled state. (With this users still able to change the utility properties.)
        public bool MDRenderIsGpoEnabled
        {
            get
            {
                return _mdRenderIsGpoEnabled;
            }
        }

        // Used to disable the settings card on forced disabled state.
        public bool MDRenderIsGpoDisabled
        {
            get
            {
                return _mdRenderIsGpoDisabled;
            }
        }

        public bool MonacoRenderIsEnabled
        {
            get
            {
                return _monacoRenderIsEnabled;
            }

            set
            {
                if (_monacoRenderEnabledStateIsGPOConfigured)
                {
                    // If it's GPO configured, shouldn't be able to change this state.
                    return;
                }

                if (value != _monacoRenderIsEnabled)
                {
                    _monacoRenderIsEnabled = value;
                    Settings.Properties.EnableMonacoPreview = value;
                    RaisePropertyChanged();
                }
            }
        }

        // Used to only disable enabled button on forced enabled state. (With this users still able to change the utility properties.)
        public bool MonacoRenderIsGpoEnabled
        {
            get
            {
                return _monacoRenderIsGpoEnabled;
            }
        }

        // Used to disable the settings card on forced disabled state.
        public bool MonacoRenderIsGpoDisabled
        {
            get
            {
                return _monacoRenderIsGpoDisabled;
            }
        }

        public bool MonacoWrapText
        {
            get
            {
                return _monacoWrapText;
            }

            set
            {
                if (_monacoWrapText != value)
                {
                    _monacoWrapText = value;
                    Settings.Properties.EnableMonacoPreviewWordWrap = value;
                    RaisePropertyChanged();
                }
            }
        }

        public bool MonacoPreviewTryFormat
        {
            get
            {
                return _monacoPreviewTryFormat;
            }

            set
            {
                if (_monacoPreviewTryFormat != value)
                {
                    _monacoPreviewTryFormat = value;
                    Settings.Properties.MonacoPreviewTryFormat = value;
                    RaisePropertyChanged();
                }
            }
        }

        public int MonacoPreviewMaxFileSize
        {
            get
            {
                return _monacoMaxFileSize;
            }

            set
            {
                if (_monacoMaxFileSize != value)
                {
                    _monacoMaxFileSize = value;
                    Settings.Properties.MonacoPreviewMaxFileSize.Value = value;
                    RaisePropertyChanged();
                }
            }
        }

        public bool PDFRenderIsEnabled
        {
            get
            {
                return _pdfRenderIsEnabled;
            }

            set
            {
                if (_pdfRenderEnabledStateIsGPOConfigured)
                {
                    // If it's GPO configured, shouldn't be able to change this state.
                    return;
                }

                if (value != _pdfRenderIsEnabled)
                {
                    _pdfRenderIsEnabled = value;
                    Settings.Properties.EnablePdfPreview = value;
                    RaisePropertyChanged();
                }
            }
        }

        // Used to only disable enabled button on forced enabled state. (With this users still able to change the utility properties.)
        public bool PDFRenderIsGpoEnabled
        {
            get
            {
                return _pdfRenderIsGpoEnabled;
            }
        }

        // Used to disable the settings card on forced disabled state.
        public bool PDFRenderIsGpoDisabled
        {
            get
            {
                return _pdfRenderIsGpoDisabled;
            }
        }

        public bool PDFThumbnailIsEnabled
        {
            get
            {
                return _pdfThumbnailIsEnabled;
            }

            set
            {
                if (_pdfThumbnailEnabledStateIsGPOConfigured)
                {
                    // If it's GPO configured, shouldn't be able to change this state.
                    return;
                }

                if (value != _pdfThumbnailIsEnabled)
                {
                    _pdfThumbnailIsEnabled = value;
                    Settings.Properties.EnablePdfThumbnail = value;
                    RaisePropertyChanged();
                }
            }
        }

        // Used to only disable enabled button on forced enabled state. (With this users still able to change the utility properties.)
        public bool PDFThumbnailIsGpoEnabled
        {
            get
            {
                return _pdfThumbnailIsGpoEnabled;
            }
        }

        // Used to disable the settings card on forced disabled state.
        public bool PDFThumbnailIsGpoDisabled
        {
            get
            {
                return _pdfThumbnailIsGpoDisabled;
            }
        }

        public bool GCODERenderIsEnabled
        {
            get
            {
                return _gcodeRenderIsEnabled;
            }

            set
            {
                if (_gcodeRenderEnabledStateIsGPOConfigured)
                {
                    // If it's GPO configured, shouldn't be able to change this state.
                    return;
                }

                if (value != _gcodeRenderIsEnabled)
                {
                    _gcodeRenderIsEnabled = value;
                    Settings.Properties.EnableGcodePreview = value;
                    RaisePropertyChanged();
                }
            }
        }

        // Used to only disable enabled button on forced enabled state. (With this users still able to change the utility properties.)
        public bool GCODERenderIsGpoEnabled
        {
            get
            {
                return _gcodeRenderIsGpoEnabled;
            }
        }

        // Used to disable the settings card on forced disabled state.
        public bool GCODERenderIsGpoDisabled
        {
            get
            {
                return _gcodeRenderIsGpoDisabled;
            }
        }

        public bool GCODEThumbnailIsEnabled
        {
            get
            {
                return _gcodeThumbnailIsEnabled;
            }

            set
            {
                if (_gcodeThumbnailEnabledStateIsGPOConfigured)
                {
                    // If it's GPO configured, shouldn't be able to change this state.
                    return;
                }

                if (value != _gcodeThumbnailIsEnabled)
                {
                    _gcodeThumbnailIsEnabled = value;
                    Settings.Properties.EnableGcodeThumbnail = value;
                    RaisePropertyChanged();
                }
            }
        }

        // Used to only disable enabled button on forced enabled state. (With this users still able to change the utility properties.)
        public bool GCODEThumbnailIsGpoEnabled
        {
            get
            {
                return _gcodeThumbnailIsGpoEnabled;
            }
        }

        // Used to disable the settings card on forced disabled state.
        public bool GCODEThumbnailIsGpoDisabled
        {
            get
            {
                return _gcodeThumbnailIsGpoDisabled;
            }
        }

        public bool STLThumbnailIsEnabled
        {
            get
            {
                return _stlThumbnailIsEnabled;
            }

            set
            {
                if (_stlThumbnailEnabledStateIsGPOConfigured)
                {
                    // If it's GPO configured, shouldn't be able to change this state.
                    return;
                }

                if (value != _stlThumbnailIsEnabled)
                {
                    _stlThumbnailIsEnabled = value;
                    Settings.Properties.EnableStlThumbnail = value;
                    RaisePropertyChanged();
                }
            }
        }

        // Used to only disable enabled button on forced enabled state. (With this users still able to change the utility properties.)
        public bool STLThumbnailIsGpoEnabled
        {
            get
            {
                return _stlThumbnailIsGpoEnabled;
            }
        }

        // Used to disable the settings card on forced disabled state.
        public bool STLThumbnailIsGpoDisabled
        {
            get
            {
                return _stlThumbnailIsGpoDisabled;
            }
        }

        public string STLThumbnailColor
        {
            get
            {
                return _stlThumbnailColor;
            }

            set
            {
                if (value != _stlThumbnailColor)
                {
                    _stlThumbnailColor = value;
                    Settings.Properties.StlThumbnailColor.Value = value;
                    RaisePropertyChanged();
                }
            }
        }

        public bool QOIRenderIsEnabled
        {
            get
            {
                return _qoiRenderIsEnabled;
            }

            set
            {
                if (_qoiRenderEnabledStateIsGPOConfigured)
                {
                    // If it's GPO configured, shouldn't be able to change this state.
                    return;
                }

                if (value != _qoiRenderIsEnabled)
                {
                    _qoiRenderIsEnabled = value;
                    Settings.Properties.EnableQoiPreview = value;
                    RaisePropertyChanged();
                }
            }
        }

        // Used to only disable enabled button on forced enabled state. (With this users still able to change the utility properties.)
        public bool QOIRenderIsGpoEnabled
        {
            get
            {
                return _qoiRenderIsGpoEnabled;
            }
        }

        // Used to disable the settings card on forced disabled state.
        public bool QOIRenderIsGpoDisabled
        {
            get
            {
                return _qoiRenderIsGpoDisabled;
            }
        }

        public bool QOIThumbnailIsEnabled
        {
            get
            {
                return _qoiThumbnailIsEnabled;
            }

            set
            {
                if (_qoiThumbnailEnabledStateIsGPOConfigured)
                {
                    // If it's GPO configured, shouldn't be able to change this state.
                    return;
                }

                if (value != _qoiThumbnailIsEnabled)
                {
                    _qoiThumbnailIsEnabled = value;
                    Settings.Properties.EnableQoiThumbnail = value;
                    RaisePropertyChanged();
                }
            }
        }

        // Used to only disable enabled button on forced enabled state. (With this users still able to change the utility properties.)
        public bool QOIThumbnailIsGpoEnabled
        {
            get
            {
                return _qoiRenderIsGpoEnabled;
            }
        }

        // Used to disable the settings card on forced disabled state.
        public bool QOIThumbnailIsGpoDisabled
        {
            get
            {
                return _qoiThumbnailIsGpoDisabled;
            }
        }

        public string GetSettingsSubPath()
        {
            return _settingsConfigFileFolder + "\\" + ModuleName;
        }

        public bool IsElevated
        {
            get
            {
                return GeneralSettingsConfig.IsElevated;
            }
        }

        private void RaisePropertyChanged([CallerMemberName] string propertyName = null)
        {
            // Notify UI of property change
            OnPropertyChanged(propertyName);

            if (SendConfigMSG != null)
            {
                SndPowerPreviewSettings snd = new SndPowerPreviewSettings(Settings);
                SndModuleSettings<SndPowerPreviewSettings> ipcMessage = new SndModuleSettings<SndPowerPreviewSettings>(snd);
                SendConfigMSG(ipcMessage.ToJsonString());
            }
        }
    }
}<|MERGE_RESOLUTION|>--- conflicted
+++ resolved
@@ -300,7 +300,26 @@
         private bool _qoiThumbnailIsGpoDisabled;
         private bool _qoiThumbnailIsEnabled;
 
-<<<<<<< HEAD
+        public bool SomePreviewPaneEnabledGposConfigured
+        {
+            get
+            {
+                return _svgRenderEnabledStateIsGPOConfigured || _mdRenderEnabledStateIsGPOConfigured
+                    || _monacoRenderEnabledStateIsGPOConfigured || _pdfRenderEnabledStateIsGPOConfigured
+                    || _gcodeRenderEnabledStateIsGPOConfigured || _qoiRenderEnabledStateIsGPOConfigured;
+            }
+        }
+
+        public bool SomeThumbnailEnabledGposConfigured
+        {
+            get
+            {
+                return _svgThumbnailEnabledStateIsGPOConfigured || _pdfThumbnailEnabledStateIsGPOConfigured
+                    || _gcodeThumbnailEnabledStateIsGPOConfigured || _stlThumbnailEnabledStateIsGPOConfigured
+                    || _qoiThumbnailEnabledStateIsGPOConfigured;
+            }
+        }
+
         public bool FileActionsMenuIsEnabled
         {
             get
@@ -345,28 +364,6 @@
             get => _fileActionsMenuEnabledStateIsGPOConfigured;
         }
 
-=======
-        public bool SomePreviewPaneEnabledGposConfigured
-        {
-            get
-            {
-                return _svgRenderEnabledStateIsGPOConfigured || _mdRenderEnabledStateIsGPOConfigured
-                    || _monacoRenderEnabledStateIsGPOConfigured || _pdfRenderEnabledStateIsGPOConfigured
-                    || _gcodeRenderEnabledStateIsGPOConfigured || _qoiRenderEnabledStateIsGPOConfigured;
-            }
-        }
-
-        public bool SomeThumbnailEnabledGposConfigured
-        {
-            get
-            {
-                return _svgThumbnailEnabledStateIsGPOConfigured || _pdfThumbnailEnabledStateIsGPOConfigured
-                    || _gcodeThumbnailEnabledStateIsGPOConfigured || _stlThumbnailEnabledStateIsGPOConfigured
-                    || _qoiThumbnailEnabledStateIsGPOConfigured;
-            }
-        }
-
->>>>>>> 561545af
         public bool SVGRenderIsEnabled
         {
             get
