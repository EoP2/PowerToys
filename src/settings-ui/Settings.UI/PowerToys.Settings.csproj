--- conflicted
+++ resolved
@@ -53,7 +53,7 @@
     <WarningsNotAsErrors>CA1720</WarningsNotAsErrors>
     <Optimize>true</Optimize>
   </PropertyGroup>
-	
+
   <!-- See https://learn.microsoft.com/windows/apps/develop/platform/csharp-winrt/net-projection-from-cppwinrt-component for more info -->
   <PropertyGroup>
     <CsWinRTIncludes>PowerToys.GPOWrapper</CsWinRTIncludes>
@@ -61,10 +61,10 @@
     <ErrorOnDuplicatePublishOutputFiles>false</ErrorOnDuplicatePublishOutputFiles>
   </PropertyGroup>
 
-	<!-- Needed for CommunityToolkit.Labs.WinUI.SettingsControls. -->
-	<PropertyGroup>
-		<RestoreAdditionalProjectSources>https://pkgs.dev.azure.com/dotnet/CommunityToolkit/_packaging/CommunityToolkit-Labs/nuget/v3/index.json</RestoreAdditionalProjectSources>
-	</PropertyGroup>
+  <!-- Needed for CommunityToolkit.Labs.WinUI.SettingsControls. -->
+  <PropertyGroup>
+    <RestoreAdditionalProjectSources>https://pkgs.dev.azure.com/dotnet/CommunityToolkit/_packaging/CommunityToolkit-Labs/nuget/v3/index.json</RestoreAdditionalProjectSources>
+  </PropertyGroup>
 
   <ItemGroup>
     <Content Include="Assets\Settings\SplashScreen.scale-200.png" />
@@ -77,18 +77,13 @@
   </ItemGroup>
 
   <ItemGroup>
-<<<<<<< HEAD
     <PackageReference Include="Cake.Powershell" />
-    <PackageReference Include="CommunityToolkit.Labs.WinUI.SettingsControls" />
-    <PackageReference Include="CommunityToolkit.WinUI.UI.Animations" />
-=======
     <PackageReference Include="CommunityToolkit.WinUI.Controls.SettingsControls" />
     <PackageReference Include="CommunityToolkit.WinUI.Controls.Primitives" />
     <PackageReference Include="CommunityToolkit.WinUI.Animations" />
     <PackageReference Include="CommunityToolkit.WinUI.Extensions" />
     <PackageReference Include="CommunityToolkit.WinUI.Converters" />
     <PackageReference Include="CommunityToolkit.WinUI.UI.Controls.Markdown" />
->>>>>>> f30438b9
     <PackageReference Include="Microsoft.Windows.CsWinRT" />
     <PackageReference Include="WinUIEx" />
     <PackageReference Include="Microsoft.WindowsAppSDK" />
@@ -102,11 +97,11 @@
   <!-- Defining the "Msix" ProjectCapability here allows the Single-project MSIX Packaging
        Tools extension to be activated for this project even if the Windows App SDK Nuget
        package has not yet been restored -->
-	
+
   <ItemGroup Condition="'$(DisableMsixProjectCapabilityAddedByProject)'!='true' and '$(EnablePreviewMsixTooling)'=='true'">
     <ProjectCapability Include="Msix" />
   </ItemGroup>
-	
+
   <ItemGroup>
     <!-- HACK: Common.UI is referenced, even if it is not used, to force dll versions to be the same as in other projects that use it. It's still unclear why this is the case, but this is need for flattening the install directory. -->
     <ProjectReference Include="..\..\common\Common.UI\Common.UI.csproj" />
@@ -117,7 +112,7 @@
     <ProjectReference Include="..\..\common\ManagedTelemetry\Telemetry\ManagedTelemetry.csproj" />
     <ProjectReference Include="..\Settings.UI.Library\Settings.UI.Library.csproj" />
   </ItemGroup>
-	
+
   <PropertyGroup>
     <!-- TODO: fix issues and reenable -->
     <!-- These are caused by streamjsonrpc dependency on Microsoft.VisualStudio.Threading.Analyzers -->
@@ -130,5 +125,5 @@
       <CopyToOutputDirectory>Always</CopyToOutputDirectory>
     </None>
   </ItemGroup>
-	
+
 </Project>