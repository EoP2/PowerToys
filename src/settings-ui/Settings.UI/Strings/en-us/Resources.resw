﻿<?xml version="1.0" encoding="utf-8"?>
<root>
  <!-- 
    Microsoft ResX Schema 
    
    Version 2.0
    
    The primary goals of this format is to allow a simple XML format 
    that is mostly human readable. The generation and parsing of the 
    various data types are done through the TypeConverter classes 
    associated with the data types.
    
    Example:
    
    ... ado.net/XML headers & schema ...
    <resheader name="resmimetype">text/microsoft-resx</resheader>
    <resheader name="version">2.0</resheader>
    <resheader name="reader">System.Resources.ResXResourceReader, System.Windows.Forms, ...</resheader>
    <resheader name="writer">System.Resources.ResXResourceWriter, System.Windows.Forms, ...</resheader>
    <data name="Name1"><value>this is my long string</value><comment>this is a comment</comment></data>
    <data name="Color1" type="System.Drawing.Color, System.Drawing">Blue</data>
    <data name="Bitmap1" mimetype="application/x-microsoft.net.object.binary.base64">
        <value>[base64 mime encoded serialized .NET Framework object]</value>
    </data>
    <data name="Icon1" type="System.Drawing.Icon, System.Drawing" mimetype="application/x-microsoft.net.object.bytearray.base64">
        <value>[base64 mime encoded string representing a byte array form of the .NET Framework object]</value>
        <comment>This is a comment</comment>
    </data>
                
    There are any number of "resheader" rows that contain simple 
    name/value pairs.
    
    Each data row contains a name, and value. The row also contains a 
    type or mimetype. Type corresponds to a .NET class that support 
    text/value conversion through the TypeConverter architecture. 
    Classes that don't support this are serialized and stored with the 
    mimetype set.
    
    The mimetype is used for serialized objects, and tells the 
    ResXResourceReader how to depersist the object. This is currently not 
    extensible. For a given mimetype the value must be set accordingly:
    
    Note - application/x-microsoft.net.object.binary.base64 is the format 
    that the ResXResourceWriter will generate, however the reader can 
    read any of the formats listed below.
    
    mimetype: application/x-microsoft.net.object.binary.base64
    value   : The object must be serialized with 
            : System.Runtime.Serialization.Formatters.Binary.BinaryFormatter
            : and then encoded with base64 encoding.
    
    mimetype: application/x-microsoft.net.object.soap.base64
    value   : The object must be serialized with 
            : System.Runtime.Serialization.Formatters.Soap.SoapFormatter
            : and then encoded with base64 encoding.

    mimetype: application/x-microsoft.net.object.bytearray.base64
    value   : The object must be serialized into a byte array 
            : using a System.ComponentModel.TypeConverter
            : and then encoded with base64 encoding.
    -->
  <xsd:schema id="root" xmlns="" xmlns:xsd="http://www.w3.org/2001/XMLSchema" xmlns:msdata="urn:schemas-microsoft-com:xml-msdata">
    <xsd:import namespace="http://www.w3.org/XML/1998/namespace" />
    <xsd:element name="root" msdata:IsDataSet="true">
      <xsd:complexType>
        <xsd:choice maxOccurs="unbounded">
          <xsd:element name="metadata">
            <xsd:complexType>
              <xsd:sequence>
                <xsd:element name="value" type="xsd:string" minOccurs="0" />
              </xsd:sequence>
              <xsd:attribute name="name" use="required" type="xsd:string" />
              <xsd:attribute name="type" type="xsd:string" />
              <xsd:attribute name="mimetype" type="xsd:string" />
              <xsd:attribute ref="xml:space" />
            </xsd:complexType>
          </xsd:element>
          <xsd:element name="assembly">
            <xsd:complexType>
              <xsd:attribute name="alias" type="xsd:string" />
              <xsd:attribute name="name" type="xsd:string" />
            </xsd:complexType>
          </xsd:element>
          <xsd:element name="data">
            <xsd:complexType>
              <xsd:sequence>
                <xsd:element name="value" type="xsd:string" minOccurs="0" msdata:Ordinal="1" />
                <xsd:element name="comment" type="xsd:string" minOccurs="0" msdata:Ordinal="2" />
              </xsd:sequence>
              <xsd:attribute name="name" type="xsd:string" use="required" msdata:Ordinal="1" />
              <xsd:attribute name="type" type="xsd:string" msdata:Ordinal="3" />
              <xsd:attribute name="mimetype" type="xsd:string" msdata:Ordinal="4" />
              <xsd:attribute ref="xml:space" />
            </xsd:complexType>
          </xsd:element>
          <xsd:element name="resheader">
            <xsd:complexType>
              <xsd:sequence>
                <xsd:element name="value" type="xsd:string" minOccurs="0" msdata:Ordinal="1" />
              </xsd:sequence>
              <xsd:attribute name="name" type="xsd:string" use="required" />
            </xsd:complexType>
          </xsd:element>
        </xsd:choice>
      </xsd:complexType>
    </xsd:element>
  </xsd:schema>
  <resheader name="resmimetype">
    <value>text/microsoft-resx</value>
  </resheader>
  <resheader name="version">
    <value>2.0</value>
  </resheader>
  <resheader name="reader">
    <value>System.Resources.ResXResourceReader, System.Windows.Forms, Version=4.0.0.0, Culture=neutral, PublicKeyToken=b77a5c561934e089</value>
  </resheader>
  <resheader name="writer">
    <value>System.Resources.ResXResourceWriter, System.Windows.Forms, Version=4.0.0.0, Culture=neutral, PublicKeyToken=b77a5c561934e089</value>
  </resheader>
  <data name="Attribution_Rooler.Text" xml:space="preserve">
    <value>Inspired by Rooler</value>
    <comment>Rooler is a name of the tool.</comment>
  </data>
  <data name="Shell_MeasureTool.Content" xml:space="preserve">
    <value>Screen Ruler</value>
    <comment>Product name: Navigation view item name for Screen Ruler</comment>
  </data>
  <data name="MeasureTool.SecondaryLinksHeader" xml:space="preserve">
    <value>Attribution</value>
    <comment>giving credit to the projects this utility was based on</comment>
  </data>
  <data name="MeasureTool.ModuleDescription" xml:space="preserve">
    <value>Screen Ruler is a quick and easy way to measure pixels on your screen.</value>
    <comment>"Screen Ruler" is the name of the utility</comment>
  </data>
  <data name="MeasureTool.ModuleTitle" xml:space="preserve">
    <value>Screen Ruler</value>
    <comment>"Screen Ruler" is the name of the utility</comment>
  </data>
  <data name="MeasureTool_ActivationSettings.Header" xml:space="preserve">
    <value>Activation</value>
  </data>
  <data name="MeasureTool_Settings.Header" xml:space="preserve">
    <value>Behavior</value>
    <comment>"Screen Ruler" is the name of the utility</comment>
  </data>
  <data name="MeasureTool_ActivationShortcut.Header" xml:space="preserve">
    <value>Activation shortcut</value>
  </data>
  <data name="MeasureTool_ActivationShortcut.Description" xml:space="preserve">
    <value>Customize the shortcut to bring up the command bar</value>
    <comment>"Screen Ruler" is the name of the utility</comment>
  </data>
  <data name="MeasureTool_DefaultMeasureStyle.Header" xml:space="preserve">
    <value>Default mode</value>
  </data>
  <data name="MeasureTool_DefaultMeasureStyle.Description" xml:space="preserve">
    <value>The measuring mode that is used when activated</value>
  </data>
  <data name="MeasureTool_DefaultMeasureStyle_None.Content" xml:space="preserve">
    <value>None</value>
  </data>
  <data name="MeasureTool_DefaultMeasureStyle_Bounds.Content" xml:space="preserve">
    <value>Bounds</value>
  </data>
  <data name="MeasureTool_DefaultMeasureStyle_Spacing.Content" xml:space="preserve">
    <value>Spacing</value>
  </data>
  <data name="MeasureTool_DefaultMeasureStyle_Horizontal_Spacing.Content" xml:space="preserve">
    <value>Horizontal spacing</value>
  </data>
  <data name="MeasureTool_DefaultMeasureStyle_Vertical_Spacing.Content" xml:space="preserve">
    <value>Vertical spacing</value>
  </data>
  <data name="MeasureTool_UnitsOfMeasure.Header" xml:space="preserve">
    <value>Extra units of measurement</value>
  </data>
  <data name="MeasureTool_UnitsOfMeasure_Pixels.Content" xml:space="preserve">
    <value>Show only pixels</value>
  </data>
  <data name="MeasureTool_UnitsOfMeasure_Inches.Content" xml:space="preserve">
    <value>Inches</value>
  </data>
  <data name="MeasureTool_UnitsOfMeasure_Centimeters.Content" xml:space="preserve">
    <value>Centimeters</value>
  </data>
  <data name="MeasureTool_UnitsOfMeasure_Millimeters.Content" xml:space="preserve">
    <value>Millimeters</value>
  </data>
  <data name="MeasureTool_PixelTolerance.Header" xml:space="preserve">
    <value>Pixel tolerance for edge detection</value>
  </data>
  <data name="MeasureTool_MeasureCrossColor.Header" xml:space="preserve">
    <value>Line color</value>
  </data>
  <data name="MeasureTool_ContinuousCapture.Header" xml:space="preserve">
    <value>Capture screen continuously during measuring</value>
  </data>
  <data name="MeasureTool_ContinuousCapture.Description" xml:space="preserve">
    <value>Refresh screen contexts in real-time instead of making a screenshot once</value>
  </data>
  <data name="MeasureTool_PerColorChannelEdgeDetection.Header" xml:space="preserve">
    <value>Per color channel edge detection</value>
  </data>
  <data name="MeasureTool_PerColorChannelEdgeDetection.Description" xml:space="preserve">
    <value>If enabled, test that all color channels are within a tolerance distance from each other. Otherwise, check that the sum of all color channels differences is smaller than the tolerance.</value>
  </data>
  <data name="MeasureTool_DrawFeetOnCross.Header" xml:space="preserve">
    <value>Draw feet on cross</value>
  </data>
  <data name="MeasureTool_DrawFeetOnCross.Description" xml:space="preserve">
    <value>Adds feet to the end of cross lines</value>
  </data>
  <data name="MeasureTool_EnableMeasureTool.Header" xml:space="preserve">
    <value>Enable Screen Ruler</value>
    <comment>"Screen Ruler" is the name of the utility</comment>
  </data>
  <data name="MouseWithoutBorders_ActivationSettings.Header" xml:space="preserve">
    <value>Activation</value>
  </data>
  <data name="MouseWithoutBorders_DeviceLayoutSettings.Header" xml:space="preserve">
    <value>Device layout</value>
  </data>
  <data name="MouseWithoutBorders_DeviceLayoutSettings.Description" xml:space="preserve">
    <value>Drag and drop a machine to rearrange the order.</value>
  </data>
  <data name="MouseWithoutBorders_CannotDragDropAsAdmin.Title" xml:space="preserve">
    <value>It is not possible to use drag and drop while running PowerToys elevated. As a workaround, please restart PowerToys without elevation to edit the device layout.</value>
  </data>
  <data name="MouseWithoutBorders_KeySettings.Header" xml:space="preserve">
    <value>Encryption key</value>
  </data>
  <data name="MouseWithoutBorders_SecurityKey.Header" xml:space="preserve">
    <value>Security key</value>
  </data>
  <data name="MouseWithoutBorders_SecurityKey.Description" xml:space="preserve">
    <value>To set up, generate the key on one machine, and enter it manually on other machines.</value>
  </data>
  <data name="MouseWithoutBorders_NewKey.Content" xml:space="preserve">
    <value>New key</value>
  </data>
  <data name="MouseWithoutBorders_CopyMachineName.Text" xml:space="preserve">
    <value>Copy to clipboard</value>
  </data>
  <data name="MouseWithoutBorders_ReconnectButton.Text" xml:space="preserve">
    <value>Refresh connections</value>
  </data>
  <data name="MouseWithoutBorders_ReconnectTooltip.Text" xml:space="preserve">
    <value>Reestablishes connections with other devices if you are experiencing issues.</value>
  </data>
  <data name="MouseWithoutBorders_ThisMachineNameLabel.Header" xml:space="preserve">
    <value>Host name of this device</value>
  </data>
  <data name="MouseWithoutBorders_Connect.Content" xml:space="preserve">
    <value>Connect</value>
  </data>
  <data name="MouseWithoutBorders_UninstallService.Header" xml:space="preserve">
    <value>Uninstall service</value>
  </data>
  <data name="MouseWithoutBorders_UninstallService.Description" xml:space="preserve">
    <value>Removes the service from the computer. Needs to run as administrator.</value>
  </data>
  <data name="MouseWithoutBorders_Settings.Header" xml:space="preserve">
    <value>Behavior</value>
  </data>
  <data name="MouseWithoutBorders_TroubleShooting.Header" xml:space="preserve">
    <value>Troubleshooting</value>
  </data>
  <data name="MouseWithoutBorders_AddFirewallRuleButtonControl.Header" xml:space="preserve">
    <value>Add a firewall rule for Mouse Without Borders</value>
    <comment>"Mouse Without Borders" is a product name</comment>
  </data>
  <data name="MouseWithoutBorders_AddFirewallRuleButtonControl.Description" xml:space="preserve">
    <value>Adding a firewall rule might help solve connection issues.</value>
  </data>
  <data name="MouseWithoutBorders_RunAsAdminText.Title" xml:space="preserve">
    <value>This setting can only be changed when running as administrator</value>
  </data>
  <data name="MouseWithoutBorders_ServiceUserUninstallWarning.Title" xml:space="preserve">
    <value>If PowerToys is installed as a user, uninstalling/upgrading may require the Mouse Without Borders service to be removed manually later.</value>
  </data>
  <data name="MouseWithoutBorders_ServiceSettings.Header" xml:space="preserve">
    <value>Service</value>
  </data>
  <data name="MouseWithoutBorders_Toggle_Enable.Header" xml:space="preserve">
    <value>Enable Mouse Without Borders</value>
  </data>
  <data name="MouseWithoutBorders.SecondaryLinksHeader" xml:space="preserve">
    <value>Attribution</value>
    <comment>giving credit to the projects this utility was based on</comment>
  </data>
  <data name="MouseWithoutBorders.ModuleDescription" xml:space="preserve">
    <value>Mouse Without Borders is a quick and easy way to move your cursor across multiple devices.</value>
    <comment>"Mouse Without Borders" is the name of the utility</comment>
  </data>
  <data name="MouseWithoutBorders.ModuleTitle" xml:space="preserve">
    <value>Mouse Without Borders</value>
    <comment>"Mouse Without Borders" is the name of the utility</comment>
  </data>
  <data name="MouseWithoutBorders_UseService.Header" xml:space="preserve">
    <value>Use Service</value>
  </data>
  <data name="MouseWithoutBorders_UseService.Description" xml:space="preserve">
    <value>Runs in service mode, that allows MWB to control remote machines when they're locked. Also allows control of system and administrator applications.</value>
  </data>
  <data name="MouseWithoutBorders_MatrixOneRow.Header" xml:space="preserve">
    <value>Devices in a single row</value>
  </data>
  <data name="MouseWithoutBorders_MatrixOneRow.Description" xml:space="preserve">
    <value>Sets whether the devices are aligned on a single row. A two by two matrix is considered otherwise.</value>
  </data>
  <data name="MouseWithoutBorders_WrapMouse.Header" xml:space="preserve">
    <value>Wrap mouse</value>
  </data>
  <data name="MouseWithoutBorders_WrapMouse.Description" xml:space="preserve">
    <value>Move control back to the first machine when mouse moves past the last one.</value>
  </data>
  <data name="MouseWithoutBorders_ShareClipboard.Header" xml:space="preserve">
    <value>Share clipboard</value>
  </data>
  <data name="MouseWithoutBorders_TransferFile.Header" xml:space="preserve">
    <value>Transfer file</value>
  </data>
  <data name="MouseWithoutBorders_HideMouseAtScreenEdge.Header" xml:space="preserve">
    <value>Hide mouse at the screen edge</value>
  </data>
  <data name="MouseWithoutBorders_DrawMouseCursor.Header" xml:space="preserve">
    <value>Draw mouse cursor</value>
  </data>
  <data name="MouseWithoutBorders_ValidateRemoteMachineIP.Header" xml:space="preserve">
    <value>Validate remote machine IP</value>
  </data>
  <data name="MouseWithoutBorders_SameSubnetOnly.Header" xml:space="preserve">
    <value>Same subnet only</value>
  </data>
  <data name="MouseWithoutBorders_BlockScreenSaverOnOtherMachines.Header" xml:space="preserve">
    <value>Block screen saver on other machines</value>
  </data>
  <data name="MouseWithoutBorders_MoveMouseRelatively.Header" xml:space="preserve">
    <value>Move mouse relatively</value>
  </data>
  <data name="MouseWithoutBorders_BlockMouseAtScreenCorners.Header" xml:space="preserve">
    <value>Block mouse at screen corners</value>
  </data>
  <data name="MouseWithoutBorders_ShowClipboardAndNetworkStatusMessages.Header" xml:space="preserve">
    <value>Show clipboard and network status messages</value>
  </data>
  <data name="MouseWithoutBorders_ShowOriginalUI.Header" xml:space="preserve">
    <value>Show the original Mouse Without Borders UI</value>
  </data>
  <data name="MouseWithoutBorders_ShowOriginalUI.Description" xml:space="preserve">
    <value>This is accessible from the system tray and requires a restart.</value>
  </data>
  <data name="MouseWithoutBorders_ShareClipboard.Description" xml:space="preserve">
    <value>If share clipboard stops working, Ctrl+Alt+Del then Esc may solve the problem.</value>
  </data>
  <data name="MouseWithoutBorders_TransferFile.Description" xml:space="preserve">
    <value>If a file (&lt;100MB) is copied, it will be transferred to the remote machine clipboard.</value>
  </data>
  <data name="MouseWithoutBorders_HideMouseAtScreenEdge.Description" xml:space="preserve">
    <value>Hide the mouse cursor at the top edge of the screen when switching to other machine. This option also steals the focus from any full-screen app to ensure the keyboard input is redirected.</value>
  </data>
  <data name="MouseWithoutBorders_DrawMouseCursor.Description" xml:space="preserve">
    <value>The mouse cursor may not appear on Windows 10 and later if no physical mouse is connected.</value>
  </data>
  <data name="MouseWithoutBorders_ValidateRemoteMachineIP.Description" xml:space="preserve">
    <value>Reverse DNS lookup to validate machine IP Address.</value>
  </data>
  <data name="MouseWithoutBorders_SameSubnetOnly.Description" xml:space="preserve">
    <value>Only connect to machines in the same intranet NNN.NNN.*.* (only works when both machines have IPv4 enabled)</value>
  </data>
  <data name="MouseWithoutBorders_IPAddressMapping_TextBoxControl.PlaceholderText" xml:space="preserve">
    <value>Example: MyLaptop 192.168.0.24</value>
    <comment>Don't translate MyLaptop</comment>
  </data>
  <data name="MouseWithoutBorders_IPAddressMapping.Header" xml:space="preserve">
    <value>IP address mapping</value>
  </data>
  <data name="MouseWithoutBorders_IPAddressMapping.Description" xml:space="preserve">
    <value>Resolve machine's IP address using manually entered mappings below.</value>
  </data>
  <data name="MouseWithoutBorders_BlockScreenSaverOnOtherMachines.Description" xml:space="preserve">
    <value>Prevent screen saver from starting on other machines when user is actively working on this machine.</value>
  </data>
  <data name="MouseWithoutBorders_MoveMouseRelatively.Description" xml:space="preserve">
    <value>Use this option when remote machine's monitor settings are different, or remote machine has multiple monitors.</value>
  </data>
  <data name="MouseWithoutBorders_BlockMouseAtScreenCorners.Description" xml:space="preserve">
    <value>To avoid accident machine-switch at screen corners.</value>
  </data>
  <data name="MouseWithoutBorders_ShowClipboardAndNetworkStatusMessages.Description" xml:space="preserve">
    <value>Show clipboard activities and network status in system tray notifications</value>
  </data>
  <data name="MouseWithoutBorders_KeyboardShortcuts_Group.Header" xml:space="preserve">
    <value>Keyboard shortcuts</value>
    <comment>keyboard is the hardware peripheral</comment>
  </data>
  <data name="MouseWithoutBorders_AdvancedSettings_Group.Header" xml:space="preserve">
    <value>Advanced Settings</value>
  </data>
  <data name="MouseWithoutBorders_EasyMouseOption.Header" xml:space="preserve">
    <value>Easy Mouse: move between machines by moving the mouse pointer to the screen edges.</value>
  </data>
  <data name="MouseWithoutBorders_EasyMouseOption.Description" xml:space="preserve">
    <value>Can also be set to move only when pressing Shift or Ctrl.</value>
    <comment>Shift and Ctrl are the keyboard keys</comment>
  </data>
  <data name="MouseWithoutBorders_EasyMouseOption_Disabled.Content" xml:space="preserve">
    <value>Disabled</value>
  </data>
  <data name="MouseWithoutBorders_EasyMouseOption_Enabled.Content" xml:space="preserve">
    <value>Enabled</value>
  </data>
  <data name="MouseWithoutBorders_EasyMouseOption_Ctrl.Content" xml:space="preserve">
    <value>Ctrl</value>
    <comment>This is the Ctrl keyboard key</comment>
  </data>
  <data name="MouseWithoutBorders_EasyMouseOption_Shift.Content" xml:space="preserve">
    <value>Shift</value>
    <comment>This is the Shift keyboard key</comment>
  </data>
  <data name="MouseWithoutBorders_LockMachinesShortcut.Header" xml:space="preserve">
    <value>Shortcut to lock all machines.</value>
  </data>
  <data name="MouseWithoutBorders_LockMachinesShortcut.Description" xml:space="preserve">
    <value>Hit this hotkey twice to lock all machines. Note: Only the machines which have the same shortcut configured will be locked.</value>
  </data>
  <data name="MouseWithoutBorders_ToggleEasyMouseShortcut.Header" xml:space="preserve">
    <value>Shortcut to toggle Easy Mouse.</value>
    <comment>Ctrl and Alt are the keyboard keys</comment>
  </data>
  <data name="MouseWithoutBorders_ToggleEasyMouseShortcut.Description" xml:space="preserve">
    <value>Only works if EasyMouse is set to Enabled or Disabled.</value>
  </data>
  <data name="MouseWithoutBorders_ToggleEasyMouseShortcut_Disabled.Content" xml:space="preserve">
    <value>Disabled</value>
  </data>
  <data name="MouseWithoutBorders_SwitchBetweenMachineShortcut.Header" xml:space="preserve">
    <value>Shortcut to switch between machines. Ctrl+Alt+:</value>
    <comment>Ctrl and Alt are the keyboard keys</comment>
  </data>
  <data name="MouseWithoutBorders_SwitchBetweenMachineShortcut.Description" xml:space="preserve">
    <value>Click on Ctrl+Alt+ the chosen option to switch between machines.</value>
    <comment>Ctrl and Alt are the keyboard keys</comment>
  </data>
  <data name="MouseWithoutBorders_SwitchBetweenMachineShortcut_F1.Content" xml:space="preserve">
    <value>F1, F2, F3, F4</value>
    <comment>Don't localize. These are keyboard keys</comment>
  </data>
  <data name="MouseWithoutBorders_SwitchBetweenMachineShortcut_1.Content" xml:space="preserve">
    <value>1, 2, 3, 4</value>
    <comment>Don't localize. These are keyboard keys</comment>
  </data>
  <data name="MouseWithoutBorders_SwitchBetweenMachineShortcut_Disabled.Content" xml:space="preserve">
    <value>Disabled</value>
  </data>
  <data name="MouseWithoutBorders_LockMachinesShortcut_Disabled.Content" xml:space="preserve">
    <value>Disabled</value>
  </data>
  <data name="MouseWithoutBorders_ReconnectShortcut.Header" xml:space="preserve">
    <value>Shortcut to try reconnecting</value>
  </data>
  <data name="MouseWithoutBorders_ReconnectShortcut.Description" xml:space="preserve">
    <value>Just in case the connection is lost for any reason.</value>
  </data>
  <data name="MouseWithoutBorders_ReconnectShortcut_Disabled.Content" xml:space="preserve">
    <value>Disabled</value>
  </data>
  <data name="MouseWithoutBorders_Switch2AllPcShortcut.Header" xml:space="preserve">
    <value>Shortcut to switch to multiple machine mode.</value>
  </data>
  <data name="MouseWithoutBorders_Switch2AllPcShortcut.Description" xml:space="preserve">
    <value>Allows controlling all computers at once.</value>
  </data>
  <data name="MouseWithoutBorders_Switch2AllPcShortcut_Disabled.Content" xml:space="preserve">
    <value>Disabled</value>
  </data>
  <data name="MouseWithoutBorders_Switch2AllPcShortcut_Ctrl3.Content" xml:space="preserve">
    <value>Ctrl three times</value>
    <comment>This is the Ctrl keyboard key</comment>
  </data>
  <data name="Shell_General.Content" xml:space="preserve">
    <value>General</value>
    <comment>Navigation view item name for General</comment>
  </data>
  <data name="Shell_Awake.Content" xml:space="preserve">
    <value>Awake</value>
    <comment>Product name: Navigation view item name for Awake</comment>
  </data>
  <data name="Shell_PowerLauncher.Content" xml:space="preserve">
    <value>PowerToys Run</value>
    <comment>Product name: Navigation view item name for PowerToys Run</comment>
  </data>
  <data name="Shell_PowerRename.Content" xml:space="preserve">
    <value>PowerRename</value>
    <comment>Product name: Navigation view item name for PowerRename</comment>
  </data>
  <data name="Shell_ShortcutGuide.Content" xml:space="preserve">
    <value>Shortcut Guide</value>
    <comment>Product name: Navigation view item name for Shortcut Guide</comment>
  </data>
  <data name="Shell_PowerPreview.Content" xml:space="preserve">
    <value>File Explorer add-ons</value>
    <comment>Product name: Navigation view item name for File Explorer.  Please use File Explorer as in the context of File Explorer in Windows</comment>
  </data>
  <data name="Shell_FancyZones.Content" xml:space="preserve">
    <value>FancyZones</value>
    <comment>{Locked}</comment>
  </data>
  <data name="Shell_ImageResizer.Content" xml:space="preserve">
    <value>Image Resizer</value>
    <comment>Product name: Navigation view item name for Image Resizer</comment>
  </data>
  <data name="Shell_ColorPicker.Content" xml:space="preserve">
    <value>Color Picker</value>
    <comment>Product name: Navigation view item name for Color Picker</comment>
  </data>
  <data name="Shell_KeyboardManager.Content" xml:space="preserve">
    <value>Keyboard Manager</value>
    <comment>Product name: Navigation view item name for Keyboard Manager</comment>
  </data>
  <data name="Shell_MouseWithoutBorders.Content" xml:space="preserve">
    <value>Mouse Without Borders</value>
    <comment>Product name: Navigation view item name for Mouse Without Borders</comment>
  </data>
  <data name="Shell_MouseUtilities.Content" xml:space="preserve">
    <value>Mouse utilities</value>
    <comment>Product name: Navigation view item name for Mouse utilities</comment>
  </data>
  <data name="Shell_NavigationMenu_Announce_Collapse" xml:space="preserve">
    <value>Navigation closed</value>
    <comment>Accessibility announcement when the navigation pane collapses</comment>
  </data>
  <data name="Shell_NavigationMenu_Announce_Open" xml:space="preserve">
    <value>Navigation opened</value>
    <comment>Accessibility announcement when the navigation pane opens</comment>
  </data>
  <data name="KeyboardManager_ConfigHeader.Text" xml:space="preserve">
    <value>Current configuration</value>
    <comment>Keyboard Manager current configuration header</comment>
  </data>
  <data name="KeyboardManager.ModuleDescription" xml:space="preserve">
    <value>Reconfigure your keyboard by remapping keys and shortcuts</value>
    <comment>Keyboard Manager page description</comment>
  </data>
  <data name="KeyboardManager_EnableToggle.Header" xml:space="preserve">
    <value>Enable Keyboard Manager</value>
    <comment>Keyboard Manager enable toggle header. Do not loc the Product name. Do you want this feature on / off</comment>
  </data>
  <data name="KeyboardManager_ProfileDescription.Text" xml:space="preserve">
    <value>Select the profile to display the active key remap and shortcuts</value>
    <comment>Keyboard Manager configuration dropdown description</comment>
  </data>
  <data name="KeyboardManager_RemapKeyboardButton.Header" xml:space="preserve">
    <value>Remap a key</value>
    <comment>Keyboard Manager remap keyboard button content</comment>
  </data>
  <data name="KeyboardManager_Keys.Header" xml:space="preserve">
    <value>Keys</value>
    <comment>Keyboard Manager remap keyboard header</comment>
  </data>
  <data name="KeyboardManager_RemapShortcutsButton.Header" xml:space="preserve">
    <value>Remap a shortcut</value>
    <comment>Keyboard Manager remap shortcuts button</comment>
  </data>
  <data name="KeyboardManager_Shortcuts.Header" xml:space="preserve">
    <value>Shortcuts</value>
    <comment>Keyboard Manager remap keyboard header</comment>
  </data>
  <data name="KeyboardManager_All_Apps_Description" xml:space="preserve">
    <value>All Apps</value>
    <comment>Should be the same as EditShortcuts_AllApps from keyboard manager editor</comment>
  </data>
  <data name="Shortcuts.Header" xml:space="preserve">
    <value>Shortcuts</value>
  </data>
  <data name="Shortcut.Header" xml:space="preserve">
    <value>Shortcut</value>
  </data>
  <data name="AdvancedPaste_EnableAIButton.Content" xml:space="preserve">
    <value>Enable</value>
  </data>
  <data name="AdvancedPaste_DisableAIButton.Content" xml:space="preserve">
    <value>Disable</value>
  </data>
  <data name="AdvancedPaste_EnableAISettingsCard.Header" xml:space="preserve">
    <value>Enable Paste with AI</value>
  </data>
  <data name="AdvancedPaste_Clipboard_History_Enabled_SettingsCard.Header" xml:space="preserve">
    <value>Clipboard history</value>
  </data>
  <data name="AdvancedPaste_Clipboard_History_Enabled_SettingsCard.Description" xml:space="preserve">
    <value>Save multiple items to your clipboard. This is an OS feature.</value>
  </data>
  <data name="AdvancedPaste_Direct_Access_Hotkeys_GroupSettings.Header" xml:space="preserve">
    <value>Actions</value>
  </data>
  <data name="AdvancedPaste_Additional_Actions_GroupSettings.Header" xml:space="preserve">
    <value>Additional actions</value>
  </data>
  <data name="RemapKeysList.[using:Microsoft.UI.Xaml.Automation]AutomationProperties.Name" xml:space="preserve">
    <value>Current Key Remappings</value>
  </data>
  <data name="RemapShortcutsList.[using:Microsoft.UI.Xaml.Automation]AutomationProperties.Name" xml:space="preserve">
    <value>Current Shortcut Remappings</value>
  </data>
  <data name="KeyboardManager_RemappedKeysListItem.[using:Microsoft.UI.Xaml.Automation]AutomationProperties.Name" xml:space="preserve">
    <value>Key Remapping</value>
    <comment>key as in keyboard key</comment>
  </data>
  <data name="KeyboardManager_RemappedShortcutsListItem.[using:Microsoft.UI.Xaml.Automation]AutomationProperties.Name" xml:space="preserve">
    <value>Shortcut Remapping</value>
  </data>
  <data name="KeyboardManager_RemappedTo.[using:Microsoft.UI.Xaml.Automation]AutomationProperties.Name" xml:space="preserve">
    <value>Remapped to</value>
  </data>
  <data name="KeyboardManager_ShortcutRemappedTo.[using:Microsoft.UI.Xaml.Automation]AutomationProperties.Name" xml:space="preserve">
    <value>Remapped to</value>
  </data>
  <data name="KeyboardManager_TargetApp.[using:Microsoft.UI.Xaml.Automation]AutomationProperties.Name" xml:space="preserve">
    <value>For Target Application</value>
    <comment>What computer application would this be for</comment>
  </data>
  <data name="KeyboardManager_Image.[using:Microsoft.UI.Xaml.Automation]AutomationProperties.Name" xml:space="preserve">
    <value>Keyboard Manager</value>
    <comment>do not loc, product name</comment>
  </data>
  <data name="ColorPicker.ModuleDescription" xml:space="preserve">
    <value>Quick and simple system-wide color picker.</value>
  </data>
  <data name="ColorPicker_EnableColorPicker.Header" xml:space="preserve">
    <value>Enable Color Picker</value>
    <comment>do not loc the Product name.  Do you want this feature on / off</comment>
  </data>
  <data name="ColorPicker_ChangeCursor.Content" xml:space="preserve">
    <value>Change cursor when picking a color</value>
  </data>
  <data name="PowerLauncher.ModuleDescription" xml:space="preserve">
    <value>A quick launcher that has additional capabilities without sacrificing performance.</value>
  </data>
  <data name="PowerLauncher_EnablePowerLauncher.Header" xml:space="preserve">
    <value>Enable PowerToys Run</value>
    <comment>do not loc the Product name.  Do you want this feature on / off</comment>
  </data>
  <data name="PowerLauncher_SearchResults.Header" xml:space="preserve">
    <value>Search &amp; results</value>
  </data>
  <data name="PowerLauncher_SearchResultPreference.Header" xml:space="preserve">
    <value>Search result preference</value>
  </data>
  <data name="PowerLauncher_UsePinyin.Header" xml:space="preserve">
    <value>Use Pinyin</value>
  </data>
  <data name="PowerLauncher_UsePinyin.Description" xml:space="preserve">
    <value>Experimental: Use Pinyin on the search query. May not work for every plugin.</value>
  </data>
  <data name="PowerLauncher_SearchResultPreference_MostRecentlyUsed" xml:space="preserve">
    <value>Most recently used</value>
  </data>
  <data name="PowerLauncher_SearchResultPreference_AlphabeticalOrder" xml:space="preserve">
    <value>Alphabetical order</value>
  </data>
  <data name="PowerLauncher_SearchResultPreference_RunningProcessesOpenApplications" xml:space="preserve">
    <value>Running processes/open applications</value>
  </data>
  <data name="PowerLauncher_SearchTypePreference.Header" xml:space="preserve">
    <value>Search type preference</value>
  </data>
  <data name="PowerLauncher_SearchTypePreference_ApplicationName" xml:space="preserve">
    <value>Application name</value>
  </data>
  <data name="PowerLauncher_SearchTypePreference_StringInApplication" xml:space="preserve">
    <value>A string that is contained in the application</value>
  </data>
  <data name="PowerLauncher_SearchTypePreference_ExecutableName" xml:space="preserve">
    <value>Executable name</value>
  </data>
  <data name="PowerLauncher_MaximumNumberOfResults.Header" xml:space="preserve">
    <value>Number of results shown before scrolling</value>
  </data>
  <data name="PowerLauncher_OpenPowerLauncher.Header" xml:space="preserve">
    <value>Open PowerToys Run</value>
  </data>
  <data name="PowerLauncher_OpenFileLocation.Header" xml:space="preserve">
    <value>Open file location</value>
  </data>
  <data name="PowerLauncher_CopyPathLocation.Header" xml:space="preserve">
    <value>Copy path location</value>
  </data>
  <data name="PowerLauncher_OpenConsole.Header" xml:space="preserve">
    <value>Open console</value>
    <comment>console refers to Windows command prompt</comment>
  </data>
  <data name="PowerLauncher_OverrideWinRKey.Content" xml:space="preserve">
    <value>Override Win+R shortcut</value>
  </data>
  <data name="PowerLauncher_OverrideWinSKey.Content" xml:space="preserve">
    <value>Override Win+S shortcut</value>
  </data>
  <data name="PowerLauncher_IgnoreHotkeysInFullScreen.Content" xml:space="preserve">
    <value>Ignore shortcuts in fullscreen mode</value>
  </data>
  <data name="PowerLauncher_UseCentralizedKeyboardHook.Header" xml:space="preserve">
    <value>Use centralized keyboard hook</value>
  </data>
  <data name="PowerLauncher_UseCentralizedKeyboardHook.Description" xml:space="preserve">
    <value>Try this if there are issues with the shortcut (PowerToys Run might not get focus when triggered from an elevated window)</value>
  </data>
  <data name="PowerLauncher_ClearInputOnLaunch.Content" xml:space="preserve">
    <value>Clear the previous query on launch</value>
  </data>
  <data name="PowerLauncher_TabSelectsContextButtons.Header" xml:space="preserve">
    <value>Tab through context buttons</value>
  </data>
  <data name="PowerLauncher_TabSelectsContextButtons.Description" xml:space="preserve">
    <value>Pressing tab will first select through the available context buttons of the current selection before moving onto the next result</value>
  </data>
  <data name="PowerLauncher_GenerateThumbnailsFromFiles.Header" xml:space="preserve">
    <value>Generate thumbnails from files</value>
  </data>
  <data name="PowerLauncher_GenerateThumbnailsFromFiles.Description" xml:space="preserve">
    <value>Results will try to generate thumbnails for files. Disabling this setting may increase stability and speed</value>
  </data>
  <data name="PowerLauncher_SearchQueryResultsWithDelay.Header" xml:space="preserve">
    <value>Input Smoothing</value>
    <comment>This is about adding a delay to wait for more input before executing a search</comment>
  </data>
  <data name="PowerLauncher_SearchQueryResultsWithDelay.Description" xml:space="preserve">
    <value>Wait for more input before searching. This reduces interface jumpiness and system load.</value>
  </data>
  <data name="PowerLauncher_FastSearchInputDelayMs.Header" xml:space="preserve">
    <value>Immediate plugins</value>
  </data>
  <data name="PowerLauncher_FastSearchInputDelayMs.Description" xml:space="preserve">
    <value>Affects the plugins that make the UI wait for their results by this amount. Recommended: 30-50 ms.</value>
  </data>
  <data name="PowerLauncher_SlowSearchInputDelayMs.Header" xml:space="preserve">
    <value>Background execution plugins</value>
  </data>
  <data name="PowerLauncher_SlowSearchInputDelayMs.Description" xml:space="preserve">
    <value>Affects the plugins that execute in the background by this amount. Recommended: 100-150 ms.</value>
  </data>
  <data name="PowerLauncher_SearchInputDelayMs.Header" xml:space="preserve">
    <value>Fast plugin throttle (ms)</value>
    <comment>ms = milliseconds</comment>
  </data>
  <data name="KeyboardManager_KeysMappingLayoutRightHeader.Text" xml:space="preserve">
    <value>To:</value>
    <comment>Keyboard Manager mapping keys view right header</comment>
  </data>
  <data name="Appearance_GroupSettings.Text" xml:space="preserve">
    <value>Appearance</value>
  </data>
  <data name="Fancyzones_ImageHyperlinkToDocs.[using:Microsoft.UI.Xaml.Automation]AutomationProperties.Name" xml:space="preserve">
    <value>FancyZones windows</value>
    <comment>{Locked="FancyZones"}</comment>
  </data>
  <data name="FancyZones.ModuleDescription" xml:space="preserve">
    <value>Create window layouts to help make multi-tasking easy.</value>
    <comment>windows refers to application windows</comment>
  </data>
  <data name="FancyZones_DisplayOrWorkAreaChangeMoveWindowsCheckBoxControl.Content" xml:space="preserve">
    <value>Keep windows in their zones when the screen resolution or work area changes</value>
    <comment>windows refers to application windows</comment>
  </data>
  <data name="FancyZones_EnableToggleControl_HeaderText.Header" xml:space="preserve">
    <value>Enable FancyZones</value>
    <comment>{Locked="FancyZones"}</comment>
  </data>
  <data name="FancyZones_ExcludeApps.Header" xml:space="preserve">
    <value>Excluded apps</value>
  </data>
  <data name="FancyZones_ExcludeApps.Description" xml:space="preserve">
    <value>Excludes an application from snapping to zones and will only react to Windows Snap - add one application name per line</value>
  </data>
  <data name="FancyZones_HighlightOpacity.Header" xml:space="preserve">
    <value>Opacity (%)</value>
  </data>
  <data name="FancyZones_HotkeyEditorControl.Header" xml:space="preserve">
    <value>Open layout editor</value>
    <comment>Shortcut to launch the FancyZones layout editor application</comment>
  </data>
  <data name="FancyZones_WindowSwitching_GroupSettings.Header" xml:space="preserve">
    <value>Switch between windows in the current zone</value>
  </data>
  <data name="FancyZones_HotkeyNextTabControl.Header" xml:space="preserve">
    <value>Next window</value>
  </data>
  <data name="FancyZones_HotkeyPrevTabControl.Header" xml:space="preserve">
    <value>Previous window</value>
  </data>
  <data name="SettingsPage_SetShortcut.[using:Microsoft.UI.Xaml.Automation]AutomationProperties.Name" xml:space="preserve">
    <value>Shortcut setting</value>
  </data>
  <data name="SettingsPage_SetShortcut_Glyph.[using:Microsoft.UI.Xaml.Automation]AutomationProperties.Name" xml:space="preserve">
    <value>Information Symbol</value>
  </data>
  <data name="FancyZones_LaunchEditorButtonControl.Header" xml:space="preserve">
    <value>Open layout editor</value>
    <comment>launches the FancyZones layout editor application</comment>
  </data>
  <data name="FancyZones_LaunchEditorButtonControl.Description" xml:space="preserve">
    <value>Set and manage your layouts</value>
    <comment>launches the FancyZones layout editor application</comment>
  </data>
  <data name="FancyZones_MakeDraggedWindowTransparentCheckBoxControl.Content" xml:space="preserve">
    <value>Make the dragged window transparent</value>
  </data>
  <data name="FancyZones_MouseDragCheckBoxControl_Header.Content" xml:space="preserve">
    <value>Use a non-primary mouse button to toggle zone activation</value>
  </data>
  <data name="FancyZones_MouseMiddleClickSpanningMultipleZonesCheckBoxControl_Header.Content" xml:space="preserve">
    <value>Use middle-click mouse button to toggle multiple zones spanning</value>
  </data>
  <data name="FancyZones_MoveWindowsAcrossAllMonitorsCheckBoxControl.Content" xml:space="preserve">
    <value>Move windows between zones across all monitors</value>
  </data>
  <data name="FancyZones_OverrideSnapHotkeys.Header" xml:space="preserve">
    <value>Override Windows Snap</value>
  </data>
  <data name="FancyZones_OverrideSnapHotkeys.Description" xml:space="preserve">
    <value>This overrides the Windows Snap shortcut (Win + arrow) to move windows between zones</value>
  </data>
  <data name="FancyZones_ShiftDragCheckBoxControl_Header.Content" xml:space="preserve">
    <value>Hold Shift key to activate zones while dragging a window</value>
  </data>
  <data name="FancyZones_ActivationShiftDrag" xml:space="preserve">
    <value>Hold Shift key</value>
  </data>
  <data name="FancyZones_ActivationNoShiftDrag" xml:space="preserve">
    <value>Drag a window</value>
  </data>
  <data name="FancyZones_ShowZonesOnAllMonitorsCheckBoxControl.Content" xml:space="preserve">
    <value>Show zones on all monitors while dragging a window</value>
  </data>
  <data name="FancyZones_AppLastZoneMoveWindows.Content" xml:space="preserve">
    <value>Move newly created windows to their last known zone</value>
    <comment>windows refers to application windows</comment>
  </data>
  <data name="FancyZones_OpenWindowOnActiveMonitor.Content" xml:space="preserve">
    <value>Move newly created windows to the current active monitor (Experimental)</value>
  </data>
  <data name="FancyZones_UseCursorPosEditorStartupScreen.Header" xml:space="preserve">
    <value>Launch editor on the display</value>
  </data>
  <data name="FancyZones_UseCursorPosEditorStartupScreen.Description" xml:space="preserve">
    <value>When using multiple displays</value>
  </data>
  <data name="FancyZones_LaunchPositionMouse.Content" xml:space="preserve">
    <value>Where the mouse pointer is</value>
  </data>
  <data name="FancyZones_LaunchPositionScreen.Content" xml:space="preserve">
    <value>With active focus</value>
  </data>
  <data name="FancyZones_ZoneBehavior_GroupSettings.Header" xml:space="preserve">
    <value>Zone behavior</value>
  </data>
  <data name="FancyZones_ZoneBehavior_GroupSettings.Description" xml:space="preserve">
    <value>Manage how zones behave when using FancyZones</value>
    <comment>{Locked="FancyZones"}</comment>
  </data>
  <data name="FancyZones_Zones.Header" xml:space="preserve">
    <value>Zones</value>
  </data>
  <data name="FancyZones_ZoneHighlightColor.Header" xml:space="preserve">
    <value>Highlight color</value>
  </data>
  <data name="FancyZones_ZoneSetChangeMoveWindows.Content" xml:space="preserve">
    <value>During zone layout changes, windows assigned to a zone will match new size/positions</value>
  </data>
  <data name="AttributionTitle.Text" xml:space="preserve">
    <value>Attribution</value>
    <comment>giving credit to the projects this utility was based on</comment>
  </data>
  <data name="General.ModuleTitle" xml:space="preserve">
    <value>General</value>
  </data>
  <data name="GeneralPage_CheckForUpdates.Content" xml:space="preserve">
    <value>Check for updates</value>
  </data>
  <data name="General_SettingsBackupAndRestoreLocationText.Header" xml:space="preserve">
    <value>Location</value>
  </data>
  <data name="General_SettingsBackupAndRestore_ButtonBackup.Content" xml:space="preserve">
    <value>Back up</value>
  </data>
  <data name="General_SettingsBackupInfo_FileNameHeader.Text" xml:space="preserve">
    <value>File name:</value>
  </data>
  <data name="General_SettingsBackupAndRestore_LinkRefresh.Text" xml:space="preserve">
    <value>Refresh</value>
  </data>
  <data name="General_SettingsBackupAndRestore_ButtonRestore.Content" xml:space="preserve">
    <value>Restore</value>
  </data>
  <data name="General_SettingsBackupAndRestore_ButtonSelectFolder.[using:Microsoft.UI.Xaml.Automation]AutomationProperties.Name" xml:space="preserve">
    <value>Select folder</value>
  </data>
  <data name="General_SettingsBackupAndRestore_ButtonSelectLocation.Text" xml:space="preserve">
    <value>Select folder</value>
  </data>
  <data name="GeneralPage_UpdateNow.Content" xml:space="preserve">
    <value>Update now</value>
  </data>
  <data name="GeneralPage_PrivacyStatement_URL.Text" xml:space="preserve">
    <value>Privacy statement</value>
  </data>
  <data name="GeneralPage_ReportAbug.Text" xml:space="preserve">
    <value>Report a bug</value>
    <comment>Report an issue inside powertoys</comment>
  </data>
  <data name="GeneralPage_RequestAFeature_URL.Text" xml:space="preserve">
    <value>Request a feature</value>
    <comment>Tell our team what we should build</comment>
  </data>
  <data name="GeneralPage_RestartAsAdmin_Button.Content" xml:space="preserve">
    <value>Restart PowerToys as administrator</value>
    <comment>running PowerToys as a higher level user, account is typically referred to as an admin / administrator</comment>
  </data>
  <data name="GeneralPage_RunAtStartUp.Header" xml:space="preserve">
    <value>Run at startup</value>
  </data>
  <data name="GeneralPage_RunAtStartUp.Description" xml:space="preserve">
    <value>PowerToys will launch automatically</value>
  </data>
  <data name="GeneralPage_WarningsElevatedApps.Content" xml:space="preserve">
    <value>Show a warning for functionality issues when running alongside elevated applications</value>
  </data>
  <data name="PowerRename.ModuleDescription" xml:space="preserve">
    <value>A Windows Shell extension for more advanced bulk renaming using search &amp; replace or regular expressions.</value>
  </data>
  <data name="PowerRename_ShellIntegration.Header" xml:space="preserve">
    <value>Shell integration</value>
    <comment>This refers to directly integrating in with Windows</comment>
  </data>
  <data name="PowerRename_Toggle_Enable.Header" xml:space="preserve">
    <value>Enable PowerRename</value>
    <comment>do not loc the Product name.  Do you want this feature on / off</comment>
  </data>
  <data name="RadioButtons_Name_Theme.Text" xml:space="preserve">
    <value>Settings theme</value>
  </data>
  <data name="PowerRename_Toggle_HideIcon.Content" xml:space="preserve">
    <value>Hide icon in context menu</value>
  </data>
  <data name="PowerRename_Toggle_ContextMenu.Header" xml:space="preserve">
    <value>Show PowerRename in</value>
  </data>
  <data name="PowerRename_Toggle_StandardContextMenu.Content" xml:space="preserve">
    <value>Default and extended context menu</value>
  </data>
  <data name="PowerRename_Toggle_ExtendedContextMenu.Content" xml:space="preserve">
    <value>Extended context menu only</value>
  </data>
  <data name="ExtendedContextMenuInfo.Title" xml:space="preserve">
    <value>Press Shift + right-click on files to open the extended context menu</value>
  </data>
  <data name="PowerRename_Toggle_MaxDispListNum.Header" xml:space="preserve">
    <value>Maximum number of items</value>
  </data>
  <data name="PowerRename_Toggle_RestoreFlagsOnLaunch.Header" xml:space="preserve">
    <value>Show recently used strings</value>
  </data>
  <data name="FileExplorerPreview_ToggleSwitch_Preview_MD.Header" xml:space="preserve">
    <value>Markdown</value>
    <comment>File type, do not translate</comment>
  </data>
  <data name="FileExplorerPreview_ToggleSwitch_Preview_MD.Description" xml:space="preserve">
    <value>.md, .markdown, .mdown, .mkdn, .mkd, .mdwn, .mdtxt, .mdtext</value>
    <comment>{Locked}</comment>
  </data>
  <data name="FileExplorerPreview_ToggleSwitch_Preview_Monaco.Header" xml:space="preserve">
    <value>Source code files (Monaco)</value>
    <comment>File type, do not translate</comment>
  </data>
  <data name="FileExplorerPreview_ToggleSwitch_Preview_Monaco.Description" xml:space="preserve">
    <value>.txt, .cpp, .py, .json, .xml, .csproj, ...</value>
    <comment>{Locked}</comment>
  </data>
  <data name="FileExplorerPreview_ToggleSwitch_Preview_SVG.Header" xml:space="preserve">
    <value>Scalable Vector Graphics</value>
    <comment>File type, do not translate</comment>
  </data>
  <data name="FileExplorerPreview_ToggleSwitch_Preview_SVG.Description" xml:space="preserve">
    <value>.svg</value>
    <comment>{Locked}</comment>
  </data>
  <data name="FileExplorerPreview_Preview_SVG_Color_Mode.Header" xml:space="preserve">
    <value>Color mode</value>
  </data>
  <data name="FileExplorerPreview_Preview_SVG_Color_Mode_Default.Content" xml:space="preserve">
    <value>Windows default</value>
  </data>
  <data name="FileExplorerPreview_Preview_SVG_Color_Solid_Color.Content" xml:space="preserve">
    <value>Solid color</value>
  </data>
  <data name="FileExplorerPreview_Preview_SVG_Checkered_Shade.Content" xml:space="preserve">
    <value>Checkered pattern</value>
  </data>
  <data name="FileExplorerPreview_Preview_SVG_Background_Color.Header" xml:space="preserve">
    <value>Color</value>
  </data>
  <data name="FileExplorerPreview_Preview_SVG_Checkered_Shade_Mode.Header" xml:space="preserve">
    <value>Checkered shade</value>
  </data>
  <data name="FileExplorerPreview_Preview_SVG_Checkered_Shade_1.Content" xml:space="preserve">
    <value>Light</value>
  </data>
  <data name="FileExplorerPreview_Preview_SVG_Checkered_Shade_2.Content" xml:space="preserve">
    <value>Medium</value>
  </data>
  <data name="FileExplorerPreview_Preview_SVG_Checkered_Shade_3.Content" xml:space="preserve">
    <value>Dark</value>
  </data>
  <data name="FileExplorerPreview_ToggleSwitch_Preview_PDF.Header" xml:space="preserve">
    <value>Portable Document Format</value>
    <comment>{Locked}</comment>
  </data>
  <data name="FileExplorerPreview_ToggleSwitch_Preview_PDF.Description" xml:space="preserve">
    <value>.pdf</value>
    <comment>{Locked}</comment>
  </data>
  <data name="FileExplorerPreview_ToggleSwitch_Thumbnail_SVG.Header" xml:space="preserve">
    <value>Scalable Vector Graphics</value>
    <comment>{Locked}</comment>
  </data>
  <data name="FileExplorerPreview_ToggleSwitch_Thumbnail_SVG.Description" xml:space="preserve">
    <value>.svg</value>
    <comment>{Locked}</comment>
  </data>
  <data name="FileExplorerPreview_ToggleSwitch_Thumbnail_STL.Header" xml:space="preserve">
    <value>Stereolithography</value>
    <comment>{Locked}</comment>
  </data>
  <data name="FileExplorerPreview_ToggleSwitch_Thumbnail_STL.Description" xml:space="preserve">
    <value>.stl</value>
    <comment>{Locked}</comment>
  </data>
  <data name="FileExplorerPreview_Color_Thumbnail_STL.Header" xml:space="preserve">
    <value>Color</value>
  </data>
  <data name="FileExplorerPreview_ToggleSwitch_Preview_QOI.Header" xml:space="preserve">
    <value>Quite Ok Image</value>
    <comment>{Locked}</comment>
  </data>
  <data name="FileExplorerPreview_ToggleSwitch_Preview_QOI.Description" xml:space="preserve">
    <value>.qoi</value>
    <comment>{Locked}</comment>
  </data>
  <data name="FileExplorerPreview_ToggleSwitch_Thumbnail_QOI.Header" xml:space="preserve">
    <value>Quite OK Image</value>
    <comment>{Locked}</comment>
  </data>
  <data name="FileExplorerPreview_ToggleSwitch_Thumbnail_QOI.Description" xml:space="preserve">
    <value>.qoi</value>
    <comment>{Locked}</comment>
  </data>
  <data name="FileExplorerPreview_ToggleSwitch_Thumbnail_PDF.Header" xml:space="preserve">
    <value>Portable Document Format</value>
    <comment>{Locked}</comment>
  </data>
  <data name="FileExplorerPreview_ToggleSwitch_Thumbnail_PDF.Description" xml:space="preserve">
    <value>.pdf</value>
    <comment>{Locked}</comment>
  </data>
  <data name="FileExplorerPreview.ModuleDescription" xml:space="preserve">
    <value>These settings allow you to manage your Windows File Explorer custom preview handlers.</value>
  </data>
  <data name="PowerRename_AutoCompleteHeader.Header" xml:space="preserve">
    <value>Auto-complete</value>
  </data>
  <data name="OpenSource_Notice.Text" xml:space="preserve">
    <value>Open-source notice</value>
  </data>
  <data name="PowerRename_Toggle_AutoComplete.Header" xml:space="preserve">
    <value>Enable auto-complete for the search &amp; replace fields</value>
  </data>
  <data name="FancyZones_BorderColor.Header" xml:space="preserve">
    <value>Border color</value>
  </data>
  <data name="FancyZones_InActiveColor.Header" xml:space="preserve">
    <value>Inactive color</value>
  </data>
  <data name="ShortcutGuide.ModuleDescription" xml:space="preserve">
    <value>Shows a help overlay with Windows shortcuts.</value>
  </data>
  <data name="ShortcutGuide_PressTimeForGlobalWindowsShortcuts.Header" xml:space="preserve">
    <value>Press duration before showing global Windows shortcuts (ms)</value>
    <comment>ms = milliseconds</comment>
  </data>
  <data name="ShortcutGuide_ActivationMethod.Header" xml:space="preserve">
    <value>Activation method</value>
  </data>
  <data name="ShortcutGuide_ActivationMethod.Description" xml:space="preserve">
    <value>Use a shortcut or press the Windows key for some time to activate</value>
  </data>
  <data name="Radio_ShortcutGuide_ActivationMethod_CustomizedShortcut.Content" xml:space="preserve">
    <value>Custom shortcut</value>
  </data>
  <data name="Radio_ShortcutGuide_ActivationMethod_LongPressWindowsKey.Content" xml:space="preserve">
    <value>Hold down Windows key</value>
  </data>
  <data name="ShortcutGuide_PressWinKeyWarning.Title" xml:space="preserve">
    <value>In some edge cases Shortcut Guide might not function correctly when using this activation method</value>
  </data>
  <data name="Appearance_Behavior.Header" xml:space="preserve">
    <value>Appearance &amp; behavior</value>
  </data>
  <data name="General_SettingsBackupAndRestoreTitle.Header" xml:space="preserve">
    <value>Back up &amp; restore</value>
  </data>
  <data name="General_SettingsBackupAndRestore.Header" xml:space="preserve">
    <value>Back up and restore your settings</value>
  </data>
  <data name="General_SettingsBackupAndRestore.Description" xml:space="preserve">
    <value>PowerToys will restart automatically if needed</value>
  </data>
  <data name="ShortcutGuide_Enable.Header" xml:space="preserve">
    <value>Enable Shortcut Guide</value>
    <comment>do not loc the Product name. Do you want this feature on / off</comment>
  </data>
  <data name="ShortcutGuide_OverlayOpacity.Header" xml:space="preserve">
    <value>Background opacity (%)</value>
  </data>
  <data name="ShortcutGuide_DisabledApps.Header" xml:space="preserve">
    <value>Exclude apps</value>
  </data>
  <data name="ShortcutGuide_DisabledApps.Description" xml:space="preserve">
    <value>Turns off Shortcut Guide when these applications have focus - add one application name per line</value>
  </data>
  <data name="ShortcutGuide_DisabledApps_TextBoxControl.PlaceholderText" xml:space="preserve">
    <value>Example: outlook.exe</value>
    <comment>Don't translate outlook.exe</comment>
  </data>
  <data name="ImageResizer_CustomSizes.Header" xml:space="preserve">
    <value>Image sizes</value>
  </data>
  <data name="ImageResizer_Presets.Header" xml:space="preserve">
    <value>Presets</value>
  </data>
  <data name="ImageResizer_Presets.Description" xml:space="preserve">
    <value>Manage preset sizes that can be used in the editor</value>
  </data>
  <data name="ImageResizer_FilenameFormatHeader.Description" xml:space="preserve">
    <value>This format is used as the filename for resized images</value>
  </data>
  <data name="ImageResizer.ModuleDescription" xml:space="preserve">
    <value>Lets you resize images by right-clicking.</value>
  </data>
  <data name="ImageResizer_EnableToggle.Header" xml:space="preserve">
    <value>Enable Image Resizer</value>
    <comment>do not loc the Product name.  Do you want this feature on / off</comment>
  </data>
  <data name="ImagesSizesListView.[using:Microsoft.UI.Xaml.Automation]AutomationProperties.Name" xml:space="preserve">
    <value>Image Size</value>
  </data>
  <data name="ImageResizer_Configurations.[using:Microsoft.UI.Xaml.Automation]AutomationProperties.Name" xml:space="preserve">
    <value>Configurations</value>
  </data>
  <data name="ImageResizer_Name.Header" xml:space="preserve">
    <value>Name</value>
  </data>
  <data name="ImageResizer_Fit.Header" xml:space="preserve">
    <value>Fit</value>
  </data>
  <data name="ImageResizer_Width.Header" xml:space="preserve">
    <value>Width</value>
  </data>
  <data name="ImageResizer_Height.Header" xml:space="preserve">
    <value>Height</value>
  </data>
  <data name="ImageResizer_Size.Header" xml:space="preserve">
    <value>Unit</value>
  </data>
  <data name="RemoveItem.Text" xml:space="preserve">
    <value>Delete</value>
  </data>
  <data name="ImageResizer_Image.[using:Microsoft.UI.Xaml.Automation]AutomationProperties.Name" xml:space="preserve">
    <value>Image Resizer</value>
  </data>
  <data name="ImageResizer_AddSizeButton.Content" xml:space="preserve">
    <value>Add new size</value>
  </data>
  <data name="ImageResizer_SaveSizeButton.Label" xml:space="preserve">
    <value>Save sizes</value>
  </data>
  <data name="ImageResizer_Encoding.Header" xml:space="preserve">
    <value>JPEG quality level (%)</value>
    <comment>{Locked="JPEG"}</comment>
  </data>
  <data name="ImageResizer_PNGInterlacing.Header" xml:space="preserve">
    <value>PNG interlacing</value>
    <comment>{Locked="PNG"}</comment>
  </data>
  <data name="ImageResizer_TIFFCompression.Header" xml:space="preserve">
    <value>TIFF compression</value>
    <comment>{Locked="TIFF"}</comment>
  </data>
  <data name="ImageResizer_AutoText" xml:space="preserve">
    <value>(auto)</value>
    <comment>Displayed on the preset card when the Width or Height property is zero. The same as "Input_Auto" in the ImageResizerUI project's resources.</comment>
  </data>
  <data name="File.Header" xml:space="preserve">
    <value>File</value>
    <comment>as in a computer file</comment>
  </data>
  <data name="Default.Content" xml:space="preserve">
    <value>Default</value>
  </data>
  <data name="ImageResizer_ENCODER_TIFF_CCITT3.Content" xml:space="preserve">
    <value>CCITT3</value>
    <comment>{Locked}</comment>
  </data>
  <data name="ImageResizer_ENCODER_TIFF_CCITT4.Content" xml:space="preserve">
    <value>CCITT4</value>
    <comment>{Locked}</comment>
  </data>
  <data name="ImageResizer_ENCODER_TIFF_Default.Content" xml:space="preserve">
    <value>Default</value>
  </data>
  <data name="ImageResizer_ENCODER_TIFF_LZW.Content" xml:space="preserve">
    <value>LZW</value>
    <comment>{Locked}</comment>
  </data>
  <data name="ImageResizer_ENCODER_TIFF_None.Content" xml:space="preserve">
    <value>None</value>
  </data>
  <data name="ImageResizer_ENCODER_TIFF_RLE.Content" xml:space="preserve">
    <value>RLE</value>
    <comment>{Locked}</comment>
  </data>
  <data name="ImageResizer_ENCODER_TIFF_Zip.Content" xml:space="preserve">
    <value>Zip</value>
    <comment>{Locked}</comment>
  </data>
  <data name="ImageResizer_FallbackEncoder_BMP.Content" xml:space="preserve">
    <value>BMP encoder</value>
    <comment>{Locked="BMP"}</comment>
  </data>
  <data name="ImageResizer_FallbackEncoder_GIF.Content" xml:space="preserve">
    <value>GIF encoder</value>
    <comment>{Locked="GIF"}</comment>
  </data>
  <data name="ImageResizer_FallbackEncoder_JPEG.Content" xml:space="preserve">
    <value>JPEG encoder</value>
    <comment>{Locked="JPEG"}</comment>
  </data>
  <data name="ImageResizer_FallbackEncoder_PNG.Content" xml:space="preserve">
    <value>PNG encoder</value>
    <comment>{Locked="PNG"}</comment>
  </data>
  <data name="ImageResizer_FallbackEncoder_TIFF.Content" xml:space="preserve">
    <value>TIFF encoder</value>
    <comment>{Locked="TIFF"}</comment>
  </data>
  <data name="ImageResizer_FallbackEncoder_WMPhoto.Content" xml:space="preserve">
    <value>WMPhoto encoder</value>
    <comment>{Locked="WMPhoto"}</comment>
  </data>
  <data name="ImageResizer_Sizes_Fit_Fill.Content" xml:space="preserve">
    <value>Fill</value>
    <comment>Refers to filling an image into a certain size. It could overflow</comment>
  </data>
  <data name="ImageResizer_Sizes_Fit_Fill_ThirdPersonSingular.Text" xml:space="preserve">
    <value>Fill</value>
    <comment>Refers to filling an image into a certain size. It could overflow</comment>
  </data>
  <data name="ImageResizer_Sizes_Fit_Fit.Content" xml:space="preserve">
    <value>Fit</value>
    <comment>Refers to fitting an image into a certain size. It won't overflow</comment>
  </data>
  <data name="ImageResizer_Sizes_Fit_Stretch.Content" xml:space="preserve">
    <value>Stretch</value>
    <comment>Refers to stretching an image into a certain size. Won't overflow but could distort.</comment>
  </data>
  <data name="ImageResizer_Sizes_Units_CM.Content" xml:space="preserve">
    <value>Centimeters</value>
  </data>
  <data name="ImageResizer_Sizes_Units_Inches.Content" xml:space="preserve">
    <value>Inches</value>
  </data>
  <data name="ImageResizer_Sizes_Units_Percent.Content" xml:space="preserve">
    <value>Percent</value>
  </data>
  <data name="ImageResizer_Sizes_Units_Pixels.Content" xml:space="preserve">
    <value>Pixels</value>
  </data>
  <data name="Off.Content" xml:space="preserve">
    <value>Off</value>
  </data>
  <data name="On.Content" xml:space="preserve">
    <value>On</value>
  </data>
  <data name="GeneralPage_ToggleSwitch_AlwaysRunElevated_Link.Content" xml:space="preserve">
    <value>Learn more about administrator mode</value>
  </data>
  <data name="GeneralPage_AutoDownloadAndInstallUpdates.Header" xml:space="preserve">
    <value>Download and install updates automatically</value>
  </data>
  <data name="GeneralPage_AutoDownloadAndInstallUpdates.Description" xml:space="preserve">
    <value>Except on metered connections</value>
  </data>
  <data name="GeneralPage_ToggleSwitch_RunningAsAdminNote.Text" xml:space="preserve">
    <value>Currently running as administrator</value>
  </data>
  <data name="GeneralSettings_AlwaysRunAsAdminText.Header" xml:space="preserve">
    <value>Always run as administrator</value>
  </data>
  <data name="GeneralSettings_AlwaysRunAsAdminText.Description" xml:space="preserve">
    <value>This setting can only be changed when running as administrator</value>
  </data>
  <data name="GeneralSettings_RunningAsUserText" xml:space="preserve">
    <value>Running as user</value>
  </data>
  <data name="GeneralSettings_RunningAsAdminText" xml:space="preserve">
    <value>Running as administrator</value>
  </data>
  <data name="FancyZones.ModuleTitle" xml:space="preserve">
    <value>FancyZones</value>
    <comment>{Locked}</comment>
  </data>
  <data name="FileExplorerPreview.ModuleTitle" xml:space="preserve">
    <value>File Explorer</value>
  </data>
  <data name="FileExplorerPreview_Image.[using:Microsoft.UI.Xaml.Automation]AutomationProperties.Name" xml:space="preserve">
    <value>File Explorer</value>
    <comment>Use same translation as Windows does for File Explorer</comment>
  </data>
  <data name="ImageResizer.ModuleTitle" xml:space="preserve">
    <value>Image Resizer</value>
  </data>
  <data name="KeyboardManager.ModuleTitle" xml:space="preserve">
    <value>Keyboard Manager</value>
  </data>
  <data name="ColorPicker.ModuleTitle" xml:space="preserve">
    <value>Color Picker</value>
  </data>
  <data name="PowerLauncher.ModuleTitle" xml:space="preserve">
    <value>PowerToys Run</value>
  </data>
  <data name="PowerToys_Run_Image.[using:Microsoft.UI.Xaml.Automation]AutomationProperties.Name" xml:space="preserve">
    <value>PowerToys Run</value>
  </data>
  <data name="PowerRename.ModuleTitle" xml:space="preserve">
    <value>PowerRename</value>
    <comment>do not loc the product name</comment>
  </data>
  <data name="PowerRename_Image.[using:Microsoft.UI.Xaml.Automation]AutomationProperties.Name" xml:space="preserve">
    <value>PowerRename</value>
    <comment>do not loc</comment>
  </data>
  <data name="ShortcutGuide.ModuleTitle" xml:space="preserve">
    <value>Shortcut Guide</value>
  </data>
  <data name="Shortcut_Guide_Image.[using:Microsoft.UI.Xaml.Automation]AutomationProperties.Name" xml:space="preserve">
    <value>Shortcut Guide</value>
  </data>
  <data name="General_Repository.Text" xml:space="preserve">
    <value>GitHub repository</value>
  </data>
  <data name="General_VersionAndUpdate.Header" xml:space="preserve">
    <value>Version &amp; updates</value>
  </data>
  <data name="General_VersionLastChecked.Text" xml:space="preserve">
    <value>Last checked: </value>
  </data>
  <data name="General_SettingsBackupInfo_DateHeader.Text" xml:space="preserve">
    <value>Created at:</value>
  </data>
  <data name="General_SettingsBackupAndRestoreStatusInfo.Header" xml:space="preserve">
    <value>Backup information</value>
  </data>
  <data name="General_SettingsBackupInfo_SourceHeader.Text" xml:space="preserve">
    <value>Source machine:</value>
  </data>
  <data name="General_SettingsBackupInfo_StatusHeader.Text" xml:space="preserve">
    <value>Status:</value>
  </data>
  <data name="General_VersionAndUpdate.[using:Microsoft.UI.Xaml.Automation]AutomationProperties.Name" xml:space="preserve">
    <value>Version and updates</value>
  </data>
  <data name="Admin_mode.Header" xml:space="preserve">
    <value>Administrator mode</value>
  </data>
  <data name="FancyZones_RestoreSize.Content" xml:space="preserve">
    <value>Restore the original size of windows when unsnapping</value>
  </data>
  <data name="ImageResizer_FallBackEncoderText.Header" xml:space="preserve">
    <value>Fallback encoder</value>
  </data>
  <data name="ImageResizer_FallBackEncoderText.Description" xml:space="preserve">
    <value>Used when missing encoder for original format</value>
  </data>
  <data name="ImageResizer_FileFormatDescription.Text" xml:space="preserve">
    <value>The following parameters can be used:</value>
  </data>
  <data name="ImageResizer_FilenameFormatHeader.Header" xml:space="preserve">
    <value>Filename format</value>
  </data>
  <data name="ImageResizer_FileModifiedDate.Header" xml:space="preserve">
    <value>File modified timestamp</value>
  </data>
  <data name="ImageResizer_FileModifiedDate.Description" xml:space="preserve">
    <value>Used as the 'modified timestamp' in the file properties</value>
  </data>
  <data name="ImageResizer_UseOriginalDate.Content" xml:space="preserve">
    <value>Original file timestamp</value>
  </data>
  <data name="ImageResizer_UseResizeDate.Content" xml:space="preserve">
    <value>Timestamp of resize action</value>
  </data>
  <data name="Encoding.Header" xml:space="preserve">
    <value>Encoding</value>
  </data>
  <data name="KeyboardManager_RemapKeyboardButton.Description" xml:space="preserve">
    <value>Remap keys to other keys, shortcuts or text snippets</value>
  </data>
  <data name="KeyboardManager_RemapShortcutsButton.Description" xml:space="preserve">
    <value>Remap shortcuts to other shortcuts, keys or text snippets for all or specific applications</value>
  </data>
  <data name="General.ModuleDescription" xml:space="preserve">
    <value>Microsoft PowerToys is a set of utilities for power users to tune and streamline their Windows experience for greater productivity.
Made with 💗 by Microsoft and the PowerToys community.</value>
    <comment>Windows refers to the OS</comment>
  </data>
  <data name="FancyZones_SpanZonesAcrossMonitors.Header" xml:space="preserve">
    <value>Allow zones to span across monitors</value>
  </data>
  <data name="ImageResizer_Formatting_ActualHeight.Text" xml:space="preserve">
    <value>Actual height</value>
  </data>
  <data name="ImageResizer_Formatting_ActualWidth.Text" xml:space="preserve">
    <value>Actual width</value>
  </data>
  <data name="ImageResizer_Formatting_Filename.Text" xml:space="preserve">
    <value>Original filename</value>
  </data>
  <data name="ImageResizer_Formatting_SelectedHeight.Text" xml:space="preserve">
    <value>Selected height</value>
  </data>
  <data name="ImageResizer_Formatting_SelectedWidth.Text" xml:space="preserve">
    <value>Selected width</value>
  </data>
  <data name="ImageResizer_Formatting_Sizename.Text" xml:space="preserve">
    <value>Size name</value>
  </data>
  <data name="FancyZones_MoveWindowsBasedOnPositionCheckBoxControl.Content" xml:space="preserve">
    <value>Move windows based on their position</value>
    <comment>Windows refers to application windows</comment>
  </data>
  <data name="GeneralSettings_NewVersionIsAvailable" xml:space="preserve">
    <value>New update available</value>
  </data>
  <data name="GeneralSettings_VersionIsLatest" xml:space="preserve">
    <value>PowerToys is up to date.</value>
  </data>
  <data name="FileExplorerPreview_IconThumbnail_GroupSettings.Header" xml:space="preserve">
    <value>Thumbnail icon Preview</value>
  </data>
  <data name="FileExplorerPreview_IconThumbnail_GroupSettings.Description" xml:space="preserve">
    <value>Select the file types for which thumbnail previews must be rendered.</value>
  </data>
  <data name="FileExplorerPreview_PreviewPane.Header" xml:space="preserve">
    <value>Preview Pane</value>
  </data>
  <data name="FileExplorerPreview_PreviewPane.Description" xml:space="preserve">
    <value>Select the file types which must be rendered in the Preview Pane. Ensure that Preview Pane is open by toggling the view with Alt + P in File Explorer.</value>
    <comment>Preview Pane and File Explorer are app/feature names in Windows. 'Alt + P' is a shortcut</comment>
  </data>
  <data name="FileExplorerPreview_RunAsAdminRequired.Title" xml:space="preserve">
    <value>This setting can only be changed when running as administrator</value>
  </data>
  <data name="FileExplorerPreview_RebootRequired.Title" xml:space="preserve">
    <value>A reboot may be required for changes to these settings to take effect</value>
  </data>
  <data name="FileExplorerPreview_PreviewHandlerOutlookIncompatibility.Title" xml:space="preserve">
    <value>Enabling the preview handlers will override other preview handlers already installed - there have been reports of incompatibility between Outlook and the PDF Preview Handler.</value>
    <comment>Outlook is the name of a Microsoft product</comment>
  </data>
  <data name="FileExplorerPreview_ThumbnailsMightNotAppearOnRemoteFolders.Title" xml:space="preserve">
    <value>Thumbnails might not appear on paths managed by cloud storage solutions like OneDrive, since these solutions may get their thumbnails from the cloud instead of generating them locally.</value>
    <comment>OneDrive is the name of a Microsoft product</comment>
  </data>
  <data name="FancyZones_ExcludeApps_TextBoxControl.PlaceholderText" xml:space="preserve">
    <value>Example: outlook.exe</value>
    <comment>{Locked="outlook.exe"}</comment>
  </data>
  <data name="ImageResizer_FilenameFormatPlaceholder.PlaceholderText" xml:space="preserve">
    <value>Example: %1 (%2)</value>
  </data>
  <data name="ImageResizer_FilenameParameters.[using:Microsoft.UI.Xaml.Automation]AutomationProperties.Name" xml:space="preserve">
    <value>Filename parameters</value>
  </data>
  <data name="Radio_Theme_Dark.Content" xml:space="preserve">
    <value>Dark</value>
    <comment>Dark refers to color, not weight</comment>
  </data>
  <data name="Radio_Theme_Light.Content" xml:space="preserve">
    <value>Light</value>
    <comment>Light refers to color, not weight</comment>
  </data>
  <data name="Radio_Theme_Default.Content" xml:space="preserve">
    <value>Windows default</value>
    <comment>Windows refers to the Operating system</comment>
  </data>
  <data name="Windows_Color_Settings.Content" xml:space="preserve">
    <value>Windows color settings</value>
    <comment>Windows refers to the Operating system</comment>
  </data>
  <data name="ColorPicker_CopiedColorRepresentation.Header" xml:space="preserve">
    <value>Default color format</value>
  </data>
  <data name="ColorPicker_ActivationAction.Header" xml:space="preserve">
    <value>Activation behavior</value>
  </data>
  <data name="ColorPicker_OpenEditor.Content" xml:space="preserve">
    <value>Open editor</value>
  </data>
  <data name="ColorPicker_PickColor.Content" xml:space="preserve">
    <value>Pick a color first</value>
  </data>
  <data name="ColorPicker_MouseActions.Header" xml:space="preserve">
    <value>Mouse actions</value>
  </data>
  <data name="ColorPicker_MouseActions.Description" xml:space="preserve">
    <value>Customize the function of each mouse button</value>
  </data>
  <data name="ColorPicker_PrimaryClick.Header" xml:space="preserve">
    <value>Primary click</value>
  </data>
  <data name="ColorPicker_MiddleClick.Header" xml:space="preserve">
    <value>Middle click</value>
  </data>
  <data name="ColorPicker_SecondaryClick.Header" xml:space="preserve">
    <value>Secondary click</value>
  </data>
  <data name="ColorPicker_PickColorThenEditor.Content" xml:space="preserve">
    <value>Pick a color and open editor</value>
  </data>
  <data name="ColorPicker_PickColorAndClose.Content" xml:space="preserve">
    <value>Pick a color and close</value>
  </data>
  <data name="ColorPicker_Close.Content" xml:space="preserve">
    <value>Close</value>
  </data>
  <data name="ColorFormats.Header" xml:space="preserve">
    <value>Picker behavior</value>
  </data>
  <data name="ColorPicker_CopiedColorRepresentation.Description" xml:space="preserve">
    <value>Format will be copied to your clipboard</value>
  </data>
  <data name="KBM_KeysCannotBeRemapped.Text" xml:space="preserve">
    <value>Learn more about remapping limitations</value>
    <comment>This is a link that will discuss what is and is not possible for Keyboard manager to remap</comment>
  </data>
  <data name="FancyZones_Editor_GroupSettings.Header" xml:space="preserve">
    <value>Editor</value>
    <comment>refers to the FancyZones editor</comment>
  </data>
  <data name="FancyZones_WindowBehavior_GroupSettings.Header" xml:space="preserve">
    <value>Window behavior</value>
  </data>
  <data name="FancyZones_WindowBehavior_GroupSettings.Description" xml:space="preserve">
    <value>Manage how windows behave when using FancyZones</value>
    <comment>{Locked="FancyZones"}</comment>
  </data>
  <data name="FancyZones_Windows.Header" xml:space="preserve">
    <value>Windows</value>
    <comment>Refers to a set of application windows, not the product name</comment>
  </data>
  <data name="PowerRename_BehaviorHeader.Header" xml:space="preserve">
    <value>Behavior</value>
  </data>
  <data name="PowerRename_Toggle_UseBoostLib.Header" xml:space="preserve">
    <value>Use Boost library</value>
    <comment>Boost is a product name, should not be translated</comment>
  </data>
  <data name="PowerRename_Toggle_UseBoostLib.Description" xml:space="preserve">
    <value>Provides extended features but may use different regex syntax</value>
    <comment>Boost is a product name, should not be translated</comment>
  </data>
  <data name="MadeWithOssLove.Text" xml:space="preserve">
    <value>Made with 💗 by Microsoft and the PowerToys community.</value>
  </data>
  <data name="ColorPicker_ColorFormats.Header" xml:space="preserve">
    <value>Color formats</value>
  </data>
  <data name="ColorPicker_ColorFormats.Description" xml:space="preserve">
    <value>Configure the color formats (edit, delete, hide, reorder them)</value>
  </data>
  <data name="MoveUp.Text" xml:space="preserve">
    <value>Move up</value>
  </data>
  <data name="MoveDown.Text" xml:space="preserve">
    <value>Move down</value>
  </data>
  <data name="ColorPickerAddNewFormat.Content" xml:space="preserve">
    <value>Add new format</value>
  </data>
  <data name="NewColorFormat.Header" xml:space="preserve">
    <value>Format</value>
  </data>
  <data name="NewColorName.Header" xml:space="preserve">
    <value>Name</value>
  </data>
  <data name="AddCustomColorFormat" xml:space="preserve">
    <value>Add custom color format</value>
  </data>
  <data name="ColorFormatSave" xml:space="preserve">
    <value>Save</value>
  </data>
  <data name="EditCustomColorFormat" xml:space="preserve">
    <value>Edit custom color format</value>
  </data>
  <data name="ColorFormatUpdate" xml:space="preserve">
    <value>Update</value>
  </data>
  <data name="CustomColorFormatDefaultName" xml:space="preserve">
    <value>My Format</value>
  </data>
  <data name="ColorFormatDialog.SecondaryButtonText" xml:space="preserve">
    <value>Cancel</value>
  </data>
  <data name="ColorFormatEditorHelpline1.Text" xml:space="preserve">
    <value>The following parameters can be used:</value>
  </data>
  <data name="Help_red" xml:space="preserve">
    <value>red</value>
  </data>
  <data name="Help_green" xml:space="preserve">
    <value>green</value>
  </data>
  <data name="Help_blue" xml:space="preserve">
    <value>blue</value>
  </data>
  <data name="Help_alpha" xml:space="preserve">
    <value>alpha</value>
  </data>
  <data name="Help_cyan" xml:space="preserve">
    <value>cyan</value>
  </data>
  <data name="Help_magenta" xml:space="preserve">
    <value>magenta</value>
  </data>
  <data name="Help_yellow" xml:space="preserve">
    <value>yellow</value>
  </data>
  <data name="Help_black_key" xml:space="preserve">
    <value>black key</value>
  </data>
  <data name="Help_hue" xml:space="preserve">
    <value>hue</value>
  </data>
  <data name="Help_hueNat" xml:space="preserve">
    <value>hue (natural)</value>
  </data>
  <data name="Help_saturationI" xml:space="preserve">
    <value>saturation (HSI)</value>
  </data>
  <data name="Help_saturationL" xml:space="preserve">
    <value>saturation (HSL)</value>
  </data>
  <data name="Help_saturationB" xml:space="preserve">
    <value>saturation (HSB)</value>
  </data>
  <data name="Help_brightness" xml:space="preserve">
    <value>brightness</value>
  </data>
  <data name="Help_intensity" xml:space="preserve">
    <value>intensity</value>
  </data>
  <data name="Help_lightnessNat" xml:space="preserve">
    <value>lightness (nat)</value>
  </data>
  <data name="Help_lightnessCIE" xml:space="preserve">
    <value>lightness (CIE)</value>
  </data>
  <data name="Help_value" xml:space="preserve">
    <value>value</value>
  </data>
  <data name="Help_whiteness" xml:space="preserve">
    <value>whiteness</value>
  </data>
  <data name="Help_blackness" xml:space="preserve">
    <value>blackness</value>
  </data>
  <data name="Help_chromaticityACIE" xml:space="preserve">
    <value>chromaticity A (CIE Lab)</value>
  </data>
  <data name="Help_chromaticityBCIE" xml:space="preserve">
    <value>chromaticity B (CIE Lab)</value>
  </data>
  <data name="Help_X_value" xml:space="preserve">
    <value>X value</value>
  </data>
  <data name="Help_Y_value" xml:space="preserve">
    <value>Y value</value>
  </data>
  <data name="Help_Z_value" xml:space="preserve">
    <value>Z value</value>
  </data>
  <data name="Help_decimal_value_RGB" xml:space="preserve">
    <value>decimal value (RGB)</value>
  </data>
  <data name="Help_decimal_value_BGR" xml:space="preserve">
    <value>decimal value (BGR)</value>
  </data>
  <data name="Help_color_name" xml:space="preserve">
    <value>color name</value>
  </data>
  <data name="ColorFormatEditorHelpline2.Text" xml:space="preserve">
    <value>The red, green, blue and alpha values can be formatted to the following formats:</value>
  </data>
  <data name="Help_byte" xml:space="preserve">
    <value>byte value (default)</value>
  </data>
  <data name="Help_hexL1" xml:space="preserve">
    <value>hex lowercase one digit</value>
  </data>
  <data name="Help_hexU1" xml:space="preserve">
    <value>hex uppercase one digit</value>
  </data>
  <data name="Help_hexL2" xml:space="preserve">
    <value>hex lowercase two digits</value>
  </data>
  <data name="Help_hexU2" xml:space="preserve">
    <value>hex uppercase two digits</value>
  </data>
  <data name="Help_floatWith" xml:space="preserve">
    <value>float with leading zero</value>
  </data>
  <data name="Help_floatWithout" xml:space="preserve">
    <value>float without leading zero</value>
  </data>
  <data name="ColorFormatEditorHelpline3.Text" xml:space="preserve">
    <value>Example:  %ReX means red value in hex uppercase two digits format.</value>
  </data>
  <data name="ColorPicker_ShowColorName.Header" xml:space="preserve">
    <value>Show color name</value>
  </data>
  <data name="ColorPicker_ShowColorName.Description" xml:space="preserve">
    <value>Displays the color name while picking a color</value>
  </data>
  <data name="ImageResizer_DefaultSize_Large" xml:space="preserve">
    <value>Large</value>
    <comment>The size of the image</comment>
  </data>
  <data name="ImageResizer_DefaultSize_Medium" xml:space="preserve">
    <value>Medium</value>
    <comment>The size of the image</comment>
  </data>
  <data name="ImageResizer_DefaultSize_Phone" xml:space="preserve">
    <value>Phone</value>
    <comment>The size of the image referring to a Mobile Phone typical image size</comment>
  </data>
  <data name="ImageResizer_DefaultSize_Small" xml:space="preserve">
    <value>Small</value>
    <comment>The size of the image</comment>
  </data>
  <data name="FancyZones_MoveWindowBasedOnRelativePosition_Accessible.[using:Microsoft.UI.Xaml.Automation]AutomationProperties.Name" xml:space="preserve">
    <value>Windows key + Up, down, left or right arrow key to move windows based on relative position</value>
    <comment>{Locked="Windows"}</comment>
  </data>
  <data name="FancyZones_MoveWindowLeftRightBasedOnZoneIndex_Accessible.[using:Microsoft.UI.Xaml.Automation]AutomationProperties.Name" xml:space="preserve">
    <value>Windows key + Left or right arrow keys to move windows based on zone index</value>
    <comment>{Locked="Windows"}</comment>
  </data>
  <data name="FancyZones_MoveWindowBasedOnRelativePosition_Description.Text" xml:space="preserve">
    <value>Windows key +    or </value>
    <comment>{Locked="Windows key +   ",""}</comment>
  </data>
  <data name="FancyZones_MoveWindowLeftRightBasedOnZoneIndex_Description.Text" xml:space="preserve">
    <value>Windows key +  or </value>
    <comment>{Locked="Windows key + ",""}</comment>
  </data>
  <data name="FancyZones_MoveWindowBasedOnRelativePosition.Text" xml:space="preserve">
    <value>Relative position</value>
  </data>
  <data name="FancyZones_MoveWindow.Header" xml:space="preserve">
    <value>Move windows based on</value>
  </data>
  <data name="FancyZones_MoveWindowLeftRightBasedOnZoneIndex.Text" xml:space="preserve">
    <value>Zone index</value>
  </data>
  <data name="ColorPicker_Editor.Header" xml:space="preserve">
    <value>Color formats</value>
  </data>
  <data name="FancyZones_OverlappingZonesClosestCenter.Content" xml:space="preserve">
    <value>Activate the zone whose center is closest to the cursor</value>
  </data>
  <data name="FancyZones_OverlappingZonesLargest.Content" xml:space="preserve">
    <value>Activate the largest zone by area</value>
  </data>
  <data name="FancyZones_OverlappingZonesPositional.Content" xml:space="preserve">
    <value>Split the overlapped area into multiple activation targets</value>
  </data>
  <data name="FancyZones_OverlappingZonesSmallest.Content" xml:space="preserve">
    <value>Activate the smallest zone by area</value>
  </data>
  <data name="FancyZones_OverlappingZones.Header" xml:space="preserve">
    <value>When multiple zones overlap</value>
  </data>
  <data name="PowerLauncher_Plugins.Header" xml:space="preserve">
    <value>Plugins</value>
  </data>
  <data name="PowerLauncher_ActionKeyword.Header" xml:space="preserve">
    <value>Direct activation command</value>
  </data>
  <data name="PowerLauncher_AuthoredBy.Text" xml:space="preserve">
    <value>Authored by</value>
    <comment>example: Authored by Microsoft</comment>
  </data>
  <data name="PowerLauncher_IncludeInGlobalResultTitle.Text" xml:space="preserve">
    <value>Include in global result</value>
  </data>
  <data name="PowerLauncher_IncludeInGlobalResultDescription.Text" xml:space="preserve">
    <value>Show results on queries without direct activation command</value>
  </data>
  <data name="PowerLauncher_EnablePluginToggle.[using:Microsoft.UI.Xaml.Automation]AutomationProperties.Name" xml:space="preserve">
    <value>Enable plugin</value>
  </data>
  <data name="PowerLauncher_EnablePluginToggle.OnContent" xml:space="preserve">
    <value>On</value>
  </data>
  <data name="PowerLauncher_EnablePluginToggle.OffContent" xml:space="preserve">
    <value>Off</value>
  </data>
  <data name="Run_AdditionalOptions.Text" xml:space="preserve">
    <value>Additional options</value>
  </data>
  <data name="Run_NotAccessibleWarning.Title" xml:space="preserve">
    <value>Please define an activation command or allow this plugin to be used in the global results.</value>
  </data>
  <data name="Run_AllPluginsDisabled.Title" xml:space="preserve">
    <value>PowerToys Run can't provide any results without plugins</value>
  </data>
  <data name="Run_AllPluginsDisabled.Message" xml:space="preserve">
    <value>Enable at least one plugin to get started</value>
  </data>
  <data name="Run_PluginUse.Header" xml:space="preserve">
    <value>Plugins</value>
  </data>
  <data name="Run_PluginUseDescription.Text" xml:space="preserve">
    <value>Include or remove plugins from the global results, change the direct activation phrase and configure additional options</value>
  </data>
  <data name="Run_PositionAppearance_GroupSettings.Header" xml:space="preserve">
    <value>Position &amp; appearance</value>
  </data>
  <data name="Run_PositionHeader.Header" xml:space="preserve">
    <value>Preferred monitor position</value>
    <comment>as in Show PowerToys Run on primary monitor</comment>
  </data>
  <data name="Run_PositionHeader.Description" xml:space="preserve">
    <value>If multiple monitors are in use, PowerToys Run can be launched on the desired monitor</value>
    <comment>as in Show PowerToys Run on primary monitor</comment>
  </data>
  <data name="Run_Radio_Position_Cursor.Content" xml:space="preserve">
    <value>Monitor with mouse cursor</value>
  </data>
  <data name="Run_Radio_Position_Focus.Content" xml:space="preserve">
    <value>Monitor with focused window</value>
  </data>
  <data name="Run_Radio_Position_Primary_Monitor.Content" xml:space="preserve">
    <value>Primary monitor</value>
  </data>
  <data name="Run_PluginsLoading.Text" xml:space="preserve">
    <value>Plugins are loading...</value>
  </data>
  <data name="ColorPicker_ButtonDown.[using:Microsoft.UI.Xaml.Automation]AutomationProperties.Name" xml:space="preserve">
    <value>Move the color down</value>
  </data>
  <data name="ColorPicker_ButtonUp.[using:Microsoft.UI.Xaml.Automation]AutomationProperties.Name" xml:space="preserve">
    <value>Move the color up</value>
  </data>
  <data name="FancyZones_FlashZonesOnQuickSwitch.Content" xml:space="preserve">
    <value>Flash zones when switching layout</value>
  </data>
  <data name="FancyZones_Layouts.Header" xml:space="preserve">
    <value>Layouts</value>
  </data>
  <data name="FancyZones_QuickLayoutSwitch.Header" xml:space="preserve">
    <value>Enable quick layout switch</value>
  </data>
  <data name="FancyZones_QuickLayoutSwitch.Description" xml:space="preserve">
    <value>Layout-specific shortcuts can be configured in the editor</value>
  </data>
  <data name="FancyZones_QuickLayoutSwitch_GroupSettings.Text" xml:space="preserve">
    <value>Quick layout switch</value>
  </data>
  <data name="Activation_Shortcut.Header" xml:space="preserve">
    <value>Activation shortcut</value>
  </data>
  <data name="Activation_Shortcut.Description" xml:space="preserve">
    <value>Customize the shortcut to activate this module</value>
  </data>
  <data name="PasteAsPlainText_Shortcut.Header" xml:space="preserve">
    <value>Paste as plain text directly</value>
  </data>
  <data name="AdvancedPasteUI_Actions.Header" xml:space="preserve">
    <value>Actions</value>
  </data>
  <data name="AdvancedPasteUI_Actions.Description" xml:space="preserve">
    <value>Create and manage advanced paste custom actions.
(Requires Paste with AI to be enabled)</value>
  </data>
  <data name="AdvancedPasteUI_AddCustomActionButton.Content" xml:space="preserve">
    <value>Add custom action</value>
  </data>
  <data name="AdvancedPasteUI_Shortcut.Header" xml:space="preserve">
    <value>Open Advanced Paste window</value>
  </data>
  <data name="AdvancedPasteUI_NewCustomActionPrefix" xml:space="preserve">
    <value>New custom action</value>
    <comment>First part of the default name of new custom action that can be added in PT's settings ui.</comment>
  </data>
  <data name="AdvancedPasteUI_CustomAction_Name.Header" xml:space="preserve">
    <value>Name</value>
  </data>
  <data name="AdvancedPasteUI_CustomAction_Prompt.Header" xml:space="preserve">
    <value>Prompt</value>
  </data>
  <data name="CustomActionDialog.SecondaryButtonText" xml:space="preserve">
    <value>Cancel</value>
  </data>
  <data name="AddCustomAction" xml:space="preserve">
    <value>Add custom action</value>
  </data>
  <data name="CustomActionSave" xml:space="preserve">
    <value>Save</value>
  </data>
  <data name="EditCustomAction" xml:space="preserve">
    <value>Edit custom action</value>
  </data>
  <data name="CustomActionUpdate" xml:space="preserve">
    <value>Update</value>
  </data>
  <data name="PasteAsMarkdown_Shortcut.Header" xml:space="preserve">
    <value>Paste as Markdown directly</value>
  </data>
  <data name="PasteAsJson_Shortcut.Header" xml:space="preserve">
    <value>Paste as JSON directly</value>
  </data>
  <data name="PasteAsCustom_Shortcut.Header" xml:space="preserve">
    <value>Paste as Custom with AI directly</value>
  </data>
  <data name="ImageToText.Header" xml:space="preserve">
    <value>Image to text</value>
  </data>
  <data name="PasteAsFile.Header" xml:space="preserve">
    <value>Paste as file</value>
  </data>
  <data name="PasteAsTxtFile.Header" xml:space="preserve">
    <value>Paste as .txt file</value>
  </data>
  <data name="PasteAsPngFile.Header" xml:space="preserve">
    <value>Paste as .png file</value>
  </data>
  <data name="PasteAsHtmlFile.Header" xml:space="preserve">
    <value>Paste as .html file</value>
  </data>
  <data name="Transcode.Header" xml:space="preserve">
    <value>Transcode audio / video</value>
  </data>
  <data name="TranscodeToMp3.Header" xml:space="preserve">
    <value>Transcode to .mp3</value>
  </data>
  <data name="TranscodeToMp4.Header" xml:space="preserve">
    <value>Transcode to .mp4 (H.264/AAC)</value>
  </data>
  <data name="AdvancedPaste_EnableAIDialogOpenAIApiKey.Text" xml:space="preserve">
    <value>OpenAI API key:</value>
  </data>
  <data name="EnableAIDialog_SaveBtnText" xml:space="preserve">
    <value>Save</value>
  </data>
  <data name="EnableAIDialog_CancelBtnText" xml:space="preserve">
    <value>Cancel</value>
  </data>
  <data name="Oobe_GetStarted.Text" xml:space="preserve">
    <value>Let's get started!</value>
  </data>
  <data name="Oobe_PowerToysDescription.Text" xml:space="preserve">
    <value>Welcome to PowerToys! These overviews will help you quickly learn the basics of all our utilities.</value>
  </data>
  <data name="Oobe_GettingStarted.Text" xml:space="preserve">
    <value>Getting started</value>
  </data>
  <data name="Oobe_Launch.Text" xml:space="preserve">
    <value>Launch</value>
  </data>
  <data name="Launch_ColorPicker.Content" xml:space="preserve">
    <value>Open Color Picker</value>
  </data>
  <data name="Oobe_LearnMore.Text" xml:space="preserve">
    <value>Learn more about</value>
  </data>
  <data name="Oobe_ColorPicker.Description" xml:space="preserve">
    <value>Color Picker is a system-wide color selection tool for Windows that enables you to pick colors from any currently running application and automatically copies it in a configurable format to your clipboard.</value>
  </data>
  <data name="Oobe_FancyZones.Description" xml:space="preserve">
    <value>FancyZones is a window manager that makes it easy to create complex window layouts and quickly position windows into those layouts.</value>
    <comment>{Locked="FancyZones"}</comment>
  </data>
  <data name="Oobe_FileLocksmith.Description" xml:space="preserve">
    <value>File Locksmith lists which processes are using the selected files or directories and allows closing those processes.</value>
  </data>
  <data name="Oobe_FileExplorer.Description" xml:space="preserve">
    <value>PowerToys introduces add-ons to the Windows File Explorer that will enable files like Markdown (.md), PDF (.pdf), SVG (.svg), STL (.stl), G-code (.gcode), Binary G-code (.bgcode), and developer files to be viewed in the preview pane. It introduces File Explorer thumbnail support for a number of these file types as well.</value>
  </data>
  <data name="Oobe_ImageResizer.Description" xml:space="preserve">
    <value>Image Resizer is a Windows shell extension for simple bulk image-resizing.</value>
  </data>
  <data name="Oobe_KBM.Description" xml:space="preserve">
    <value>Keyboard Manager allows you to customize the keyboard to be more productive by remapping keys and creating your own keyboard shortcuts.</value>
  </data>
  <data name="Oobe_MouseWithoutBorders.Description" xml:space="preserve">
    <value>Mouse Without Borders enables using the mouse pointer, keyboard, clipboard and drag and drop between machines in the same local network.</value>
  </data>
  <data name="Oobe_PowerRename.Description" xml:space="preserve">
    <value>PowerRename enables you to perform simple bulk renaming, searching and replacing file names.</value>
  </data>
  <data name="Oobe_Workspaces.Description" xml:space="preserve">
    <value>The Workspaces utility enables you to launch a set of applications to a custom layout and configuration all at once.</value>
  </data>
  <data name="Oobe_Run.Description" xml:space="preserve">
    <value>PowerToys Run is a quick launcher for power users that contains some additional features without sacrificing performance.</value>
  </data>
  <data name="Oobe_MeasureTool.Description" xml:space="preserve">
    <value>Screen Ruler is a quick and easy way to measure pixels on your screen.</value>
  </data>
  <data name="Oobe_ShortcutGuide.Description" xml:space="preserve">
    <value>Shortcut Guide presents the user with a listing of available shortcuts for the current state of the desktop.</value>
  </data>
  <data name="Oobe_MouseUtils.Description" xml:space="preserve">
    <value>A collection of utilities to enhance your mouse.</value>
    <comment>Mouse as in the hardware peripheral</comment>
  </data>
  <data name="Oobe_Overview.Description" xml:space="preserve">
    <value>Microsoft PowerToys is a set of utilities for power users to tune and streamline their Windows experience for greater productivity.

Take a moment to preview the various utilities listed or view our comprehensive documentation.</value>
  </data>
  <data name="Oobe_Overview_DescriptionLinkText.Text" xml:space="preserve">
    <value>Documentation on Microsoft Learn</value>
  </data>
  <data name="Oobe_Overview_Telemetry_Title.Text" xml:space="preserve">
    <value>Help us make PowerToys better</value>
  </data>
  <data name="Oobe_Overview_Telemetry_Desc.Text" xml:space="preserve">
    <value>Diagnostics &amp; feedback helps us to improve PowerToys and keep it secure, up to date, and working as expected.</value>
  </data>
  <data name="Oobe_Overview_DiagnosticsAndFeedback_Settings_Link.Content" xml:space="preserve">
    <value>View more diagnostic data settings</value>
  </data>
  <data name="Oobe_Overview_DiagnosticsAndFeedback_Link.Content" xml:space="preserve">
    <value>Learn more about the information PowerToys logs &amp; how it gets used</value>
  </data>
  <data name="Oobe_Overview_EnableDataDiagnostics.Header" xml:space="preserve">
    <value>Diagnostic data</value>
  </data>
  <data name="Oobe_Overview_EnableDataDiagnostics.Description" xml:space="preserve">
    <value>Helps us make PowerToys faster, more stable, and better over time</value>
  </data>
  <data name="Oobe_WhatsNew_DataDiagnostics_InfoBar.Header" xml:space="preserve">
    <value>Turn on diagnostic data to help us improve PowerToys?</value>
  </data>
  <data name="Oobe_WhatsNew_DataDiagnostics_InfoBar_Desc.Text" xml:space="preserve">
    <value>PowerToys diagnostic data is completely optional.</value>
  </data>
  <data name="Oobe_WhatsNew_DataDiagnostics_InfoBar_Button_Enable.Content" xml:space="preserve">
    <value>Enable</value>
  </data>
  <data name="Oobe_WhatsNew_DataDiagnostics_Yes_Click_InfoBar_Title" xml:space="preserve">
    <value>Thank you for helping to make PowerToys better!</value>
  </data>
  <data name="Oobe_WhatsNew_DataDiagnostics_No_Click_InfoBar_Title" xml:space="preserve">
    <value>Preference updated.</value>
  </data>
  <data name="Oobe_WhatsNew_DataDiagnostics_Yes_Click_InfoBar_Desc.Text" xml:space="preserve">
    <value>You can change this at any time from</value>
  </data>
  <data name="Oobe_WhatsNew_DataDiagnostics_Yes_Click_OpenSettings_Text.Text" xml:space="preserve">
    <value>settings.</value>
  </data>
  <data name="Oobe_WhatsNew_DataDiagnostics_Button_Yes.Content" xml:space="preserve">
    <value>Yes</value>
  </data>
  <data name="Oobe_WhatsNew_DataDiagnostics_Button_No.Content" xml:space="preserve">
    <value>No</value>
  </data>
  <data name="ReleaseNotes.Content" xml:space="preserve">
    <value>Release notes</value>
  </data>
  <data name="Oobe_ColorPicker_HowToUse.Text" xml:space="preserve">
    <value>to open Color Picker.</value>
  </data>
  <data name="Oobe_ColorPicker_TipsAndTricks.Text" xml:space="preserve">
    <value>To select a color with more precision, **scroll the mouse wheel** to zoom in.</value>
  </data>
  <data name="Oobe_FancyZones_HowToUse.Text" xml:space="preserve">
    <value>**Shift** + **drag the window** to snap a window to a zone, and release the window in the desired zone.</value>
  </data>
  <data name="Oobe_FancyZones_HowToUse_Shortcut.Text" xml:space="preserve">
    <value>to open the FancyZones editor.</value>
    <comment>{Locked="FancyZones"}</comment>
  </data>
  <data name="Oobe_FancyZones_TipsAndTricks.Text" xml:space="preserve">
    <value>Snap a window to multiple zones by holding the **Ctrl** key (while also holding **Shift**) when dragging a window.</value>
  </data>
  <data name="Oobe_FileLocksmith_HowToUse.Text" xml:space="preserve">
    <value>In File Explorer, right-click one or more selected files and select **Unlock with File Locksmith** from the context menu.</value>
  </data>
  <data name="Oobe_FileLocksmith_TipsAndTricks.Text" xml:space="preserve">
    <value>Press the **Restart as administrator** button from the File Locksmith UI to also get information on elevated processes that might be using the files.</value>
  </data>
  <data name="Oobe_FileExplorer_HowToEnable.Text" xml:space="preserve">
    <value>Select **View** which is located at the top of File Explorer, followed by **Show**, and then **Preview pane**. 
From there, simply click on one of the supported files in the File Explorer and observe the content on the preview pane!</value>
  </data>
  <data name="Oobe_HowToCreateMappings.Text" xml:space="preserve">
    <value>How to create mappings</value>
  </data>
  <data name="Oobe_HowToEnable.Text" xml:space="preserve">
    <value>How to enable</value>
  </data>
  <data name="Oobe_HowToLaunch.Text" xml:space="preserve">
    <value>How to launch</value>
  </data>
  <data name="Oobe_HowToUse.Text" xml:space="preserve">
    <value>How to use</value>
  </data>
  <data name="Oobe_ImageResizer_HowToLaunch.Text" xml:space="preserve">
    <value>In File Explorer, right-click one or more image files and select **Resize with Image Resizer** from the context menu.</value>
  </data>
  <data name="Oobe_ImageResizer_TipsAndTricks.Text" xml:space="preserve">
    <value>Want a custom size? You can add them in the PowerToys Settings!</value>
  </data>
  <data name="Oobe_KBM_HowToCreateMappings.Text" xml:space="preserve">
    <value>Open **PowerToys Settings**, navigate to the Keyboard Manager menu, and select either **Remap a key** or **Remap a shortcut**.</value>
  </data>
  <data name="Oobe_KBM_TipsAndTricks.Text" xml:space="preserve">
    <value>Want to only have a shortcut work for a single application? Use the Target App field when creating the shortcut remapping.</value>
  </data>
  <data name="Oobe_MouseWithoutBorders_HowToUse.Text" xml:space="preserve">
    <value>Use the Settings screen on each machine to connect to the other machines using the same key. If a connection is not working, it may be necessary to add an exception to the Windows Firewall.</value>
  </data>
  <data name="Oobe_MouseWithoutBorders_TipsAndTricks.Text" xml:space="preserve">
    <value>Use the service option in Settings to install a service enabling Mouse Without Borders to function even in the lock screen.</value>
  </data>
  <data name="Oobe_PowerRename_HowToUse.Text" xml:space="preserve">
    <value>In File Explorer, right-click one or more selected files and select **Rename with PowerRename** from the context menu.</value>
  </data>
  <data name="Oobe_Workspaces_HowToUse_Shortcut.Text" xml:space="preserve">
    <value>to open the Workspaces Editor.</value>
    <comment>{Locked="Workspaces"}</comment>
  </data>
  <data name="Oobe_Workspaces_HowToUse.Text" xml:space="preserve">
    <value>In the Workspaces Editor window create Workspaces - a set of applications arranged in a custom layout. You can launch Workspaces from the Workspaces Editor or by shortcuts created in the Workspaces Editor.</value>
  </data>
  <data name="Oobe_Workspaces_TipsAndTricks.Text" xml:space="preserve">
    <value>Customize the configuration of your apps on launch by adding CLI arguments to each app in the Workspaces Editor.</value>
  </data>
  <data name="Oobe_PowerRename_TipsAndTricks.Text" xml:space="preserve">
    <value>PowerRename supports searching for files using regular expressions to enable more advanced renaming functionalities.</value>
  </data>
  <data name="Oobe_Run_HowToLaunch.Text" xml:space="preserve">
    <value>to open Run and just start typing.</value>
  </data>
  <data name="Oobe_Run_TipsAndTricks.Text" xml:space="preserve">
    <value>PowerToys Run supports various action keys to funnel search queries for a specific subset of results. Typing `&lt;` searches for running processes only, `?` will search only for file, or `.` for installed applications! See PowerToys documentation for the complete set of 'Action Keys' available.</value>
  </data>
  <data name="Oobe_ShortcutGuide_HowToLaunch.Text" xml:space="preserve">
    <value>to open Shortcut Guide, press it again to close or press **Esc**.</value>
  </data>
  <data name="Oobe_TipsAndTricks.Text" xml:space="preserve">
    <value>Tips &amp; tricks</value>
  </data>
  <data name="Oobe_MeasureTool_Activation.Text" xml:space="preserve">
    <value>to bring up the Screen Ruler command bar.</value>
  </data>
  <data name="Oobe_MeasureTool_HowToLaunch.Text" xml:space="preserve">
    <value>The Bounds mode lets you select a specific area to measure. You can also shift-drag an area to persist in on screen. The various Spacing modes allows tracing similar pixels along horizontal and vertical axes with a customizable pixel tolerance threshold (use settings or mouse wheel to adjust it).</value>
  </data>
  <data name="Oobe_MeasureTool.Title" xml:space="preserve">
    <value>Screen Ruler</value>
    <comment>Do not localize this string</comment>
  </data>
  <data name="Oobe_ColorPicker.Title" xml:space="preserve">
    <value>Color Picker</value>
    <comment>Do not localize this string</comment>
  </data>
  <data name="Oobe_FancyZones.Title" xml:space="preserve">
    <value>FancyZones</value>
    <comment>{Locked="FancyZones"}</comment>
  </data>
  <data name="Oobe_FileLocksmith.Title" xml:space="preserve">
    <value>File Locksmith</value>
  </data>
  <data name="Oobe_ImageResizer.Title" xml:space="preserve">
    <value>Image Resizer</value>
    <comment>Do not localize this string</comment>
  </data>
  <data name="Oobe_KBM.Title" xml:space="preserve">
    <value>Keyboard Manager</value>
    <comment>Do not localize this string</comment>
  </data>
  <data name="Oobe_MouseWithoutBorders.Title" xml:space="preserve">
    <value>Mouse Without Borders</value>
    <comment>Product name. Do not localize this string</comment>
  </data>
  <data name="Oobe_PowerRename.Title" xml:space="preserve">
    <value>PowerRename</value>
    <comment>Do not localize this string</comment>
  </data>
  <data name="Oobe_Workspaces.Title" xml:space="preserve">
    <value>Workspaces</value>
    <comment>Do not localize this string</comment>
  </data>
  <data name="Oobe_Run.Title" xml:space="preserve">
    <value>PowerToys Run</value>
    <comment>Do not localize this string</comment>
  </data>
  <data name="Oobe_ShortcutGuide.Title" xml:space="preserve">
    <value>Shortcut Guide</value>
    <comment>Do not localize this string</comment>
  </data>
  <data name="Oobe_Overview.Title" xml:space="preserve">
    <value>Welcome</value>
  </data>
  <data name="Oobe_WhatsNew.Text" xml:space="preserve">
    <value>What's new</value>
  </data>
  <data name="Oobe_WhatsNew_LoadingError.Title" xml:space="preserve">
    <value>Couldn't load the release notes.</value>
  </data>
  <data name="Oobe_WhatsNew_LoadingError.Message" xml:space="preserve">
    <value>Please check your internet connection.</value>
  </data>
  <data name="Oobe_WhatsNew_ProxyAuthenticationWarning.Title" xml:space="preserve">
    <value>Couldn't load the release notes.</value>
  </data>
  <data name="Oobe_WhatsNew_ProxyAuthenticationWarning.Message" xml:space="preserve">
    <value>Your proxy server requires authentication.</value>
  </data>
  <data name="Oobe_WhatsNew_DetailedReleaseNotesLink.Text" xml:space="preserve">
    <value>See more detailed release notes on GitHub</value>
    <comment>Don't loc "GitHub", it's the name of a product</comment>
  </data>
  <data name="OOBE_Settings.Content" xml:space="preserve">
    <value>Open Settings</value>
  </data>
  <data name="Oobe_NavViewItem.Content" xml:space="preserve">
    <value>Welcome to PowerToys</value>
    <comment>Don't loc "PowerToys"</comment>
  </data>
  <data name="WhatIsNew_NavViewItem.Content" xml:space="preserve">
    <value>What's new</value>
  </data>
  <data name="Feedback_NavViewItem.Content" xml:space="preserve">
    <value>Give feedback</value>
  </data>
  <data name="OobeWindow_Title" xml:space="preserve">
    <value>Welcome to PowerToys</value>
  </data>
  <data name="OobeWindow_TitleTxt.Text" xml:space="preserve">
    <value>Welcome to PowerToys</value>
  </data>
  <data name="SettingsWindow_Title" xml:space="preserve">
    <value>PowerToys Settings</value>
    <comment>Title of the settings window when running as user</comment>
  </data>
  <data name="Awake.ModuleTitle" xml:space="preserve">
    <value>Awake</value>
  </data>
  <data name="Awake.ModuleDescription" xml:space="preserve">
    <value>A convenient way to keep your PC awake on-demand.</value>
  </data>
  <data name="Awake_EnableSettingsCard.Header" xml:space="preserve">
    <value>Enable Awake</value>
    <comment>Awake is a product name, do not loc</comment>
  </data>
  <data name="Awake_NoKeepAwakeSelector.Content" xml:space="preserve">
    <value>Keep using the selected power plan</value>
  </data>
  <data name="Awake_IndefiniteKeepAwakeSelector.Content" xml:space="preserve">
    <value>Keep awake indefinitely</value>
  </data>
  <data name="Awake_TemporaryKeepAwakeSelector.Content" xml:space="preserve">
    <value>Keep awake for a time interval</value>
  </data>
  <data name="Awake_ExpirableKeepAwakeSelector.Content" xml:space="preserve">
    <value>Keep awake until expiration</value>
  </data>
  <data name="Awake_DisplaySettingsCard.Header" xml:space="preserve">
    <value>Keep screen on</value>
  </data>
  <data name="Awake_DisplaySettingsCard.Description" xml:space="preserve">
    <value>This setting is only available when keeping the PC awake</value>
  </data>
  <data name="Awake_ExpirationSettingsExpander.Description" xml:space="preserve">
    <value>Keep custom awake state until a specific date and time</value>
  </data>
  <data name="Awake_ModeSettingsCard.Header" xml:space="preserve">
    <value>Mode</value>
  </data>
  <data name="Awake_BehaviorSettingsGroup.Header" xml:space="preserve">
    <value>Behavior</value>
  </data>
  <data name="Awake_IntervalHoursInput.Header" xml:space="preserve">
    <value>Hours</value>
  </data>
  <data name="Awake_IntervalMinutesInput.Header" xml:space="preserve">
    <value>Minutes</value>
  </data>
  <data name="Awake_ExpirationSettingsExpander_Date.Header" xml:space="preserve">
    <value>End date</value>
  </data>
  <data name="Awake_ExpirationSettingsExpander_Time.Header" xml:space="preserve">
    <value>End time</value>
  </data>
  <data name="Oobe_Awake.Title" xml:space="preserve">
    <value>Awake</value>
    <comment>Module name, do not loc</comment>
  </data>
  <data name="Oobe_Awake.Description" xml:space="preserve">
    <value>Awake is a Windows tool designed to keep your PC awake on-demand without having to manage its power settings. This behavior can be helpful when running time-consuming tasks while ensuring that your PC does not go to sleep or turn off its screens.</value>
  </data>
  <data name="Oobe_Awake_HowToUse.Text" xml:space="preserve">
    <value>Open **PowerToys Settings** and enable Awake</value>
  </data>
  <data name="Oobe_Awake_TipsAndTricks.Text" xml:space="preserve">
    <value>You can always change modes quickly by **right-clicking the Awake icon** in the system tray.</value>
  </data>
  <data name="General_FailedToDownloadTheNewVersion.Title" xml:space="preserve">
    <value>An error occurred trying to install this update:</value>
  </data>
  <data name="General_InstallNow.Content" xml:space="preserve">
    <value>Install now</value>
  </data>
  <data name="General_ReadMore.Text" xml:space="preserve">
    <value>Read more</value>
  </data>
  <data name="General_NewVersionAvailable.Title" xml:space="preserve">
    <value>An update is available:</value>
  </data>
  <data name="General_Downloading.Text" xml:space="preserve">
    <value>Downloading...</value>
  </data>
  <data name="General_TryAgainToDownloadAndInstall.Content" xml:space="preserve">
    <value>Try again to download and install</value>
  </data>
  <data name="General_CheckingForUpdates.Text" xml:space="preserve">
    <value>Checking for updates...</value>
  </data>
  <data name="General_NewVersionReadyToInstall.Title" xml:space="preserve">
    <value>An update is ready to install:</value>
  </data>
  <data name="General_UpToDate.Title" xml:space="preserve">
    <value>PowerToys is up to date</value>
  </data>
  <data name="General_CantCheck.Title" xml:space="preserve">
    <value>Network error. Please try again later</value>
  </data>
  <data name="General_DownloadAndInstall.Content" xml:space="preserve">
    <value>Download &amp; install</value>
  </data>
  <data name="ImageResizer_Fit_Fill_ThirdPersonSingular" xml:space="preserve">
    <value>Fills</value>
  </data>
  <data name="ImageResizer_Fit_Fit_ThirdPersonSingular" xml:space="preserve">
    <value>Fits within</value>
  </data>
  <data name="ImageResizer_Fit_Stretch_ThirdPersonSingular" xml:space="preserve">
    <value>Stretches to</value>
  </data>
  <data name="ImageResizer_Unit_Centimeter" xml:space="preserve">
    <value>Centimeters</value>
  </data>
  <data name="ImageResizer_Unit_Inch" xml:space="preserve">
    <value>Inches</value>
  </data>
  <data name="ImageResizer_Unit_Percent" xml:space="preserve">
    <value>Percent</value>
  </data>
  <data name="ImageResizer_Unit_Pixel" xml:space="preserve">
    <value>Pixels</value>
  </data>
  <data name="ImageResizer_EditButton.[using:Microsoft.UI.Xaml.Automation]AutomationProperties.Name" xml:space="preserve">
    <value>Edit</value>
  </data>
  <data name="ImageResizer_EditSize.[using:Microsoft.UI.Xaml.Automation]AutomationProperties.Name" xml:space="preserve">
    <value>Edit size</value>
  </data>
  <data name="ImageResizer_Presets.[using:Microsoft.UI.Xaml.Automation]AutomationProperties.Name" xml:space="preserve">
    <value>ImageResizer presets</value>
  </data>
  <data name="ImageResizer_AddSizeButton.[using:Microsoft.UI.Xaml.Automation]AutomationProperties.Name" xml:space="preserve">
    <value>Add a new preset</value>
  </data>
  <data name="ImageResizer_RemoveButton.[using:Microsoft.UI.Xaml.Automation]AutomationProperties.Name" xml:space="preserve">
    <value>Remove</value>
  </data>
  <data name="ImageResizer_EditButton_Accessibility_Name" xml:space="preserve">
    <value>Edit the {0} preset</value>
    <comment>Expands to the AutomationProperties.Name value for the Edit button. Example: "Edit the Small preset".</comment>
  </data>
  <data name="ImageResizer_RemoveButton_Accessibility_Name" xml:space="preserve">
    <value>Remove the {0} preset</value>
    <comment>Expands to the AutomationProperties.Name value for the Remove button. Example: "Remove the Large preset".</comment>
  </data>
  <data name="No" xml:space="preserve">
    <value>No</value>
    <comment>Label of a cancel button</comment>
  </data>
  <data name="Delete_Dialog_Description" xml:space="preserve">
    <value>Are you sure you want to delete this item?</value>
  </data>
  <data name="Yes" xml:space="preserve">
    <value>Yes</value>
    <comment>Label of a confirmation button</comment>
  </data>
  <data name="SeeWhatsNew.Content" xml:space="preserve">
    <value>See what's new</value>
  </data>
  <data name="Awake_ModeSettingsCard.Description" xml:space="preserve">
    <value>Manage the state of your device when Awake is active</value>
  </data>
  <data name="ExcludedApps.Header" xml:space="preserve">
    <value>Excluded apps</value>
  </data>
  <data name="Enable_ColorFormat.[using:Microsoft.UI.Xaml.Automation]AutomationProperties.Name" xml:space="preserve">
    <value>Enable colorformat</value>
  </data>
  <data name="More_Options_Button.[using:Microsoft.UI.Xaml.Automation]AutomationProperties.Name" xml:space="preserve">
    <value>More options</value>
  </data>
  <data name="More_Options_ButtonTooltip.Text" xml:space="preserve">
    <value>More options</value>
  </data>
  <data name="To.Text" xml:space="preserve">
    <value>to</value>
    <comment>as in: from x to y</comment>
  </data>
  <data name="Starts.Text" xml:space="preserve">
    <value>starts</value>
    <comment>as in: doing x will start y</comment>
  </data>
  <data name="LearnMore_Awake.Text" xml:space="preserve">
    <value>Learn more about Awake</value>
    <comment>Awake is a product name, do not loc</comment>
  </data>
  <data name="LearnMore_CmdNotFound.Text" xml:space="preserve">
    <value>Learn more about Command Not Found</value>
    <comment> Command Not Found is the name of the module. </comment>
  </data>
  <data name="SecondaryLink_Awake.Text" xml:space="preserve">
    <value>Den Delimarsky's work on creating Awake</value>
    <comment>Awake is a product name, do not loc</comment>
  </data>
  <data name="LearnMore_ColorPicker.Text" xml:space="preserve">
    <value>Learn more about Color Picker</value>
    <comment>Color Picker is a product name, do not loc</comment>
  </data>
  <data name="LearnMore_FancyZones.Text" xml:space="preserve">
    <value>Learn more about FancyZones</value>
    <comment>{Locked="FancyZones"}</comment>
  </data>
  <data name="LearnMore_FileLocksmith.Text" xml:space="preserve">
    <value>Learn more about File Locksmith</value>
  </data>
  <data name="LearnMore_ImageResizer.Text" xml:space="preserve">
    <value>Learn more about Image Resizer</value>
    <comment>Image Resizer is a product name, do not loc</comment>
  </data>
  <data name="LearnMore_KBM.Text" xml:space="preserve">
    <value>Learn more about Keyboard Manager</value>
    <comment>Keyboard Manager is a product name, do not loc</comment>
  </data>
  <data name="LearnMore_MouseUtils.Text" xml:space="preserve">
    <value>Learn more about Mouse utilities</value>
    <comment>Mouse utilities is a product name, do not loc</comment>
  </data>
  <data name="LearnMore_AdvancedPaste.Text" xml:space="preserve">
    <value>Learn more about Advanced Paste</value>
    <comment> Advanced Paste is the name of the module. </comment>
  </data>
  <data name="LearnMore_MouseWithoutBorders.Text" xml:space="preserve">
    <value>Learn more about Mouse Without Borders</value>
    <comment>Mouse Without Borders is the name of the module. </comment>
  </data>
  <data name="LearnMore_PowerPreview.Text" xml:space="preserve">
    <value>Learn more about File Explorer add-ons</value>
    <comment>File Explorer is a product name, localize as Windows does</comment>
  </data>
  <data name="LearnMore_Peek.Text" xml:space="preserve">
    <value>Learn more about Peek</value>
    <comment>Peek is a product name, do not loc</comment>
  </data>
  <data name="LearnMore_PowerRename.Text" xml:space="preserve">
    <value>Learn more about PowerRename</value>
    <comment>PowerRename is a product name, do not loc</comment>
  </data>
  <data name="LearnMore_Run.Text" xml:space="preserve">
    <value>Learn more about PowerToys Run</value>
    <comment>PowerToys Run is a product name, do not loc</comment>
  </data>
  <data name="LearnMore_MeasureTool.Text" xml:space="preserve">
    <value>Learn more about Screen Ruler</value>
    <comment>Screen Ruler is a product name, do not loc</comment>
  </data>
  <data name="LearnMore_ShortcutGuide.Text" xml:space="preserve">
    <value>Learn more about Shortcut Guide</value>
    <comment>Shortcut Guide is a product name, do not loc</comment>
  </data>
  <data name="Oobe_FileExplorer.Title" xml:space="preserve">
    <value>File Explorer add-ons</value>
    <comment>Do not localize this string</comment>
  </data>
  <data name="Oobe_MouseUtils.Title" xml:space="preserve">
    <value>Mouse utilities</value>
    <comment>Mouse as in the hardware peripheral</comment>
  </data>
  <data name="Oobe_MouseUtils_FindMyMouse.Text" xml:space="preserve">
    <value>Find My Mouse</value>
    <comment>Mouse as in the hardware peripheral</comment>
  </data>
  <data name="Oobe_MouseUtils_FindMyMouse_Description.Text" xml:space="preserve">
    <value>Focus the mouse pointer pressing the Ctrl key twice, using a custom shortcut or shaking the mouse.</value>
    <comment>Mouse as in the hardware peripheral. Key as in a keyboard key</comment>
  </data>
  <data name="Oobe_MouseUtils_MouseHighlighter.Text" xml:space="preserve">
    <value>Mouse Highlighter</value>
    <comment>Mouse as in the hardware peripheral.</comment>
  </data>
  <data name="Oobe_MouseUtils_MouseHighlighter_Description.Text" xml:space="preserve">
    <value>Use a keyboard shortcut to highlight left and right mouse clicks.</value>
    <comment>Mouse as in the hardware peripheral.</comment>
  </data>
  <data name="Oobe_MouseUtils_MousePointerCrosshairs.Text" xml:space="preserve">
    <value>Mouse Pointer Crosshairs</value>
    <comment>Mouse as in the hardware peripheral.</comment>
  </data>
  <data name="Oobe_MouseUtils_MousePointerCrosshairs_Description.Text" xml:space="preserve">
    <value>Draw crosshairs centered around the mouse pointer.</value>
    <comment>Mouse as in the hardware peripheral.</comment>
  </data>
  <data name="Oobe_MouseUtils_MouseJump.Text" xml:space="preserve">
    <value>Mouse Jump</value>
    <comment>Mouse as in the hardware peripheral.</comment>
  </data>
  <data name="Oobe_MouseUtils_MouseJump_Description.Text" xml:space="preserve">
    <value>Jump the mouse pointer quickly to anywhere on your desktop.</value>
    <comment>Mouse as in the hardware peripheral.</comment>
  </data>
  <data name="Launch_Run.Content" xml:space="preserve">
    <value>Open PowerToys Run</value>
  </data>
  <data name="Launch_ShortcutGuide.Content" xml:space="preserve">
    <value>Open Shortcut Guide</value>
  </data>
  <data name="ColorPicker_ColorFormat_ToggleSwitch.[using:Microsoft.UI.Xaml.Automation]AutomationProperties.Name" xml:space="preserve">
    <value>Show format in editor</value>
  </data>
  <data name="GeneralPage_Documentation.Text" xml:space="preserve">
    <value>Documentation</value>
  </data>
  <data name="PowerLauncher_SearchList.PlaceholderText" xml:space="preserve">
    <value>Search this list</value>
  </data>
  <data name="PowerLauncher_SearchList.[using:Microsoft.UI.Xaml.Automation]AutomationProperties.Name" xml:space="preserve">
    <value>Search this list</value>
  </data>
  <data name="Awake.SecondaryLinksHeader" xml:space="preserve">
    <value>Attribution</value>
    <comment>giving credit to the projects this utility was based on</comment>
  </data>
  <data name="ColorPicker.SecondaryLinksHeader" xml:space="preserve">
    <value>Attribution</value>
    <comment>giving credit to the projects this utility was based on</comment>
  </data>
  <data name="General.SecondaryLinksHeader" xml:space="preserve">
    <value>Related information</value>
  </data>
  <data name="ImageResizer.SecondaryLinksHeader" xml:space="preserve">
    <value>Attribution</value>
    <comment>giving credit to the projects this utility was based on</comment>
  </data>
  <data name="MouseUtils.SecondaryLinksHeader" xml:space="preserve">
    <value>Attribution</value>
    <comment>giving credit to the projects this utility was based on</comment>
  </data>
  <data name="PowerLauncher.SecondaryLinksHeader" xml:space="preserve">
    <value>Attribution</value>
    <comment>giving credit to the projects this utility was based on</comment>
  </data>
  <data name="PowerRename.SecondaryLinksHeader" xml:space="preserve">
    <value>Attribution</value>
    <comment>giving credit to the projects this utility was based on</comment>
  </data>
  <data name="EditTooltip.Text" xml:space="preserve">
    <value>Edit</value>
  </data>
  <data name="RemoveTooltip.Text" xml:space="preserve">
    <value>Remove</value>
  </data>
  <data name="Activation_Shortcut_Cancel" xml:space="preserve">
    <value>Cancel</value>
  </data>
  <data name="Activation_Shortcut_Description" xml:space="preserve">
    <value>Press a combination of keys to change this shortcut</value>
  </data>
  <data name="Activation_Shortcut_With_Disable_Description" xml:space="preserve">
    <value>Press a combination of keys to change this shortcut.
Right-click to remove the key combination, thereby deactivating the shortcut.</value>
  </data>
  <data name="Activation_Shortcut_Reset" xml:space="preserve">
    <value>Reset</value>
  </data>
  <data name="Activation_Shortcut_Save" xml:space="preserve">
    <value>Save</value>
  </data>
  <data name="Activation_Shortcut_Title" xml:space="preserve">
    <value>Activation shortcut</value>
  </data>
  <data name="InvalidShortcut.Title" xml:space="preserve">
    <value>Invalid shortcut</value>
  </data>
  <data name="InvalidShortcutWarningLabel.Text" xml:space="preserve">
    <value>Only shortcuts that start with **Windows key**, **Ctrl**, **Alt** or **Shift** are valid.</value>
    <comment>The ** sequences are used for text formatting of the key names. Don't remove them on translation.</comment>
  </data>
  <data name="WarningShortcutAltGr.Title" xml:space="preserve">
    <value>Possible shortcut interference with Alt Gr</value>
    <comment>Alt Gr refers to the right alt key on some international keyboards</comment>
  </data>
  <data name="WarningShortcutAltGr.ToolTipService.ToolTip" xml:space="preserve">
    <value>Shortcuts with **Ctrl** and **Alt** may remove functionality from some international keyboards, because **Ctrl** + **Alt** = **Alt Gr** in those keyboards.</value>
    <comment>The ** sequences are used for text formatting of the key names. Don't remove them on translation.</comment>
  </data>
  <data name="FancyZones_SpanZonesAcrossMonitors.Description" xml:space="preserve">
    <value>All monitors must have the same DPI scaling and will be treated as one large combined rectangle which contains all monitors</value>
  </data>
  <data name="ImageResizer_DefaultSize_NewSizePrefix" xml:space="preserve">
    <value>New size</value>
    <comment>First part of the default name of new sizes that can be added in PT's settings ui.</comment>
  </data>
  <data name="Awake_IntervalSettingsCard.Header" xml:space="preserve">
    <value>Interval before returning to the previous awake state</value>
  </data>
  <data name="Awake_ExpirationSettingsExpander.Header" xml:space="preserve">
    <value>End date and time</value>
  </data>
  <data name="MouseUtils.ModuleTitle" xml:space="preserve">
    <value>Mouse utilities</value>
  </data>
  <data name="MouseUtils.ModuleDescription" xml:space="preserve">
    <value>A collection of mouse utilities.</value>
  </data>
  <data name="MouseUtils_FindMyMouse.Header" xml:space="preserve">
    <value>Find My Mouse</value>
    <comment>Refers to the utility name</comment>
  </data>
  <data name="MouseUtils_FindMyMouse.Description" xml:space="preserve">
    <value>Find My Mouse highlights the position of the cursor when pressing the Ctrl key twice, using a custom shortcut or when shaking the mouse.</value>
    <comment>"Ctrl" is a keyboard key. "Find My Mouse" is the name of the utility</comment>
  </data>
  <data name="MouseUtils_Enable_FindMyMouse.Header" xml:space="preserve">
    <value>Enable Find My Mouse</value>
    <comment>"Find My Mouse" is the name of the utility.</comment>
  </data>
  <data name="MouseUtils_FindMyMouse_ActivationMethod.Header" xml:space="preserve">
    <value>Activation method</value>
  </data>
  <data name="MouseUtils_FindMyMouse_ActivationDoubleControlPress.Content" xml:space="preserve">
    <value>Press Left Control twice</value>
    <comment>Left control is the physical key on the keyboard.</comment>
  </data>
  <data name="MouseUtils_FindMyMouse_ActivationShakeMouse.Content" xml:space="preserve">
    <value>Shake mouse</value>
    <comment>Mouse is the hardware peripheral.</comment>
  </data>
  <data name="MouseUtils_Include_Win_Key.Content" xml:space="preserve">
    <value>Only activate while holding the Windows key</value>
    <comment>Specifies that the 'Find My Mouse' will only activate if the Windows key is held down while pressing the Ctrl key twice.</comment>
  </data>
  <data name="MouseUtils_FindMyMouse_ExcludedApps.Description" xml:space="preserve">
    <value>Prevents module activation when an excluded application is the foreground application</value>
  </data>
  <data name="MouseUtils_FindMyMouse_ExcludedApps.Header" xml:space="preserve">
    <value>Excluded apps</value>
  </data>
  <data name="MouseUtils_FindMyMouse_ExcludedApps_TextBoxControl.PlaceholderText" xml:space="preserve">
    <value>Example: outlook.exe</value>
  </data>
  <data name="MouseUtils_Prevent_Activation_On_Game_Mode.Content" xml:space="preserve">
    <value>Do not activate when Game Mode is on</value>
    <comment>"Game mode" is the Windows feature to prevent notification when playing a game.</comment>
  </data>
  <data name="MouseUtils_FindMyMouse_BackgroundColor.Header" xml:space="preserve">
    <value>Background color</value>
  </data>
  <data name="MouseUtils_FindMyMouse_SpotlightColor.Header" xml:space="preserve">
    <value>Spotlight color</value>
  </data>
  <data name="MouseUtils_FindMyMouse_OverlayOpacity.Header" xml:space="preserve">
    <value>Overlay opacity (%)</value>
  </data>
  <data name="MouseUtils_FindMyMouse_SpotlightRadius.Header" xml:space="preserve">
    <value>Spotlight radius (px)</value>
    <comment>px = pixels</comment>
  </data>
  <data name="MouseUtils_FindMyMouse_SpotlightInitialZoom.Header" xml:space="preserve">
    <value>Spotlight initial zoom</value>
  </data>
  <data name="MouseUtils_FindMyMouse_SpotlightInitialZoom.Description" xml:space="preserve">
    <value>Spotlight zoom factor at the start of the animation</value>
  </data>
  <data name="MouseUtils_FindMyMouse_AnimationDurationMs.Header" xml:space="preserve">
    <value>Animation duration (ms)</value>
    <comment>ms = milliseconds</comment>
  </data>
  <data name="MouseUtils_FindMyMouse_AnimationDurationMs.Description" xml:space="preserve">
    <value>Time before the spotlight appears (ms)</value>
    <comment>ms = milliseconds</comment>
  </data>
  <data name="MouseUtils_FindMyMouse_AnimationDurationMs_Disabled.Title" xml:space="preserve">
    <value>Animations are disabled in your system settings.</value>
  </data>
  <data name="MouseUtils_FindMyMouse_ShakingMinimumDistance.Header" xml:space="preserve">
    <value>Minimum shake distance</value>
  </data>
  <data name="MouseUtils_FindMyMouse_ShakingMinimumDistance.Description" xml:space="preserve">
    <value>The minimum distance the mouse must move to be considered a shake. Lower values increase sensitivity.</value>
  </data>
  <data name="MouseUtils_FindMyMouse_ShakingIntervalMs.Header" xml:space="preserve">
    <value>Shake detection interval (ms)</value>
    <comment>ms = milliseconds</comment>
  </data>
  <data name="MouseUtils_FindMyMouse_ShakingIntervalMs.Description" xml:space="preserve">
    <value>Time window used to monitor mouse movement for shake detection. Shorter intervals may detect quicker shakes.</value>
  </data>
  <data name="MouseUtils_FindMyMouse_ShakingFactor.Header" xml:space="preserve">
    <value>Shake sensitivity factor (percent)</value>
  </data>
  <data name="MouseUtils_FindMyMouse_ShakingFactor.Description" xml:space="preserve">
    <value>Determines how far the pointer must move, relative to the screen diagonal, to count as a shake. Lower values make it more sensitive.</value>
  </data>
  <data name="MouseUtils_MouseHighlighter.Header" xml:space="preserve">
    <value>Mouse Highlighter</value>
    <comment>Refers to the utility name</comment>
  </data>
  <data name="MouseUtils_MouseHighlighter.Description" xml:space="preserve">
    <value>Mouse Highlighter mode will highlight mouse clicks.</value>
    <comment>"Mouse Highlighter" is the name of the utility. Mouse is the hardware mouse.</comment>
  </data>
  <data name="MouseUtils_Enable_MouseHighlighter.Header" xml:space="preserve">
    <value>Enable Mouse Highlighter</value>
    <comment>"Find My Mouse" is the name of the utility.</comment>
  </data>
  <data name="MouseUtils_MouseHighlighter_ActivationShortcut.Header" xml:space="preserve">
    <value>Activation shortcut</value>
  </data>
  <data name="MouseUtils_MouseHighlighter_ActivationShortcut.Description" xml:space="preserve">
    <value>Customize the shortcut to turn on or off this mode</value>
    <comment>"Mouse Highlighter" is the name of the utility. Mouse is the hardware mouse.</comment>
  </data>
  <data name="MouseUtils_MouseHighlighter_PrimaryButtonClickColor.Header" xml:space="preserve">
    <value>Primary button highlight color</value>
  </data>
  <data name="MouseUtils_MouseHighlighter_SecondaryButtonClickColor.Header" xml:space="preserve">
    <value>Secondary button highlight color</value>
  </data>
  <data name="MouseUtils_MouseHighlighter_HighlightRadius.Header" xml:space="preserve">
    <value>Radius (px)</value>
    <comment>px = pixels</comment>
  </data>
  <data name="MouseUtils_MouseHighlighter_FadeDelayMs.Header" xml:space="preserve">
    <value>Fade delay (ms)</value>
    <comment>ms = milliseconds</comment>
  </data>
  <data name="MouseUtils_MouseHighlighter_FadeDelayMs.Description" xml:space="preserve">
    <value>Time before the highlight begins to fade (ms)</value>
    <comment>ms = milliseconds</comment>
  </data>
  <data name="MouseUtils_MouseHighlighter_FadeDurationMs.Header" xml:space="preserve">
    <value>Fade duration (ms)</value>
    <comment>ms = milliseconds</comment>
  </data>
  <data name="MouseUtils_MouseHighlighter_FadeDurationMs.Description" xml:space="preserve">
    <value>Duration of the disappear animation (ms)</value>
    <comment>ms = milliseconds</comment>
  </data>
  <data name="MouseUtils_MousePointerCrosshairs.Header" xml:space="preserve">
    <value>Mouse Pointer Crosshairs</value>
    <comment>Refers to the utility name</comment>
  </data>
  <data name="MouseUtils_MousePointerCrosshairs.Description" xml:space="preserve">
    <value>Mouse Pointer Crosshairs draws crosshairs centered on the mouse pointer.</value>
    <comment>"Mouse Pointer Crosshairs" is the name of the utility. Mouse is the hardware mouse.</comment>
  </data>
  <data name="MouseUtils_Enable_MousePointerCrosshairs.Header" xml:space="preserve">
    <value>Enable Mouse Pointer Crosshairs</value>
    <comment>"Mouse Pointer Crosshairs" is the name of the utility.</comment>
  </data>
  <data name="MouseUtils_MousePointerCrosshairs_ActivationShortcut.Header" xml:space="preserve">
    <value>Activation shortcut</value>
  </data>
  <data name="MouseUtils_MousePointerCrosshairs_ActivationShortcut.Description" xml:space="preserve">
    <value>Customize the shortcut to show/hide the crosshairs</value>
  </data>
  <data name="MouseUtils_MousePointerCrosshairs_CrosshairsColor.Header" xml:space="preserve">
    <value>Crosshairs color</value>
  </data>
  <data name="MouseUtils_MousePointerCrosshairs_CrosshairsOpacity.Header" xml:space="preserve">
    <value>Crosshairs opacity (%)</value>
  </data>
  <data name="MouseUtils_MousePointerCrosshairs_CrosshairsRadius.Header" xml:space="preserve">
    <value>Crosshairs center radius (px)</value>
    <comment>px = pixels</comment>
  </data>
  <data name="MouseUtils_MousePointerCrosshairs_CrosshairsThickness.Header" xml:space="preserve">
    <value>Crosshairs thickness (px)</value>
    <comment>px = pixels</comment>
  </data>
  <data name="MouseUtils_MousePointerCrosshairs_CrosshairsBorderColor.Header" xml:space="preserve">
    <value>Crosshairs border color</value>
  </data>
  <data name="MouseUtils_MousePointerCrosshairs_CrosshairsBorderSize.Header" xml:space="preserve">
    <value>Crosshairs border size (px)</value>
    <comment>px = pixels</comment>
  </data>
  <data name="MouseUtils_MousePointerCrosshairs_IsCrosshairsFixedLengthEnabled.Header" xml:space="preserve">
    <value>Fix crosshairs length</value>
  </data>
  <data name="MouseUtils_MousePointerCrosshairs_CrosshairsFixedLength.Header" xml:space="preserve">
    <value>Crosshairs fixed length (px)</value>
    <comment>px = pixels</comment>
  </data>
  <data name="FancyZones_Radio_Custom_Colors.Content" xml:space="preserve">
    <value>Custom colors</value>
  </data>
  <data name="FancyZones_Radio_Default_Theme.Content" xml:space="preserve">
    <value>Windows default</value>
  </data>
  <data name="ColorModeHeader.Header" xml:space="preserve">
    <value>Theme</value>
  </data>
  <data name="FancyZones_Zone_Appearance.Description" xml:space="preserve">
    <value>Customize the way zones look</value>
  </data>
  <data name="FancyZones_Zone_Appearance.Header" xml:space="preserve">
    <value>Zone appearance</value>
  </data>
  <data name="LearnMore.Text" xml:space="preserve">
    <value>Learn more</value>
  </data>
  <data name="FileExplorerPreview_ToggleSwitch_Thumbnail_GCODE.Header" xml:space="preserve">
    <value>Geometric Code</value>
    <comment>File type, do not translate</comment>
  </data>
  <data name="FileExplorerPreview_ToggleSwitch_Thumbnail_GCODE.Description" xml:space="preserve">
    <value>Only .gcode files with embedded thumbnails are supported</value>
  </data>
  <data name="FileExplorerPreview_ToggleSwitch_Preview_GCODE.Header" xml:space="preserve">
    <value>Geometric Code</value>
    <comment>File type, do not translate</comment>
  </data>
  <data name="FileExplorerPreview_ToggleSwitch_Preview_GCODE.Description" xml:space="preserve">
    <value>Only .gcode files with embedded thumbnails are supported</value>
  </data>
  <data name="FancyZones_NumberColor.Header" xml:space="preserve">
    <value>Number color</value>
  </data>
  <data name="FancyZones_ShowZoneNumberCheckBoxControl.Content" xml:space="preserve">
    <value>Show zone number</value>
  </data>
  <data name="ToggleSwitch.OffContent" xml:space="preserve">
    <value>Off</value>
    <comment>The state of a ToggleSwitch when it's off</comment>
  </data>
  <data name="ToggleSwitch.OnContent" xml:space="preserve">
    <value>On</value>
    <comment>The state of a ToggleSwitch when it's on</comment>
  </data>
  <data name="CropAndLock.ModuleDescription" xml:space="preserve">
    <value>Crop And Lock allows you to crop a current application into a smaller window or just create a thumbnail. Focus the target window and press the shortcut to start cropping.</value>
    <comment>"Crop And Lock" is the name of the utility</comment>
  </data>
  <data name="CropAndLock.ModuleTitle" xml:space="preserve">
    <value>Crop And Lock </value>
    <comment>"Crop And Lock" is the name of the utility</comment>
  </data>
  <data name="CropAndLock_Activation_GroupSettings.Header" xml:space="preserve">
    <value>Activation</value>
  </data>
  <data name="CropAndLock_EnableToggleControl_HeaderText.Header" xml:space="preserve">
    <value>Enable Crop And Lock</value>
    <comment>"Crop And Lock" is the name of the utility</comment>
  </data>
  <data name="Shell_CropAndLock.Content" xml:space="preserve">
    <value>Crop And Lock</value>
    <comment>"Crop And Lock" is the name of the utility</comment>
  </data>
  <data name="LearnMore_CropAndLock.Text" xml:space="preserve">
    <value>Learn more about Crop And Lock</value>
    <comment>"Crop And Lock" is the name of the utility</comment>
  </data>
  <data name="CropAndLock_ReparentActivation_Shortcut.Header" xml:space="preserve">
    <value>Reparent shortcut</value>
  </data>
  <data name="CropAndLock_ReparentActivation_Shortcut.Description" xml:space="preserve">
    <value>Creates a cropped version of an application’s window by embedding the original app into a new window. This is experimental and may cause issues due to the reparenting behavior.</value>
  </data>
  <data name="CropAndLock_ThumbnailActivation_Shortcut.Header" xml:space="preserve">
    <value>Thumbnail shortcut</value>
  </data>
  <data name="CropAndLock_ThumbnailActivation_Shortcut.Description" xml:space="preserve">
    <value>Creates a cropped, non-interactive thumbnail of another window. Improves app compatibility.</value>
  </data>
  <data name="CropAndLock.SecondaryLinksHeader" xml:space="preserve">
    <value>Attribution</value>
    <comment>giving credit to the projects this utility was based on</comment>
  </data>
  <data name="Oobe_CropAndLock.Title" xml:space="preserve">
    <value>Crop And Lock</value>
    <comment>"Crop And Lock" is the name of the utility</comment>
  </data>
  <data name="Oobe_CropAndLock.Description" xml:space="preserve">
    <value>Crop And Lock allows you to crop a current application into a smaller window or just create a thumbnail. Focus the target window and press the shortcut to start cropping.</value>
    <comment>"Crop And Lock" is the name of the utility</comment>
  </data>
  <data name="Oobe_CropAndLock_HowToUse_Thumbnail.Text" xml:space="preserve">
    <value>to crop and create a thumbnail of another window. The application isn't controllable through the thumbnail but it'll have less compatibility issues.</value>
  </data>
  <data name="Oobe_CropAndLock_HowToUse_Reparent.Text" xml:space="preserve">
    <value>to crop an application's window into a cropped window. This is experimental and can cause issues with some applications, since the cropped window will contain the original application window.</value>
  </data>
  <data name="AlwaysOnTop.ModuleDescription" xml:space="preserve">
    <value>Always On Top is a quick and easy way to pin windows on top.</value>
    <comment>{Locked="Always On Top"}</comment>
  </data>
  <data name="AlwaysOnTop.ModuleTitle" xml:space="preserve">
    <value>Always On Top</value>
    <comment>{Locked}</comment>
  </data>
  <data name="AlwaysOnTop_Activation_GroupSettings.Header" xml:space="preserve">
    <value>Activation</value>
  </data>
  <data name="Peek_Activation_GroupSettings.Header" xml:space="preserve">
    <value>Activation</value>
  </data>
  <data name="AlwaysOnTop_EnableToggleControl_HeaderText.Header" xml:space="preserve">
    <value>Enable Always On Top</value>
    <comment>{Locked="Always On Top"}</comment>
  </data>
  <data name="AlwaysOnTop_ExcludedApps.Description" xml:space="preserve">
    <value>Excludes an application from pinning on top</value>
  </data>
  <data name="AlwaysOnTop_ExcludedApps.Header" xml:space="preserve">
    <value>Excluded apps</value>
  </data>
  <data name="AlwaysOnTop_ExcludedApps_TextBoxControl.PlaceholderText" xml:space="preserve">
    <value>Example: outlook.exe</value>
  </data>
  <data name="AlwaysOnTop_FrameColor.Header" xml:space="preserve">
    <value>Color</value>
  </data>
  <data name="AlwaysOnTop_FrameEnabled.Header" xml:space="preserve">
    <value>Show a border around the pinned window</value>
  </data>
  <data name="AlwaysOnTop_FrameThickness.Header" xml:space="preserve">
    <value>Thickness (px)</value>
    <comment>px = pixels</comment>
  </data>
  <data name="AlwaysOnTop_Behavior_GroupSettings.Header" xml:space="preserve">
    <value>Appearance &amp; behavior</value>
  </data>
  <data name="Shell_AlwaysOnTop.Content" xml:space="preserve">
    <value>Always On Top</value>
    <comment>{Locked}</comment>
  </data>
  <data name="AlwaysOnTop_GameMode.Content" xml:space="preserve">
    <value>Do not activate when Game Mode is on</value>
    <comment>Game Mode is a Windows feature</comment>
  </data>
  <data name="AlwaysOnTop_Behavior.Header" xml:space="preserve">
    <value>Behavior</value>
  </data>
  <data name="LearnMore_AlwaysOnTop.Text" xml:space="preserve">
    <value>Learn more about Always On Top</value>
    <comment>{Locked="Always On Top"}</comment>
  </data>
  <data name="AlwaysOnTop_ActivationShortcut.Header" xml:space="preserve">
    <value>Activation shortcut</value>
  </data>
  <data name="AlwaysOnTop_ActivationShortcut.Description" xml:space="preserve">
    <value>Customize the shortcut to pin or unpin an app window</value>
  </data>
  <data name="Oobe_AlwaysOnTop.Title" xml:space="preserve">
    <value>Always On Top</value>
    <comment>{Locked}</comment>
  </data>
  <data name="Oobe_AlwaysOnTop.Description" xml:space="preserve">
    <value>Always On Top improves your multitasking workflow by pinning an application window so it's always in front - even when focus changes to another window after that.</value>
    <comment>{Locked="Always On Top"}</comment>
  </data>
  <data name="Oobe_AlwaysOnTop_HowToUse.Text" xml:space="preserve">
    <value>to pin or unpin the selected window so it's always on top of all other windows.</value>
  </data>
  <data name="Oobe_AlwaysOnTop_TipsAndTricks.Text" xml:space="preserve">
    <value>You can tweak the visual outline of the pinned windows in PowerToys settings.</value>
  </data>
  <data name="AlwaysOnTop_FrameColor_Mode.Header" xml:space="preserve">
    <value>Color mode</value>
  </data>
  <data name="AlwaysOnTop_Radio_Custom_Color.Content" xml:space="preserve">
    <value>Custom color</value>
  </data>
  <data name="AlwaysOnTop_Radio_Windows_Default.Content" xml:space="preserve">
    <value>Windows default</value>
    <comment>{Locked="Windows"}</comment>
  </data>
  <data name="FileExplorerPreview.SecondaryLinksHeader" xml:space="preserve">
    <value>Attribution</value>
    <comment>giving credit to the projects this utility was based on</comment>
  </data>
  <data name="FileExplorerPreview_ToggleSwitch_Monaco_Wrap_Text.Content" xml:space="preserve">
    <value>Wrap text</value>
    <comment>Feature on or off</comment>
  </data>
  <data name="FancyZones_AllowPopupWindowSnap.Description" xml:space="preserve">
    <value>This setting can affect all popup windows including notifications</value>
  </data>
  <data name="FancyZones_AllowPopupWindowSnap.Header" xml:space="preserve">
    <value>Allow popup windows snapping</value>
  </data>
  <data name="FancyZones_AllowChildWindowSnap.Content" xml:space="preserve">
    <value>Allow child windows snapping</value>
  </data>
  <data name="Shell_WhatsNew.Content" xml:space="preserve">
    <value>What's new</value>
  </data>
  <data name="Shell_Peek.Content" xml:space="preserve">
    <value>Peek</value>
    <comment>Product name: Navigation view item name for Peek</comment>
  </data>
  <data name="Peek.ModuleTitle" xml:space="preserve">
    <value>Peek</value>
  </data>
  <data name="Peek.ModuleDescription" xml:space="preserve">
    <value>Peek is a quick and easy way to preview files. Select a file in File Explorer and press the shortcut to open the file preview.</value>
  </data>
  <data name="Peek_EnablePeek.Header" xml:space="preserve">
    <value>Enable Peek</value>
    <comment>Peek is a product name, do not loc</comment>
  </data>
  <data name="Peek_BehaviorHeader.Header" xml:space="preserve">
    <value>Behavior</value>
  </data>
  <data name="Peek_AlwaysRunNotElevated.Header" xml:space="preserve">
    <value>Always run without elevation (even if PowerToys is elevated)</value>
  </data>
  <data name="Peek_AlwaysRunNotElevated.Description" xml:space="preserve">
    <value>Runs Peek without admin permissions to improve access to network shares. To apply this change, you must disable and re-enable Peek.</value>
    <comment>Peek is a product name, do not loc</comment>
  </data>
  <data name="Peek_CloseAfterLosingFocus.Header" xml:space="preserve">
    <value>Automatically close the Peek window after it loses focus</value>
    <comment>Peek is a product name, do not loc</comment>
  </data>
  <data name="Peek_ConfirmFileDelete.Header" xml:space="preserve">
    <value>Confirm before deleting files</value>
  </data>
  <data name="Peek_ConfirmFileDelete.Description" xml:space="preserve">
    <value>You'll be asked to confirm before files are moved to the Recycle Bin</value>
  </data>
  <data name="FancyZones_DisableRoundCornersOnWindowSnap.Content" xml:space="preserve">
    <value>Disable rounded corners when a window is snapped</value>
  </data>
  <data name="PowerLauncher_SearchQueryTuningEnabled.Description" xml:space="preserve">
    <value>Fine tune results ordering</value>
  </data>
  <data name="PowerLauncher_SearchQueryTuningEnabled.Header" xml:space="preserve">
    <value>Results order tuning</value>
  </data>
  <data name="PowerLauncher_SearchClickedItemWeight.Description" xml:space="preserve">
    <value>Use a higher number to get selected results to rise faster. The default is 5, 0 to disable.</value>
  </data>
  <data name="PowerLauncher_SearchClickedItemWeight.Header" xml:space="preserve">
    <value>Selected item weight</value>
  </data>
  <data name="PowerLauncher_WaitForSlowResults.Description" xml:space="preserve">
    <value>Selecting this can help preselect the top, more relevant result, but at the risk of jumpiness</value>
  </data>
  <data name="PowerLauncher_WaitForSlowResults.Header" xml:space="preserve">
    <value>Wait on slower plugin results before selecting top item in results</value>
  </data>
  <data name="PowerLauncher_ShowPluginKeywords.Header" xml:space="preserve">
    <value>Plugin hints</value>
  </data>
  <data name="PowerLauncher_ShowPluginKeywords.Description" xml:space="preserve">
    <value>Choose which plugin keywords to be shown when the searchbox is empty</value>
  </data>
  <data name="PowerLauncher_PluginWeightBoost.Description" xml:space="preserve">
    <value>Use a higher number to have this plugin's result show higher in the global results. Default is 0.</value>
  </data>
  <data name="PowerLauncher_PluginWeightBoost.Header" xml:space="preserve">
    <value>Global sort order score modifier</value>
  </data>
  <data name="AlwaysOnTop_RoundCorners.Content" xml:space="preserve">
    <value>Enable rounded corners</value>
  </data>
  <data name="LearnMore_QuickAccent.Text" xml:space="preserve">
    <value>Learn more about Quick Accent</value>
    <comment>Quick Accent is a product name, do not loc</comment>
  </data>
  <data name="QuickAccent_EnableQuickAccent.Header" xml:space="preserve">
    <value>Enable Quick Accent</value>
  </data>
  <data name="Shell_QuickAccent.Content" xml:space="preserve">
    <value>Quick Accent</value>
  </data>
  <data name="Shell_Workspaces.Content" xml:space="preserve">
    <value>Workspaces</value>
  </data>
  <data name="Workspaces_EnableToggleControl_HeaderText.Header" xml:space="preserve">
    <value>Enable Workspaces</value>
    <comment>"Workspaces" is the name of the utility</comment>
  </data>
  <data name="Workspaces_Activation_GroupSettings.Header" xml:space="preserve">
    <value>Activation</value>
  </data>
  <data name="Workspaces_ActivationShortcut.Description" xml:space="preserve">
    <value>Customize the shortcut to launch the Workspaces Editor</value>
  </data>
  <data name="Workspaces_ActivationShortcut.Header" xml:space="preserve">
    <value>Activation shortcut</value>
  </data>
  <data name="Workspaces_LaunchEditorButtonControl.Description" xml:space="preserve">
    <value>Create and manage Workspaces</value>
  </data>
  <data name="Workspaces_LaunchEditorButtonControl.Header" xml:space="preserve">
    <value>Open editor</value>
  </data>
  <data name="LearnMore_Workspaces.Text" xml:space="preserve">
    <value>Learn more about the Workspaces utility</value>
    <comment> Workspaces is the name of the module. </comment>
  </data>
  <data name="QuickAccent.ModuleDescription" xml:space="preserve">
    <value>Quick Accent is an alternative way to type accented characters, useful for when a keyboard doesn't support that specific accent.

Activate by holding the key for the character you want to add an accent to, then press the activation key (space, left or right arrow keys) and an overlay to select accented characters will appear!</value>
    <comment>key refers to a physical key on a keyboard</comment>
  </data>
  <data name="QuickAccent.ModuleTitle" xml:space="preserve">
    <value>Quick Accent</value>
  </data>
  <data name="QuickAccent.SecondaryLinksHeader" xml:space="preserve">
    <value>Attribution</value>
  </data>
  <data name="AlwaysOnTop_ShortDescription" xml:space="preserve">
    <value>Pin a window</value>
  </data>
  <data name="DarkMode_ShortDescription" xml:space="preserve">
    <value>Control Dark Mode</value>
  </data>
  <data name="ColorPicker_ShortDescription" xml:space="preserve">
    <value>Pick a color</value>
  </data>
  <data name="CropAndLock_Thumbnail" xml:space="preserve">
    <value>Crop and create a thumbnail</value>
  </data>
  <data name="CropAndLock_Reparent" xml:space="preserve">
    <value>Crop an app's window into a cropped window</value>
  </data>
  <data name="FancyZones_OpenEditor" xml:space="preserve">
    <value>Open editor</value>
  </data>
  <data name="FileLocksmith_ShortDescription" xml:space="preserve">
    <value>Right-click on files or directories to show running processes</value>
  </data>
  <data name="FindMyMouse_ShortDescription" xml:space="preserve">
    <value>Find the mouse</value>
  </data>
  <data name="MouseHighlighter_ShortDescription" xml:space="preserve">
    <value>Turn on clicks highlighter</value>
  </data>
  <data name="MouseJump_ShortDescription" xml:space="preserve">
    <value>Quickly move the mouse pointer</value>
  </data>
  <data name="MouseCrosshairs_ShortDescription" xml:space="preserve">
    <value>Draw crosshairs centered on the mouse pointer</value>
  </data>
  <data name="AdvancedPaste_ShortDescription" xml:space="preserve">
    <value>An AI powered tool to put your clipboard content into any format you need, focused towards developer workflows.</value>
  </data>
  <data name="AdvancedPaste_EnableAISettingsCardDescription.Text" xml:space="preserve">
    <value>This feature allows you to format your clipboard content with the power of AI. An OpenAI API key is required.</value>
  </data>
  <data name="AdvancedPaste_EnableAISettingsCardDescriptionLearnMore.Content" xml:space="preserve">
    <value>Learn more</value>
  </data>
  <data name="Peek_ShortDescription" xml:space="preserve">
    <value>Preview file</value>
  </data>
  <data name="Run_ShortDescription" xml:space="preserve">
    <value>Open Run</value>
  </data>
  <data name="PowerAccent_ShortDescription" xml:space="preserve">
    <value>An alternative way to type accented characters</value>
  </data>
  <data name="RegistryPreview_ShortDescription" xml:space="preserve">
    <value>Visualize and edit Windows Registry files</value>
    <comment>{Locked="Windows"}</comment>
  </data>
  <data name="ScreenRuler_ShortDescription" xml:space="preserve">
    <value>Start measurement</value>
  </data>
  <data name="ShortcutGuide_ShortDescription" xml:space="preserve">
    <value>Open Shortcut Guide</value>
    <comment>{Locked="Windows"}</comment>
  </data>
  <data name="PowerOcr_ShortDescription" xml:space="preserve">
    <value>Start text extraction</value>
  </data>
  <data name="Dashboard_Activation" xml:space="preserve">
    <value>Activation</value>
  </data>
  <data name="Activate_Zones" xml:space="preserve">
    <value>Activate zones</value>
  </data>
  <data name="DashboardKBMShowMappingsButton.Content" xml:space="preserve">
    <value>Show remappings</value>
  </data>
  <data name="Oobe_QuickAccent.Description" xml:space="preserve">
    <value>Quick Accent is an easy way to write letters with accents, like on a smartphone.</value>
  </data>
  <data name="Oobe_QuickAccent.Title" xml:space="preserve">
    <value>Quick Accent</value>
  </data>
  <data name="Oobe_QuickAccent_HowToUse.Text" xml:space="preserve">
    <value>Open **PowerToys Settings** and enable Quick Accent. While holding the key for the character you want to add an accent to, press the Activation Key and an overlay to select the accented character will appear.</value>
    <comment>key refers to a physical key on a keyboard</comment>
  </data>
  <data name="QuickAccent_Activation_GroupSettings.Header" xml:space="preserve">
    <value>Activation</value>
  </data>
  <data name="QuickAccent_Activation_Shortcut.Header" xml:space="preserve">
    <value>Activation key</value>
    <comment>key refers to a physical key on a keyboard</comment>
  </data>
  <data name="QuickAccent_Activation_Shortcut.Description" xml:space="preserve">
    <value>Press this key after holding down the target letter</value>
    <comment>key refers to a physical key on a keyboard</comment>
  </data>
  <data name="QuickAccent_Activation_Key_Arrows.Content" xml:space="preserve">
    <value>Left/Right Arrow</value>
    <comment>Left/Right arrow keyboard keys</comment>
  </data>
  <data name="QuickAccent_Activation_Key_Space.Content" xml:space="preserve">
    <value>Space</value>
    <comment>Space is the space keyboard key</comment>
  </data>
  <data name="QuickAccent_Activation_Key_Either.Content" xml:space="preserve">
    <value>Left, Right or Space</value>
    <comment>All are keys on a keyboard</comment>
  </data>
  <data name="QuickAccent_Toolbar.Header" xml:space="preserve">
    <value>Toolbar</value>
  </data>
  <data name="QuickAccent_ToolbarPosition.Header" xml:space="preserve">
    <value>Toolbar position</value>
  </data>
  <data name="QuickAccent_ToolbarPosition_TopCenter.Content" xml:space="preserve">
    <value>Top center</value>
  </data>
  <data name="QuickAccent_ToolbarPosition_TopLeftCorner.Content" xml:space="preserve">
    <value>Top left corner</value>
  </data>
  <data name="QuickAccent_ToolbarPosition_TopRightCorner.Content" xml:space="preserve">
    <value>Top right corner</value>
  </data>
  <data name="QuickAccent_ToolbarPosition_BottomLeftCorner.Content" xml:space="preserve">
    <value>Bottom left corner</value>
  </data>
  <data name="QuickAccent_ToolbarPosition_BottomCenter.Content" xml:space="preserve">
    <value>Bottom center</value>
  </data>
  <data name="QuickAccent_ToolbarPosition_BottomRightCorner.Content" xml:space="preserve">
    <value>Bottom right corner</value>
  </data>
  <data name="QuickAccent_ToolbarPosition_Center.Content" xml:space="preserve">
    <value>Center</value>
  </data>
  <data name="QuickAccent_ToolbarPosition_Left.Content" xml:space="preserve">
    <value>Left</value>
  </data>
  <data name="QuickAccent_ToolbarPosition_Right.Content" xml:space="preserve">
    <value>Right</value>
  </data>
  <data name="QuickAccent_Behavior.Header" xml:space="preserve">
    <value>Behavior</value>
  </data>
  <data name="QuickAccent_InputTimeMs.Header" xml:space="preserve">
    <value>Input delay (ms)</value>
    <comment>ms = milliseconds</comment>
  </data>
  <data name="QuickAccent_InputTimeMs.Description" xml:space="preserve">
    <value>How long a key must be held before the accent menu appears</value>
    <comment>ms = milliseconds</comment>
  </data>
  <data name="QuickAccent_ExcludedApps.Description" xml:space="preserve">
    <value>Prevents module activation if a foreground application is excluded. Add one application name per line.</value>
  </data>
  <data name="QuickAccent_ExcludedApps.Header" xml:space="preserve">
    <value>Excluded apps</value>
  </data>
  <data name="QuickAccent_ExcludedApps_TextBoxControl.PlaceholderText" xml:space="preserve">
    <value>Example: Teams.exe</value>
  </data>
  <data name="LearnMore_TextExtractor.Text" xml:space="preserve">
    <value>Learn more about Text Extractor</value>
  </data>
  <data name="TextExtractor_Cancel" xml:space="preserve">
    <value>cancel</value>
  </data>
  <data name="General_SettingsBackupAndRestore_NothingToBackup" xml:space="preserve">
    <value>A new backup was not created because no settings have been changed since last backup.</value>
  </data>
  <data name="General_SettingsBackupAndRestore_NoBackupFound" xml:space="preserve">
    <value>No backup found</value>
  </data>
  <data name="General_SettingsBackupAndRestore_FailedToParseTime" xml:space="preserve">
    <value>Failed to parse time</value>
  </data>
  <data name="General_SettingsBackupAndRestore_UnknownBackupTime" xml:space="preserve">
    <value>Unknown</value>
  </data>
  <data name="General_SettingsBackupAndRestore_UnknownBackupSource" xml:space="preserve">
    <value>Unknown</value>
  </data>
  <data name="General_SettingsBackupAndRestore_ThisMachine" xml:space="preserve">
    <value>This computer</value>
  </data>
  <data name="General_SettingsBackupAndRestore_CurrentSettingsMatch" xml:space="preserve">
    <value>Current settings match</value>
  </data>
  <data name="General_SettingsBackupAndRestore_CurrentSettingsStatusAt" xml:space="preserve">
    <value>at</value>
    <comment>E.g., Food was served 'at' noon.</comment>
  </data>
  <data name="General_SettingsBackupAndRestore_CurrentSettingsDiffer" xml:space="preserve">
    <value>Current settings differ</value>
  </data>
  <data name="General_SettingsBackupAndRestore_CurrentSettingsNoChecked" xml:space="preserve">
    <value>Checking...</value>
  </data>
  <data name="General_SettingsBackupAndRestore_CurrentSettingsUnknown" xml:space="preserve">
    <value>Unknown</value>
  </data>
  <data name="General_SettingsBackupAndRestore_NeverRestored" xml:space="preserve">
    <value>Never restored</value>
  </data>
  <data name="General_SettingsBackupAndRestore_NothingToRestore" xml:space="preserve">
    <value>Nothing to restore.</value>
  </data>
  <data name="General_SettingsBackupAndRestore_NoSettingsFilesFound" xml:space="preserve">
    <value>No settings files found.</value>
  </data>
  <data name="General_SettingsBackupAndRestore_BackupError" xml:space="preserve">
    <value>There was an error. Try another backup location.</value>
  </data>
  <data name="General_SettingsBackupAndRestore_SettingsFormatError" xml:space="preserve">
    <value>There was an error in the settings format. Please check the settings file:</value>
  </data>
  <data name="General_SettingsBackupAndRestore_BackupComplete" xml:space="preserve">
    <value>Back up completed.</value>
  </data>
  <data name="General_SettingsBackupAndRestore_NoBackupSyncPath" xml:space="preserve">
    <value>No backup location selected.</value>
  </data>
  <data name="General_SettingsBackupAndRestore_NoBackupsFound" xml:space="preserve">
    <value>No backups found to restore.</value>
  </data>
  <data name="General_SettingsBackupAndRestore_InvalidBackupLocation" xml:space="preserve">
    <value>Invalid backup location.</value>
  </data>
  <data name="TextExtractor.ModuleDescription" xml:space="preserve">
    <value>Text Extractor is a convenient way to copy text from anywhere on screen</value>
  </data>
  <data name="TextExtractor.ModuleTitle" xml:space="preserve">
    <value>Text Extractor</value>
  </data>
  <data name="TextExtractor_EnableToggleControl_HeaderText.Header" xml:space="preserve">
    <value>Enable Text Extractor</value>
  </data>
  <data name="TextExtractor_SupportedLanguages.Title" xml:space="preserve">
    <value>Text Extractor can only recognize languages that have the OCR pack installed.</value>
  </data>
  <data name="TextExtractor_UseSnippingToolWarning.Title" xml:space="preserve">
    <value>It is recommended to use the Snipping Tool instead of the TextExtractor module.</value>
  </data>
  <data name="TextExtractor_SupportedLanguages_Link.Content" xml:space="preserve">
    <value>Learn more about supported languages</value>
  </data>
  <data name="Shell_TextExtractor.Content" xml:space="preserve">
    <value>Text Extractor</value>
  </data>
  <data name="Launch_TextExtractor.Content" xml:space="preserve">
    <value>Open Text Extractor</value>
  </data>
  <data name="Oobe_TextExtractor.Title" xml:space="preserve">
    <value>Text Extractor</value>
  </data>
  <data name="Oobe_TextExtractor_HowToUse.Text" xml:space="preserve">
    <value>to open Text Extractor and then selecting a region to copy the text from.</value>
  </data>
  <data name="Oobe_TextExtractor_TipsAndTricks.Text" xml:space="preserve">
    <value>Hold the shift key to move the selection region around.</value>
  </data>
  <data name="TextExtractor.SecondaryLinksHeader" xml:space="preserve">
    <value>Attribution</value>
  </data>
  <data name="Oobe_TextExtractor.Description" xml:space="preserve">
    <value>Text Extractor works like Snipping Tool, but copies the text out of the selected region using OCR and puts it on the clipboard.</value>
  </data>
  <data name="FileExplorerPreview_ToggleSwitch_Monaco_Try_Format.Description" xml:space="preserve">
    <value>Applies to json and xml. Files remain unchanged.</value>
  </data>
  <data name="FileExplorerPreview_ToggleSwitch_Monaco_Try_Format.Header" xml:space="preserve">
    <value>Try to format the source for preview</value>
  </data>
  <data name="Run_ConflictingKeywordInfo.Title" xml:space="preserve">
    <value>Some characters and phrases may conflict with global queries of other plugins if you use them as activation command.</value>
  </data>
  <data name="Run_ConflictingKeywordInfo_Link.Content" xml:space="preserve">
    <value>Learn more about conflicting activation commands</value>
  </data>
  <data name="MeasureTool_ContinuousCapture_Information.Title" xml:space="preserve">
    <value>The continuous capture mode will consume more resources when in use. Also, measurements will be excluded from screenshots and screen capture.</value>
    <comment>pointer as in mouse pointer. Resources refer to things like CPU, GPU, RAM</comment>
  </data>
  <data name="QuickAccent_Description_Indicator.Header" xml:space="preserve">
    <value>Show the Unicode code and name of the currently selected character</value>
  </data>
  <data name="QuickAccent_SortByUsageFrequency_Indicator.Header" xml:space="preserve">
    <value>Sort characters by usage frequency</value>
  </data>
  <data name="QuickAccent_SortByUsageFrequency_Indicator.Description" xml:space="preserve">
    <value>Track characters usage frequency and sort them accordingly</value>
  </data>
  <data name="QuickAccent_StartSelectionFromTheLeft_Indicator.Header" xml:space="preserve">
    <value>Start selection from the left</value>
  </data>
  <data name="QuickAccent_StartSelectionFromTheLeft_Indicator.Description" xml:space="preserve">
    <value>Start selection from the leftmost character for all activation keys, including left and right arrows</value>
  </data>
  <data name="QuickAccent_DisableFullscreen.Header" xml:space="preserve">
    <value>Disable when Game Mode is On</value>
  </data>
  <data name="QuickAccent_Language.Header" xml:space="preserve">
    <value>Characters</value>
  </data>
  <data name="QuickAccent_SelectedLanguage.Header" xml:space="preserve">
    <value>Choose character sets</value>
  </data>
  <data name="QuickAccent_SelectedLanguage.Description" xml:space="preserve">
    <value>Show only accented characters common to the selected sets</value>
  </data>
  <data name="QuickAccent_SelectedLanguage_All.Content" xml:space="preserve">
    <value>All available</value>
  </data>
  <data name="QuickAccent_Group_Special" xml:space="preserve">
    <value>Special sets</value>
  </data>
  <data name="QuickAccent_Group_Language" xml:space="preserve">
    <value>Language sets</value>
  </data>
  <data name="QuickAccent_SelectedLanguage_Special" xml:space="preserve">
    <value>Special Characters</value>
  </data>
  <data name="QuickAccent_SelectedLanguage_Bulgarian" xml:space="preserve">
    <value>Bulgarian</value>
  </data>
  <data name="QuickAccent_SelectedLanguage_Catalan" xml:space="preserve">
    <value>Catalan</value>
  </data>
  <data name="QuickAccent_SelectedLanguage_Crimean" xml:space="preserve">
    <value>Crimean Tatar</value>
  </data>
  <data name="QuickAccent_SelectedLanguage_Currency" xml:space="preserve">
    <value>Currency</value>
  </data>
  <data name="QuickAccent_SelectedLanguage_Croatian" xml:space="preserve">
    <value>Croatian</value>
  </data>
  <data name="QuickAccent_SelectedLanguage_Czech" xml:space="preserve">
    <value>Czech</value>
  </data>
  <data name="QuickAccent_SelectedLanguage_Danish" xml:space="preserve">
    <value>Danish</value>
  </data>
  <data name="QuickAccent_SelectedLanguage_Gaeilge" xml:space="preserve">
    <value>Gaeilge</value>
    <comment>Gaelic language spoken in Ireland</comment>
  </data>
  <data name="QuickAccent_SelectedLanguage_Gaidhlig" xml:space="preserve">
    <value>Gàidhlig</value>
    <comment>Scottish Gaelic</comment>
  </data>
  <data name="QuickAccent_SelectedLanguage_German" xml:space="preserve">
    <value>German</value>
  </data>
  <data name="QuickAccent_SelectedLanguage_Greek" xml:space="preserve">
    <value>Greek</value>
  </data>
  <data name="QuickAccent_SelectedLanguage_Hebrew" xml:space="preserve">
    <value>Hebrew</value>
  </data>
  <data name="QuickAccent_SelectedLanguage_French" xml:space="preserve">
    <value>French</value>
  </data>
  <data name="QuickAccent_SelectedLanguage_Finnish" xml:space="preserve">
    <value>Finnish</value>
  </data>
  <data name="QuickAccent_SelectedLanguage_Estonian" xml:space="preserve">
    <value>Estonian</value>
  </data>
  <data name="QuickAccent_SelectedLanguage_Esperanto" xml:space="preserve">
    <value>Esperanto</value>
  </data>
  <data name="QuickAccent_SelectedLanguage_IPA" xml:space="preserve">
    <value>IPA</value>
    <comment>International Phonetic Alphabet</comment>
  </data>
  <data name="QuickAccent_SelectedLanguage_Lithuanian" xml:space="preserve">
    <value>Lithuanian</value>
  </data>
  <data name="QuickAccent_SelectedLanguage_Macedonian" xml:space="preserve">
    <value>Macedonian</value>
  </data>
  <data name="QuickAccent_SelectedLanguage_Maori" xml:space="preserve">
    <value>Maori</value>
  </data>
  <data name="QuickAccent_SelectedLanguage_Romanization" xml:space="preserve">
    <value>Middle Eastern Romanization</value>
  </data>
  <data name="QuickAccent_SelectedLanguage_Dutch" xml:space="preserve">
    <value>Dutch</value>
  </data>
  <data name="QuickAccent_SelectedLanguage_Norwegian" xml:space="preserve">
    <value>Norwegian</value>
  </data>
  <data name="QuickAccent_SelectedLanguage_Pinyin" xml:space="preserve">
    <value>Pinyin</value>
  </data>
  <data name="QuickAccent_SelectedLanguage_Proto_Indo_European" xml:space="preserve">
    <value>Proto Indo European</value>
  </data>
  <data name="QuickAccent_SelectedLanguage_Polish" xml:space="preserve">
    <value>Polish</value>
  </data>
  <data name="QuickAccent_SelectedLanguage_Portuguese" xml:space="preserve">
    <value>Portuguese</value>
  </data>
  <data name="QuickAccent_SelectedLanguage_Slovak" xml:space="preserve">
    <value>Slovak</value>
  </data>
  <data name="QuickAccent_SelectedLanguage_Slovenian" xml:space="preserve">
    <value>Slovenian</value>
  </data>
  <data name="QuickAccent_SelectedLanguage_Spanish" xml:space="preserve">
    <value>Spanish</value>
  </data>
  <data name="QuickAccent_SelectedLanguage_Swedish" xml:space="preserve">
    <value>Swedish</value>
  </data>
  <data name="QuickAccent_SelectedLanguage_Turkish" xml:space="preserve">
    <value>Turkish</value>
  </data>
  <data name="QuickAccent_SelectedLanguage_Vietnamese" xml:space="preserve">
    <value>Vietnamese</value>
  </data>
  <data name="QuickAccent_SelectedLanguage_Icelandic" xml:space="preserve">
    <value>Icelandic</value>
  </data>
  <data name="QuickAccent_SelectedLanguage_Romanian" xml:space="preserve">
    <value>Romanian</value>
  </data>
  <data name="QuickAccent_SelectedLanguage_Serbian" xml:space="preserve">
    <value>Serbian</value>
  </data>
  <data name="QuickAccent_SelectedLanguage_Serbian_Cyrillic" xml:space="preserve">
    <value>Serbian Cyrillic</value>
  </data>
  <data name="QuickAccent_SelectedLanguage_Hungarian" xml:space="preserve">
    <value>Hungarian</value>
  </data>
  <data name="QuickAccent_SelectedLanguage_Italian" xml:space="preserve">
    <value>Italian</value>
  </data>
  <data name="QuickAccent_SelectedLanguage_Kurdish" xml:space="preserve">
    <value>Kurdish</value>
  </data>
  <data name="QuickAccent_SelectedLanguage_Welsh" xml:space="preserve">
    <value>Welsh</value>
  </data>
  <data name="Hosts.ModuleDescription" xml:space="preserve">
    <value>Quick and simple utility for managing hosts file.</value>
    <comment>"Hosts" refers to the system hosts file, do not loc</comment>
  </data>
  <data name="Hosts.ModuleTitle" xml:space="preserve">
    <value>Hosts File Editor</value>
    <comment>"Hosts" refers to the system hosts file, do not loc</comment>
  </data>
  <data name="Shell_Hosts.Content" xml:space="preserve">
    <value>Hosts File Editor</value>
    <comment>Products name: Navigation view item name for Hosts File Editor</comment>
  </data>
  <data name="Hosts_EnableToggleControl_HeaderText.Header" xml:space="preserve">
    <value>Enable Hosts File Editor</value>
    <comment>"Hosts File Editor" is the name of the utility</comment>
  </data>
  <data name="Hosts_Toggle_ShowStartupWarning.Header" xml:space="preserve">
    <value>Show a warning at startup</value>
  </data>
  <data name="Hosts_Activation_GroupSettings.Header" xml:space="preserve">
    <value>Activation</value>
  </data>
  <data name="Hosts_LaunchButtonControl.Description" xml:space="preserve">
    <value>Manage your hosts file</value>
    <comment>"Hosts" refers to the system hosts file, do not loc</comment>
  </data>
  <data name="Hosts_LaunchButtonControl.Header" xml:space="preserve">
    <value>Open Hosts File Editor</value>
    <comment>"Hosts File Editor" is a product name</comment>
  </data>
  <data name="Hosts_LaunchButton_Accessible.[using:Microsoft.UI.Xaml.Automation]AutomationProperties.Name" xml:space="preserve">
    <value>Open Hosts File Editor</value>
    <comment>"Hosts File Editor" is a product name</comment>
  </data>
  <data name="Hosts_AdditionalLinesPosition.Header" xml:space="preserve">
    <value>Placement of additional content</value>
  </data>
  <data name="Hosts_AdditionalLinesPosition_Bottom.Content" xml:space="preserve">
    <value>Bottom</value>
  </data>
  <data name="Hosts_AdditionalLinesPosition_Top.Content" xml:space="preserve">
    <value>Top</value>
  </data>
  <data name="Hosts_Behavior_GroupSettings.Header" xml:space="preserve">
    <value>Behavior</value>
  </data>
  <data name="Launch_Hosts.Content" xml:space="preserve">
    <value>Open Hosts File Editor</value>
    <comment>"Hosts File Editor" is the name of the utility</comment>
  </data>
  <data name="LearnMore_Hosts.Text" xml:space="preserve">
    <value>Learn more about Hosts File Editor</value>
    <comment>"Hosts File Editor" is the name of the utility</comment>
  </data>
  <data name="Oobe_Hosts.Description" xml:space="preserve">
    <value>Hosts File Editor is a quick and simple utility for managing hosts file.</value>
    <comment>"Hosts File Editor" is the name of the utility</comment>
  </data>
  <data name="Oobe_Hosts.Title" xml:space="preserve">
    <value>Hosts File Editor</value>
    <comment>"Hosts File Editor" is the name of the utility</comment>
  </data>
  <data name="Hosts_Toggle_LaunchAdministrator.Description" xml:space="preserve">
    <value>Required in order to make changes to the hosts file</value>
  </data>
  <data name="Hosts_Toggle_LaunchAdministrator.Header" xml:space="preserve">
    <value>Open as administrator</value>
  </data>
  <data name="EnvironmentVariables.ModuleDescription" xml:space="preserve">
    <value>A quick utility for managing environment variables.</value>
  </data>
  <data name="EnvironmentVariables.ModuleTitle" xml:space="preserve">
    <value>Environment Variables</value>
  </data>
  <data name="Shell_EnvironmentVariables.Content" xml:space="preserve">
    <value>Environment Variables</value>
  </data>
  <data name="EnvironmentVariables_EnableToggleControl_HeaderText.Header" xml:space="preserve">
    <value>Enable Environment Variables</value>
  </data>
  <data name="EnvironmentVariables_Activation_GroupSettings.Header" xml:space="preserve">
    <value>Activation</value>
  </data>
  <data name="EnvironmentVariables_LaunchButtonControl.Description" xml:space="preserve">
    <value>Manage your environment variables</value>
  </data>
  <data name="EnvironmentVariables_LaunchButtonControl.Header" xml:space="preserve">
    <value>Open Environment Variables</value>
  </data>
  <data name="EnvironmentVariables_LaunchButton_Accessible.[using:Microsoft.UI.Xaml.Automation]AutomationProperties.Name" xml:space="preserve">
    <value>Open Environment Variables</value>
  </data>
  <data name="Launch_EnvironmentVariables.Content" xml:space="preserve">
    <value>Open Environment Variables</value>
  </data>
  <data name="LearnMore_EnvironmentVariables.Text" xml:space="preserve">
    <value>Learn more about Environment Variables</value>
  </data>
  <data name="Oobe_EnvironmentVariables.Description" xml:space="preserve">
    <value>Environment Variables is a quick utility for managing environment variables.</value>
  </data>
  <data name="Oobe_EnvironmentVariables.Title" xml:space="preserve">
    <value>Environment Variables</value>
  </data>
  <data name="EnvironmentVariables_Toggle_LaunchAdministrator.Description" xml:space="preserve">
    <value>Required in order to make changes to the system environment variables</value>
  </data>
  <data name="EnvironmentVariables_Toggle_LaunchAdministrator.Header" xml:space="preserve">
    <value>Open as administrator</value>
  </data>
  <data name="ShortcutGuide_PressTimeForTaskbarIconShortcuts.Header" xml:space="preserve">
    <value>Press duration before showing taskbar icon shortcuts (ms)</value>
    <comment>ms = milliseconds</comment>
  </data>
  <data name="FileLocksmith.ModuleDescription" xml:space="preserve">
    <value>A Windows shell extension to find out which processes are using the selected files and directories.</value>
    <comment>{Locked="Windows"}</comment>
  </data>
  <data name="FileLocksmith.ModuleTitle" xml:space="preserve">
    <value>File Locksmith</value>
  </data>
  <data name="Shell_FileLocksmith.Content" xml:space="preserve">
    <value>File Locksmith</value>
    <comment>Product name: Navigation view item name for FileLocksmith</comment>
  </data>
  <data name="FileLocksmith_Enable_FileLocksmith.Header" xml:space="preserve">
    <value>Enable File Locksmith</value>
    <comment>File Locksmith is the name of the utility</comment>
  </data>
  <data name="FileLocksmith_Toggle_StandardContextMenu.Content" xml:space="preserve">
    <value>Default and extended context menu</value>
  </data>
  <data name="FileLocksmith_Toggle_ExtendedContextMenu.Content" xml:space="preserve">
    <value>Extended context menu only</value>
  </data>
  <data name="FileLocksmith_Toggle_ContextMenu.Header" xml:space="preserve">
    <value>Show File Locksmith in</value>
  </data>
  <data name="FileLocksmith_ShellIntegration.Header" xml:space="preserve">
    <value>Shell integration</value>
    <comment>This refers to directly integrating in with Windows</comment>
  </data>
  <data name="GPO_SettingIsManaged.Title" xml:space="preserve">
    <value>This setting is managed by your organization.</value>
  </data>
  <data name="Hosts_AdditionalLinesPosition.Description" xml:space="preserve">
    <value>Includes items like the file header and any lines that can’t be parsed</value>
  </data>
  <data name="TextExtractor_Languages.Header" xml:space="preserve">
    <value>Preferred language</value>
  </data>
  <data name="Alternate_OOBE_AlwaysOnTop_Description.Text" xml:space="preserve">
    <value>Pin a window so that:</value>
  </data>
  <data name="Alternate_OOBE_AlwaysOnTop_Title.Text" xml:space="preserve">
    <value>Always On Top</value>
    <comment>{Locked}</comment>
  </data>
  <data name="Alternate_OOBE_ColorPicker_Description.Text" xml:space="preserve">
    <value>To pick a color:</value>
  </data>
  <data name="Alternate_OOBE_ColorPicker_Title.Text" xml:space="preserve">
    <value>Color Picker</value>
  </data>
  <data name="Alternate_OOBE_Description.Text" xml:space="preserve">
    <value>Here are a few shortcuts to get you started:</value>
  </data>
  <data name="Alternate_OOBE_FancyZones_Description.Text" xml:space="preserve">
    <value>To open the FancyZones editor, press:</value>
  </data>
  <data name="Alternate_OOBE_FancyZones_Title.Text" xml:space="preserve">
    <value>FancyZones</value>
  </data>
  <data name="Alternate_OOBE_Run_Description.Text" xml:space="preserve">
    <value>Get access to your files and more:</value>
  </data>
  <data name="Alternate_OOBE_Run_Title.Text" xml:space="preserve">
    <value>PowerToys Run</value>
  </data>
  <data name="General_Experimentation.Header" xml:space="preserve">
    <value>Experimentation</value>
  </data>
  <data name="GeneralPage_EnableExperimentation.Description" xml:space="preserve">
    <value>Only Windows Insider builds may be selected for experimentation</value>
    <comment>{Locked="Windows Insider"}</comment>
  </data>
  <data name="GeneralPage_EnableExperimentation.Header" xml:space="preserve">
    <value>Allow experimentation with new features</value>
  </data>
  <data name="General_DiagnosticsAndFeedback.Header" xml:space="preserve">
    <value>Diagnostics &amp; feedback</value>
  </data>
  <data name="GeneralPage_DiagnosticsAndFeedback_Link.Content" xml:space="preserve">
    <value>Learn more about the logged information and how it's used</value>
  </data>
  <data name="GeneralPage_EnableDataDiagnostics.Header" xml:space="preserve">
    <value>Diagnostic data</value>
  </data>
  <data name="GeneralPage_EnableViewDiagnosticData.Header" xml:space="preserve">
    <value>Save logs to this device</value>
  </data>
  <data name="Shell_AdvancedPaste.Content" xml:space="preserve">
    <value>Advanced Paste</value>
    <comment>Product name: Navigation view item name for Advanced Paste</comment>
  </data>
  <data name="AdvancedPaste.ModuleDescription" xml:space="preserve">
    <value>Advanced Paste is a tool to put your clipboard content into any format you need. It can paste as plain text, markdown, or json directly with the UX or with a direct keystroke invoke. These are fully locally executed. In addition, it has an AI powered option that is 100% opt-in and requires an Open AI key.</value>
  </data>
  <data name="AdvancedPaste.ModuleTitle" xml:space="preserve">
    <value>Advanced Paste</value>
  </data>
  <data name="AdvancedPaste_Cancel" xml:space="preserve">
    <value>cancel</value>
  </data>
  <data name="AdvancedPaste_EnableToggleControl_HeaderText.Header" xml:space="preserve">
    <value>Enable Advanced Paste</value>
  </data>
  <data name="AdvancedPaste_EnableAISettingsGroup.Header" xml:space="preserve">
    <value>Paste with AI</value>
  </data>
  <data name="AdvancedPaste_BehaviorSettingsGroup.Header" xml:space="preserve">
    <value>Behavior</value>
  </data>
  <data name="AdvancedPaste_ShowCustomPreviewSettingsCard.Header" xml:space="preserve">
    <value>Custom format preview</value>
  </data>
  <data name="AdvancedPaste_ShowCustomPreviewSettingsCard.Description" xml:space="preserve">
    <value>Preview the output of AI formats and Image to text before pasting</value>
  </data>
  <data name="AdvancedPaste_EnableAdvancedAI.Header" xml:space="preserve">
    <value>Enable advanced AI</value>
  </data>
  <data name="AdvancedPaste_EnableAdvancedAI.Description" xml:space="preserve">
    <value>Add advanced capabilities when using 'Paste with AI' including the power to 'chain' multiple transformations together and work with images and files. This feature may consume more API credits when used.</value>
  </data>
  <data name="Oobe_AdvancedPaste.Description" xml:space="preserve">
    <value>Advanced Paste is a tool to put your clipboard content into any format you need, focused towards developer workflows. It can paste as plain text, markdown, or json directly with the UX or with a direct keystroke invoke. These are fully locally executed. In addition, it has an AI powered option that is 100% opt-in and requires an Open AI key. Note: this will replace the formatted text in your clipboard with the selected format.</value>
  </data>
  <data name="Oobe_AdvancedPaste.Title" xml:space="preserve">
    <value>Advanced Paste</value>
  </data>
  <data name="Oobe_AdvancedPasteUI_HowToUse.Text" xml:space="preserve">
    <value>to open UI to select the format you want to paste your data as.</value>
  </data>
  <data name="Oobe_AdvancedPastePlain_HowToUse.Text" xml:space="preserve">
    <value>to paste your clipboard data as plain text.</value>
  </data>
  <data name="Oobe_AdvancedPasteMarkdown_HowToUse.Text" xml:space="preserve">
    <value>to paste your clipboard data as Markdown. Note: Clipboard content type has to be HTML.</value>
  </data>
  <data name="Oobe_AdvancedPasteJson_HowToUse.Text" xml:space="preserve">
    <value>to paste your clipboard data as JSON. Note: Clipboard content data has to contain XML or CSV text.</value>
  </data>
  <data name="Oobe_AdvancedPasteCustom_HowToUse.Text" xml:space="preserve">
    <value>to open AI-powered dialog to enter query and convert your data to any format you need.</value>
  </data>
  <data name="Shell_CmdNotFound.Content" xml:space="preserve">
    <value>Command Not Found</value>
    <comment>Product name: Navigation view item name for Command Not Found</comment>
  </data>
  <data name="CmdNotFound.ModuleDescription" xml:space="preserve">
    <value>A PowerShell module that detects an error thrown by a command and suggests a relevant WinGet package to install, if available.</value>
    <comment>"Command Not Found" is a product name</comment>
  </data>
  <data name="CmdNotFound.ModuleTitle" xml:space="preserve">
    <value>Command Not Found</value>
    <comment>"Command Not Found" is a product name</comment>
  </data>
  <data name="InstalledLabel.Text" xml:space="preserve">
    <value>Installed</value>
  </data>
  <data name="DetectedLabel.Text" xml:space="preserve">
    <value>Detected</value>
  </data>
  <data name="NotDetectedLabel.Text" xml:space="preserve">
    <value>Not detected</value>
  </data>
  <data name="CmdNotFound_RequirementsBar.Title" xml:space="preserve">
    <value>The following components are required</value>
  </data>
  <data name="CmdNotFound_PowerShellDetection.Header" xml:space="preserve">
    <value>PowerShell 7.4 or greater</value>
  </data>
  <data name="CmdNotFound_WinGetClientDetection.Header" xml:space="preserve">
    <value>WinGet Client PowerShell module</value>
  </data>
  <data name="CmdNotFound_Enable.Header" xml:space="preserve">
    <value>Command Not Found</value>
    <comment>"Command Not Found" is a product name</comment>
  </data>
  <data name="CmdNotFound_Enable.Description" xml:space="preserve">
    <value>Add this module to the PowerShell 7 profile script so that it is enabled with every new session</value>
  </data>
  <data name="CmdNotFound_ModuleInstallationLogs.Text" xml:space="preserve">
    <value>Installation logs</value>
  </data>
  <data name="CmdNotFound_CheckPowerShellVersionButtonControl.Description" xml:space="preserve">
    <value>PowerShell 7 is required to use this module</value>
  </data>
  <data name="CmdNotFound_CheckCompatibility.Content" xml:space="preserve">
    <value>Refresh</value>
  </data>
  <data name="CmdNotFound_CheckCompatibilityTooltip.Text" xml:space="preserve">
    <value>Check if your PowerShell configuration is compatible and configured correctly</value>
  </data>
  <data name="CmdNotFound_InstallButton.Content" xml:space="preserve">
    <value>Install</value>
  </data>
  <data name="CmdNotFound_UninstallButton.Content" xml:space="preserve">
    <value>Uninstall</value>
  </data>
  <data name="Oobe_CmdNotFound.Description" xml:space="preserve">
    <value>Command Not Found detects an error thrown by a command in PowerShell and suggests a relevant WinGet package to install, if available.</value>
    <comment>"Command Not Found" is a product name</comment>
  </data>
  <data name="Oobe_CmdNotFound.Title" xml:space="preserve">
    <value>Command Not Found</value>
    <comment>"Command Not Found" is a product name</comment>
  </data>
  <data name="Oobe_CmdNotFound_HowToUse.Text" xml:space="preserve">
    <value>If a command returns an error, the module will suggest a WinGet package that may provide the relevant executable.</value>
  </data>
  <data name="AllAppsTxt.Text" xml:space="preserve">
    <value>All apps</value>
  </data>
  <data name="BackBtn.[using:Microsoft.UI.Xaml.Automation]AutomationProperties.Name" xml:space="preserve">
    <value>Back</value>
  </data>
  <data name="BackLabel.Text" xml:space="preserve">
    <value>Back</value>
  </data>
  <data name="BugReportBtn.[using:Microsoft.UI.Xaml.Automation]AutomationProperties.Name" xml:space="preserve">
    <value>Bug report</value>
  </data>
  <data name="BugReportTooltip.Text" xml:space="preserve">
    <value>Bug report</value>
  </data>
  <data name="DocsBtn.[using:Microsoft.UI.Xaml.Automation]AutomationProperties.Name" xml:space="preserve">
    <value>Documentation</value>
  </data>
  <data name="DocsTooltip.Text" xml:space="preserve">
    <value>Documentation</value>
  </data>
  <data name="FZEditorString" xml:space="preserve">
    <value>FancyZones Editor</value>
    <comment>Do not localize this string</comment>
  </data>
  <data name="MoreBtn.[using:Microsoft.UI.Xaml.Automation]AutomationProperties.Name" xml:space="preserve">
    <value>More</value>
  </data>
  <data name="MoreLabel.Text" xml:space="preserve">
    <value>More</value>
  </data>
  <data name="SettingsBtn.[using:Microsoft.UI.Xaml.Automation]AutomationProperties.Name" xml:space="preserve">
    <value>Settings</value>
  </data>
  <data name="SettingsTooltip.Text" xml:space="preserve">
    <value>Settings</value>
  </data>
  <data name="QuickAccessTxt.Text" xml:space="preserve">
    <value>Quick access</value>
  </data>
  <data name="UpdateAvailable.Text" xml:space="preserve">
    <value>Update available</value>
  </data>
  <data name="FileExplorerPreview_Toggle_Monaco_Max_File_Size.Header" xml:space="preserve">
    <value>Maximum file size to preview</value>
    <comment>Size refers to the disk space used by a file</comment>
  </data>
  <data name="FileExplorerPreview_Toggle_Monaco_Max_File_Size.Description" xml:space="preserve">
    <value>The maximum size, in kilobytes, for files to be displayed. This is a safety mechanism to prevent loading large files into RAM.</value>
    <comment>"RAM" refers to random access memory; "size" refers to disk space; "bytes" refer to the measurement unit</comment>
  </data>
  <data name="RegistryPreview.ModuleDescription" xml:space="preserve">
    <value>A quick little utility to visualize and edit complex Windows Registry files.</value>
    <comment>{Locked="Windows"}</comment>
  </data>
  <data name="RegistryPreview.ModuleTitle" xml:space="preserve">
    <value>Registry Preview</value>
  </data>
  <data name="Shell_RegistryPreview.Content" xml:space="preserve">
    <value>Registry Preview</value>
    <comment>Product name: Navigation view item name for Registry Preview</comment>
  </data>
  <data name="RegistryPreview_Enable_RegistryPreview.Header" xml:space="preserve">
    <value>Enable Registry Preview</value>
    <comment>Registry Preview is the name of the utility</comment>
  </data>
  <data name="Oobe_RegistryPreview_HowToUse.Text" xml:space="preserve">
    <value>In File Explorer, right-click a .REG file and select **Preview** from the context menu.</value>
  </data>
  <data name="Oobe_RegistryPreview_TipsAndTricks.Text" xml:space="preserve">
    <value>You can preview or edit Registry files in File Explorer or by opening the app from the PowerToys launcher.</value>
  </data>
  <data name="Oobe_RegistryPreview.Description" xml:space="preserve">
    <value>Registry Preview is a quick little utility to visualize and edit complex Windows Registry files.</value>
    <comment>{Locked="Windows"}</comment>
  </data>
  <data name="Oobe_RegistryPreview.Title" xml:space="preserve">
    <value>Registry Preview</value>
    <comment>Do not localize this string</comment>
  </data>
  <data name="LearnMore_RegistryPreview.Text" xml:space="preserve">
    <value>Learn more about Registry Preview</value>
    <comment>Registry Preview is a product name, do not loc</comment>
  </data>
  <data name="Launch_RegistryPreview.Content" xml:space="preserve">
    <value>Open Registry Preview</value>
    <comment>"Registry Preview" is the name of the utility</comment>
  </data>
  <data name="MouseUtils_MouseJump.Header" xml:space="preserve">
    <value>Mouse Jump</value>
    <comment>Refers to the utility name</comment>
  </data>
  <data name="MouseUtils_MouseJump.Description" xml:space="preserve">
    <value>Quickly move the mouse pointer long distances.</value>
    <comment>"Mouse Jump" is the name of the utility. Mouse is the hardware mouse.</comment>
  </data>
  <data name="MouseUtils_Enable_MouseJump.Header" xml:space="preserve">
    <value>Enable Mouse Jump</value>
    <comment>"Mouse Jump" is the name of the utility.</comment>
  </data>
  <data name="MouseUtils_MouseJump_ActivationShortcut.Description" xml:space="preserve">
    <value>Customize the shortcut to turn on or off this mode</value>
  </data>
  <data name="MouseUtils_MouseJump_ActivationShortcut.Header" xml:space="preserve">
    <value>Activation shortcut</value>
  </data>
  <data name="MouseUtils_MouseJump_ThumbnailSize.Header" xml:space="preserve">
    <value>Thumbnail size</value>
  </data>
  <data name="MouseUtils_MouseJump_ThumbnailSize_Description_Prefix.Text" xml:space="preserve">
    <value>Constrain thumbnail image size to a maximum of</value>
  </data>
  <data name="MouseUtils_MouseJump_ThumbnailSize_Description_Suffix.Text" xml:space="preserve">
    <value>pixels</value>
  </data>
  <data name="MouseUtils_MouseJump_ThumbnailSize_Edit_Height.Header" xml:space="preserve">
    <value>Maximum height (px)</value>
    <comment>px = pixels</comment>
  </data>
  <data name="MouseUtils_MouseJump_ThumbnailSize_Edit_Width.Header" xml:space="preserve">
    <value>Maximum width (px)</value>
    <comment>px = pixels</comment>
  </data>
  <data name="MouseUtils_MouseJump_Appearance.Header" xml:space="preserve">
    <value>Appearance</value>
  </data>
  <data name="MouseUtils_MouseJump_PreviewType.Header" xml:space="preserve">
    <value>Preview style</value>
  </data>
  <data name="MouseUtils_MouseJump_PreviewType.Description" xml:space="preserve">
    <value>Select a predefined style, or apply a custom one</value>
  </data>
  <data name="MouseUtils_MouseJump_PreviewType_Compact.Text" xml:space="preserve">
    <value>Compact</value>
  </data>
  <data name="MouseUtils_MouseJump_PreviewType_Bezelled.Text" xml:space="preserve">
    <value>Bezelled</value>
  </data>
  <data name="MouseUtils_MouseJump_PreviewType_Custom.Text" xml:space="preserve">
    <value>Custom</value>
  </data>
  <data name="MouseUtils_MouseJump_CopyStyle.Content" xml:space="preserve">
    <value>Copy to Custom preview style</value>
  </data>
  <data name="MouseUtils_MouseJump_BackgroundColor1.Header" xml:space="preserve">
    <value>Background color 1</value>
  </data>
  <data name="MouseUtils_MouseJump_BackgroundColor1.Description" xml:space="preserve">
    <value>The start color for the background gradient fill on the preview image</value>
  </data>
  <data name="MouseUtils_MouseJump_BackgroundColor2.Header" xml:space="preserve">
    <value>Background color 2</value>
  </data>
  <data name="MouseUtils_MouseJump_BackgroundColor2.Description" xml:space="preserve">
    <value>The end color for the background gradient fill on the preview image</value>
  </data>
  <data name="MouseUtils_MouseJump_BorderThickness.Header" xml:space="preserve">
    <value>Border thickness</value>
  </data>
  <data name="MouseUtils_MouseJump_BorderThickness.Description" xml:space="preserve">
    <value>The thickness (in pixels) of the border that surrounds the preview image</value>
  </data>
  <data name="MouseUtils_MouseJump_BorderColor.Header" xml:space="preserve">
    <value>Border color</value>
  </data>
  <data name="MouseUtils_MouseJump_BorderColor.Description" xml:space="preserve">
    <value>The color of the border that surrounds the preview image</value>
  </data>
  <data name="MouseUtils_MouseJump_Border3dDepth.Header" xml:space="preserve">
    <value>Border 3D depth</value>
  </data>
  <data name="MouseUtils_MouseJump_Border3dDepth.Description" xml:space="preserve">
    <value>The width (in pixels) of the 3d effect on the border that surrounds the preview image</value>
  </data>
  <data name="MouseUtils_MouseJump_BorderPadding.Header" xml:space="preserve">
    <value>Border padding</value>
  </data>
  <data name="MouseUtils_MouseJump_BorderPadding.Description" xml:space="preserve">
    <value>The amount of padding to draw between the border that surrounds the main preview image and the screen images</value>
  </data>
  <data name="MouseUtils_MouseJump_BezelThickness.Header" xml:space="preserve">
    <value>Bezel thickness</value>
  </data>
  <data name="MouseUtils_MouseJump_BezelThickness.Description" xml:space="preserve">
    <value>The thickness (in pixels) of the border that surrounds the individual screen images</value>
  </data>
  <data name="MouseUtils_MouseJump_BezelColor.Header" xml:space="preserve">
    <value>Bezel color</value>
  </data>
  <data name="MouseUtils_MouseJump_BezelColor.Description" xml:space="preserve">
    <value>The color of the border that surrounds the individual screen images</value>
  </data>
  <data name="MouseUtils_MouseJump_Bezel3dDepth.Header" xml:space="preserve">
    <value>Bezel 3D depth</value>
  </data>
  <data name="MouseUtils_MouseJump_Bezel3dDepth.Description" xml:space="preserve">
    <value>The width (in pixels) of the 3d effect on the border that surrounds individual screen images</value>
  </data>
  <data name="MouseUtils_MouseJump_ScreenMargin.Header" xml:space="preserve">
    <value>Screen spacing</value>
  </data>
  <data name="MouseUtils_MouseJump_ScreenMargin.Description" xml:space="preserve">
    <value>The width (in pixels) of the margin drawn between individual screen images</value>
  </data>
  <data name="MouseUtils_MouseJump_ScreenColor1.Header" xml:space="preserve">
    <value>Screen color 1</value>
  </data>
  <data name="MouseUtils_MouseJump_ScreenColor1.Description" xml:space="preserve">
    <value>The start color for the background gradient fill on individual screen images</value>
  </data>
  <data name="MouseUtils_MouseJump_ScreenColor2.Header" xml:space="preserve">
    <value>Screen color 2</value>
  </data>
  <data name="MouseUtils_MouseJump_ScreenColor2.Description" xml:space="preserve">
    <value>The end color for the background gradient fill on individual screen images</value>
  </data>
  <data name="MouseUtils_MouseJump_CopyToCustomStyle_MessageBox_Title" xml:space="preserve">
    <value>Copy to Custom preview style</value>
  </data>
  <data name="MouseUtils_MouseJump_CopyToCustomStyle_MessageBox_Text" xml:space="preserve">
    <value>This will replace the current settings in the Custom preview style.</value>
  </data>
  <data name="MouseUtils_MouseJump_CopyToCustomStyle_MessageBox_PrimaryButtonText" xml:space="preserve">
    <value>Copy</value>
  </data>
  <data name="Hosts_Toggle_LoopbackDuplicates.Description" xml:space="preserve">
    <value>127.0.0.1, ::1, ...</value>
    <comment>"127.0.0.1 and ::1" are well known loopback addresses, do not loc</comment>
  </data>
  <data name="Hosts_Toggle_LoopbackDuplicates.Header" xml:space="preserve">
    <value>Consider loopback addresses as duplicates</value>
  </data>
  <data name="RegistryPreview_Launch_GroupSettings.Header" xml:space="preserve">
    <value>Open</value>
  </data>
  <data name="RegistryPreview_LaunchButton_Accessible.[using:Microsoft.UI.Xaml.Automation]AutomationProperties.Name" xml:space="preserve">
    <value>Open Registry Preview</value>
  </data>
  <data name="RegistryPreview_LaunchButtonControl.Header" xml:space="preserve">
    <value>Open Registry Preview</value>
  </data>
  <data name="RegistryPreview_DefaultRegApp.Header" xml:space="preserve">
    <value>Make Registry Preview the default app for .reg files</value>
  </data>
  <data name="AdvancedPaste_ShortcutWarning.Title" xml:space="preserve">
    <value>Using this shortcut may prevent non-text paste actions (e.g. images, files) or built-in paste plain text actions in other applications from functioning.</value>
  </data>
  <data name="Oobe_Peek.Description" xml:space="preserve">
    <value>A lightning fast file preview feature for Windows.</value>
    <comment>{Locked="Windows"}</comment>
  </data>
  <data name="Oobe_Peek.Title" xml:space="preserve">
    <value>Peek</value>
  </data>
  <data name="Oobe_Peek_HowToUse.Text" xml:space="preserve">
    <value>to preview the file that's currently selected in File Explorer.</value>
  </data>
  <data name="MWB_PCNameLabel.PlaceholderText" xml:space="preserve">
    <value>Device name</value>
  </data>
  <data name="MWB_SecurityKeyLabel.PlaceholderText" xml:space="preserve">
    <value>Security key</value>
  </data>
  <data name="Hosts_Encoding.Description" xml:space="preserve">
    <value>Choose the encoding of the hosts file</value>
    <comment>"Hosts" refers to the system hosts file, do not loc</comment>
  </data>
  <data name="Hosts_Encoding.Header" xml:space="preserve">
    <value>Encoding</value>
  </data>
  <data name="Hosts_Encoding_Utf8.Content" xml:space="preserve">
    <value>UTF-8</value>
  </data>
  <data name="Hosts_Encoding_Utf8Bom.Content" xml:space="preserve">
    <value>UTF-8 with BOM</value>
  </data>
  <data name="MouseUtils_MouseHighlighter_AlwaysColor.Header" xml:space="preserve">
    <value>Always highlight color</value>
  </data>
  <data name="MouseUtils_MousePointerCrosshairs_CrosshairsAutoHide.Content" xml:space="preserve">
    <value>Automatically hide crosshairs when the mouse pointer is hidden</value>
  </data>
  <data name="MouseUtils_AutoActivate.Content" xml:space="preserve">
    <value>Automatically activate on utility startup</value>
  </data>
  <data name="Run_FindMorePlugins.Text" xml:space="preserve">
    <value>Find more plugins</value>
  </data>
  <data name="Run_PluginUseFindMorePlugins.Content" xml:space="preserve">
    <value>Find more plugins</value>
  </data>
  <data name="GPO_SomeRunPluginsAreManaged.Title" xml:space="preserve">
    <value>The enabled state of some plugins is managed by your organization.</value>
  </data>
  <data name="AlwaysOnTop_FrameOpacity.Header" xml:space="preserve">
    <value>Opacity (%)</value>
  </data>
  <data name="MouseUtils_FindMyMouse_ActivationCustomizedShortcut.Content" xml:space="preserve">
    <value>Custom shortcut</value>
  </data>
  <data name="MouseUtils_FindMyMouse_ActivationDoubleRightControlPress.Content" xml:space="preserve">
    <value>Press Right Control twice</value>
    <comment>Right control is the physical key on the keyboard.</comment>
  </data>
  <data name="MouseUtils_FindMyMouse_ActivationShortcut.Description" xml:space="preserve">
    <value>Customize the shortcut to turn on or off this mode</value>
  </data>
  <data name="MouseUtils_FindMyMouse_ActivationShortcut.Header" xml:space="preserve">
    <value>Activation shortcut</value>
  </data>
  <data name="SettingsWindow_AdminTitle" xml:space="preserve">
    <value>Administrator: PowerToys Settings</value>
    <comment>Title of the settings window when running as administrator</comment>
  </data>
  <data name="DashboardTitle.Text" xml:space="preserve">
    <value>Home</value>
  </data>
  <data name="Shell_Dashboard.Content" xml:space="preserve">
    <value>Home</value>
  </data>
  <data name="Peek_Preview_GroupSettings.Header" xml:space="preserve">
    <value>Preview</value>
  </data>
  <data name="Peek_SourceCode_Header.Description" xml:space="preserve">
    <value>.txt, .cpp, .py, .json, .xml, .csproj, ...</value>
  </data>
  <data name="Peek_SourceCode_Header.Header" xml:space="preserve">
    <value>Source code files (Monaco)</value>
  </data>
  <data name="Peek_SourceCode_TryFormat.Description" xml:space="preserve">
    <value>Applies to json and xml. Files remain unchanged.</value>
  </data>
  <data name="Peek_SourceCode_TryFormat.Header" xml:space="preserve">
    <value>Try to format the source for preview</value>
  </data>
  <data name="Peek_SourceCode_WrapText.Content" xml:space="preserve">
    <value>Wrap text</value>
  </data>
  <data name="Peek_SourceCode_Minimap.Content" xml:space="preserve">
    <value>Show minimap</value>
  </data>
  <data name="ShowPluginsOverview_All.Content" xml:space="preserve">
    <value>All</value>
  </data>
  <data name="ShowPluginsOverview_None.Content" xml:space="preserve">
    <value>None</value>
  </data>
  <data name="ShowPluginsOverview_NonGlobal.Content" xml:space="preserve">
    <value>Not included in global results</value>
  </data>
  <data name="PowerLauncher_TitleFontSize.Description" xml:space="preserve">
    <value>The size of result titles and the search query</value>
  </data>
  <data name="PowerLauncher_TitleFontSize.Header" xml:space="preserve">
    <value>Text size (pt)</value>
  </data>
  <data name="PowerLauncher_TextFontSizeSlider.[using:Microsoft.UI.Xaml.Automation]AutomationProperties.Name" xml:space="preserve">
    <value>Text size of result titles</value>
  </data>
  <data name="GeneralPage_ShowWhatsNewAfterUpdates.Content" xml:space="preserve">
    <value>Show the release notes after an update</value>
  </data>
  <data name="ShowSystemTrayIcon.Description" xml:space="preserve">
    <value>To access settings, run the PowerToys executable again</value>
  </data>
  <data name="ShowSystemTrayIcon.Header" xml:space="preserve">
    <value>Show system tray icon</value>
  </data>
  <data name="QuickAccent_Prevent_Activation_On_Game_Mode.Content" xml:space="preserve">
    <value>Do not activate when Game Mode is on</value>
    <comment>"Game mode" is the Windows feature to prevent notification when playing a game.</comment>
  </data>
  <data name="GeneralPage_ShowNewUpdatesToast.Header" xml:space="preserve">
    <value>Show notifications for new updates</value>
  </data>
  <data name="GPO_SomeSettingsAreManaged.Title" xml:space="preserve">
    <value>Some settings are managed by your organization.</value>
  </data>
  <data name="GPO_AdvancedPasteAi_SettingIsManaged.Title" xml:space="preserve">
    <value>AI features are managed by your organization.</value>
  </data>
  <data name="GPO_SettingIsManaged_ToolTip.Text" xml:space="preserve">
    <value>This setting is managed by your organization.</value>
  </data>
  <data name="GPO_SomePreviewPanesAreManaged.Title" xml:space="preserve">
    <value>The enabled state of some preview handlers is managed by your organization.</value>
  </data>
  <data name="GPO_SomeThumbnailProvidersAreManaged.Title" xml:space="preserve">
    <value>The enabled state of some thumbnail handlers is managed by your organization.</value>
  </data>
  <data name="FileExplorerPreview_ToggleSwitch_Monaco_Sticky_Scroll.Content" xml:space="preserve">
    <value>Enable sticky scroll</value>
  </data>
  <data name="Peek_SourceCode_StickyScroll.Content" xml:space="preserve">
    <value>Enable sticky scroll</value>
  </data>
  <data name="FileExplorerPreview_ToggleSwitch_Monaco_Minimap.Content" xml:space="preserve">
    <value>Show minimap</value>
  </data>
  <data name="PrivacyLink.Text" xml:space="preserve">
    <value>OpenAI Privacy</value>
  </data>
  <data name="TermsLink.Text" xml:space="preserve">
    <value>OpenAI Terms</value>
  </data>
  <data name="AdvancedPaste_EnableAIDialog_Description.Text" xml:space="preserve">
    <value>Paste with AI allows you to format your clipboard content into any format you need. Learn more about the terms of conditions while using OpenAI and privacy at Microsoft:</value>
  </data>
  <data name="AdvancedPaste_EnableAIDialog_LoginIntoText.Text" xml:space="preserve">
    <value>• Login into your</value>
  </data>
  <data name="AdvancedPaste_EnableAIDialog_ConfigureOpenAIKey.Text" xml:space="preserve">
    <value>Configure OpenAI key</value>
  </data>
  <data name="AdvancedPaste_EnableAIDialog_OpenAIApiKeysOverviewText.Text" xml:space="preserve">
    <value>OpenAI API keys overview</value>
  </data>
  <data name="AdvancedPaste_EnableAIDialog_CreateNewKeyText.Text" xml:space="preserve">
    <value>• Create a new secret key and paste it in the field below</value>
  </data>
  <data name="FileExplorerPreview_Toggle_Monaco_Font_Size.Description" xml:space="preserve">
    <value>Font size of the editor in pt. Recommended: 14pt</value>
    <comment>{Locked="pt"}</comment>
  </data>
  <data name="FileExplorerPreview_Toggle_Monaco_Font_Size.Header" xml:space="preserve">
    <value>Font size </value>
  </data>
  <data name="Peek_SourceCode_FontSize.Description" xml:space="preserve">
    <value>Font size of the editor in pt. Recommended: 14pt</value>
    <comment>{Locked="pt"}</comment>
  </data>
  <data name="Peek_SourceCode_FontSize.Header" xml:space="preserve">
    <value>Font size</value>
  </data>
  <data name="AdvancedPaste_EnableAIDialog_NoteAICreditsText.Text" xml:space="preserve">
    <value>• NOTE: You need to have available paid credits in your OpenAI account to use this feature. If you do not have credits you will see an 'API key quota exceeded' error</value>
  </data>
  <data name="AdvancedPaste_EnableAIDialog_NoteAICreditsErrorText.Text" xml:space="preserve">
    <value>If you do not have credits you will see an 'API key quota exceeded' error</value>
  </data>
  <data name="AdvancedPaste_CloseAfterLosingFocus.Header" xml:space="preserve">
    <value>Automatically close the AdvancedPaste window after it loses focus</value>
    <comment>AdvancedPaste is a product name, do not loc</comment>
  </data>
  <data name="GPO_CommandNotFound_ForceDisabled.Title" xml:space="preserve">
    <value>The Command Not Found module is disabled by your organization.</value>
    <comment>"Command Not Found" is a product name</comment>
  </data>
  <data name="GPO_CommandNotFound_ForceEnabled.Title" xml:space="preserve">
    <value>The Command Not Found module is enabled by your organization.</value>
    <comment>"Command Not Found" is a product name</comment>
  </data>
  <data name="NewPlus.ModuleTitle" xml:space="preserve">
    <value>New+</value>
    <comment>New+ is the name of the utility. Localize product name in accordance with Windows New</comment>
  </data>
  <data name="NewPlus.ModuleDescription" xml:space="preserve">
    <value>Create files and folders from a personalized set of templates</value>
  </data>
  <data name="NewPlus_Product_Name.Content" xml:space="preserve">
    <value>New+</value>
    <comment>New+ is the name of the utility. Localize product name in accordance with Windows New</comment>
  </data>
  <data name="NewPlus_Learn_More.Text" xml:space="preserve">
    <value>Learn more about New+</value>
    <comment>New+ learn more link. Localize product name in accordance with Windows New</comment>
  </data>
  <data name="NewPlus_Enable_Toggle.Header" xml:space="preserve">
    <value>Enable New+</value>
    <comment>Localize product name in accordance with Windows New</comment>
  </data>
  <data name="NewPlus_TemplatesNotBackupAndRestoreWarning.Title" xml:space="preserve">
    <value>PowerToys "Back up and Restore" feature doesn't take templates into account at this moment. If you use that feature, templates will have to be copied manually.</value>
  </data>
  <data name="NewPlus_Templates.Header" xml:space="preserve">
    <value>Templates</value>
    <comment>Templates label</comment>
  </data>
  <data name="NewPlus_Templates_Location.Header" xml:space="preserve">
    <value>Location</value>
    <comment>Templates Location label</comment>
  </data>
  <data name="NewPlus_Templates_Location_Path.Text" xml:space="preserve">
    <value>...</value>
    <comment>Do not localize</comment>
  </data>
  <data name="NewPlus_Templates_Location_Learn_More.Content" xml:space="preserve">
    <value>Learn more about template location</value>
    <comment>Read more about templates location</comment>
  </data>
  <data name="NewPlus_Templates_Location_Change.Content" xml:space="preserve">
    <value>Change</value>
    <comment>Button where user can Change the location of New templates</comment>
  </data>
  <data name="NewPlus_Display_Options.Header" xml:space="preserve">
    <value>Display options</value>
    <comment>Display options label</comment>
  </data>
  <data name="NewPlus_Hide_File_Extension_Toggle.Header" xml:space="preserve">
    <value>Hide the file extension in template names</value>
    <comment>Template file name extension settings toggle</comment>
  </data>
  <data name="NewPlus_Hide_Starting_Digits_Toggle.Header" xml:space="preserve">
    <value>Hide leading digits, spaces, and dots in template filenames</value>
    <comment>Template filename starting digits settings toggle</comment>
  </data>
  <data name="NewPlus_Hide_Starting_Digits_Description.Text" xml:space="preserve">
    <value>Ignores digits, spaces, and dots at the start of filenames—useful for sorting templates without showing those characters</value>
    <comment>Template filename starting digits settings toggle</comment>
  </data>
  <data name="NewPlus_behavior.Header" xml:space="preserve">
    <value>Behavior</value>
    <comment>New+ behavior related settings label</comment>
  </data>
  <data name="NewPlus_Behaviour_Replace_Variables_Toggle.Header" xml:space="preserve">
    <value>Replace variables in template filename</value>
    <comment>New+ replace variables in template filename behavior toggle</comment>
  </data>
  <data name="NewPlus_Behaviour_Replace_Variables_Learn_More.Content" xml:space="preserve">
    <value>Learn more about supported variables and see examples</value>
    <comment>New+ help link to learn more about supported variables and see examples</comment>
  </data>
  <data name="NewPlus_Behaviour_Replace_Variables_Info_Card_Title.Text" xml:space="preserve">
    <value>Commonly used variables</value>
    <comment>New+ commonly used variables header in the flyout info card</comment>
  </data>
  <data name="NewPlus_Year_YYYY_Variable_Description.Text" xml:space="preserve">
    <value>Year, represented by a full four or five digits, depending on the calendar used.</value>
    <comment>New+ description of the year $YYYY variable - casing of $YYYY is important</comment>
  </data>
  <data name="NewPlus_Month_MM_Variable_Description.Text" xml:space="preserve">
    <value>Month, as digits with leading zeros for single-digit months.</value>
    <comment>New+ description of the month $MM variable - casing of $MM is important</comment>
  </data>
  <data name="NewPlus_Day_DD_Variable_Description.Text" xml:space="preserve">
    <value>Day of the month, as digits with leading zeros for single-digit days.</value>
    <comment>New+ description of the day $DD variable - casing of $DD is important</comment>
  </data>
  <data name="NewPlus_Hour_hh_Variable_Description.Text" xml:space="preserve">
    <value>Hours, with leading zeros for single-digit hours.</value>
    <comment>New+ description of the hour $hh variable - casing of $hh is important</comment>
  </data>
  <data name="NewPlus_Minute_mm_Variable_Description.Text" xml:space="preserve">
    <value>Minutes, with leading zeros for single-digit minutes.</value>
    <comment>New+ description of the minute $mm variable - casing of $mm is important</comment>
  </data>
  <data name="NewPlus_Second_ss_Variable_Description.Text" xml:space="preserve">
    <value>Seconds, with leading zeros for single-digit seconds.</value>
    <comment>New+ description of the second $ss variable - casing of $ss is important</comment>
  </data>
  <data name="NewPlus.SecondaryLinksHeader" xml:space="preserve">
    <value>Attribution</value>
    <comment>giving credit</comment>
  </data>
  <data name="Oobe_NewPlus.Title" xml:space="preserve">
    <value>New+</value>
    <comment>New+ is the name of the utility. Localize product name in accordance with Windows New</comment>
  </data>
  <data name="Oobe_NewPlus.Description" xml:space="preserve">
    <value>Create files and folders from a personalized set of templates.</value>
  </data>
  <data name="Oobe_NewPlus_HowToUse.Text" xml:space="preserve">
    <value>In File Explorer, right-click the desktop or a folder and via the New+ from the context menu select your template. You can add new templates by opening the template folder via "Open templates" and add new files and folders there.</value>
  </data>
  <data name="Oobe_NewPlus_TipsAndTricks.Text" xml:space="preserve">
    <value>You can have multiple templates of the same file type, and you can even template folders!</value>
  </data>
  <data name="Workspaces.ModuleDescription" xml:space="preserve">
    <value>Workspaces is a quick and easy way to launch a set of applications to custom positions and configurations with one-click.</value>
  </data>
  <data name="Workspaces.ModuleTitle" xml:space="preserve">
    <value>Workspaces</value>
  </data>
  <data name="Workspaces_ShortDescription" xml:space="preserve">
    <value>Open editor</value>
  </data>
  <data name="Shell_ZoomIt.Content" xml:space="preserve">
    <value>ZoomIt</value>
    <comment>{Locked="ZoomIt"}</comment>
  </data>
  <data name="ZoomIt_EnableToggleControl_HeaderText.Header" xml:space="preserve">
    <value>Enable ZoomIt</value>
    <comment>{Locked="ZoomIt"}</comment>
  </data>
  <data name="ZoomIt.ModuleDescription" xml:space="preserve">
    <value>ZoomIt is a screen zoom, annotation, and recording tool for technical presentations and demos. You can also use ZoomIt to snip screenshots to the clipboard or to a file.</value>
    <comment>{Locked="ZoomIt"}</comment>
  </data>
  <data name="ZoomIt_ShortDescription" xml:space="preserve">
    <value>A screen zoom, annotation, and recording tool for technical presentations and demos.</value>
  </data>
  <data name="ZoomIt.ModuleTitle" xml:space="preserve">
    <value>ZoomIt</value>
    <comment>{Locked="ZoomIt"}</comment>
  </data>
  <data name="LearnMore_ZoomIt.Text" xml:space="preserve">
    <value>Learn more about ZoomIt</value>
    <comment>{Locked="ZoomIt"}</comment>
  </data>
  <data name="ZoomIt.SecondaryLinksHeader" xml:space="preserve">
    <value>Attribution</value>
    <comment>giving credit to the projects this utility was based on</comment>
  </data>
  <data name="ZoomIt_SimultaneousStandaloneZoomItWarning.Title" xml:space="preserve">
    <value>Running ZoomIt through PowerToys and the classical standalone ZoomIt executable at the same time is not supported. Please exit the original ZoomIt before enabling it here.</value>
  </data>
  <data name="ZoomIt_BehaviorGroup.Header" xml:space="preserve">
    <value>Behavior</value>
  </data>
  <data name="ZoomIt_Toggle_ShowTrayIcon.Header" xml:space="preserve">
    <value>Show tray icon</value>
  </data>
  <data name="ZoomIt_ZoomGroup.Header" xml:space="preserve">
    <value>Zoom</value>
  </data>
  <data name="ZoomIt_ZoomGroup.Description" xml:space="preserve">
    <value>After toggling ZoomIt you can zoom in with the mouse wheel or up and down arrow keys. Exit zoom mode with Escape or by pressing the right mouse button.

Copy a zoomed screen with Ctrl+C or save it by typing Ctrl+S. Crop the copy or save region by entering Ctrl+Shift instead of Ctrl.</value>
  </data>
  <data name="ZoomIt_Zoom_Shortcut.Header" xml:space="preserve">
    <value>Zoom Toggle Hotkey</value>
  </data>
  <data name="ZoomIt_Toggle_AnimateZoom.Header" xml:space="preserve">
    <value>Animate zoom in and zoom out</value>
  </data>
  <data name="ZoomIt_Slider_InitialMagnification.Header" xml:space="preserve">
    <value>Specify the initial level of magnification when zooming in</value>
  </data>
  <data name="ZoomIt_LiveZoomGroup.Header" xml:space="preserve">
    <value>Live Zoom</value>
  </data>
  <data name="ZoomIt_LiveZoomGroup.Description" xml:space="preserve">
    <value>LiveZoom mode supports window updates to show while zoomed.

Note that in LiveZoom you must use Ctrl+Up and Ctrl+Down to control the zoom level. To enter drawing mode, use the standard zoom-without-draw hotkey and then escape to go back to LiveZoom.

Use LiveDraw to draw and annotate the live desktop. To activate LiveDraw, enter the hotkey with the Shift key in the opposite mode. You can remove LiveDraw annotations by activating LiveDraw and enter the escape key.

To enter and exit LiveZoom, enter the hotkey specified below.</value>
  </data>
  <data name="ZoomIt_LiveZoom_Shortcut.Header" xml:space="preserve">
    <value>Live Zoom Toggle Hotkey</value>
  </data>
  <data name="ZoomIt_DrawGroup.Header" xml:space="preserve">
    <value>Draw</value>
  </data>
  <data name="ZoomIt_DrawGroup.Description" xml:space="preserve">
    <value>Once zoomed, toggle drawing mode by pressing the left mouse button. Undo with Ctrl+Z and all drawing by pressing E. Center the cursor with the space bar. Exit drawing mode by pressing the right mouse button.

Pen Control - Change the pen width by pressing left Ctrl and using the mouse wheel or the up and down arrow keys.

Colors - Change the pen color by pressing R (red), G (green), B (blue), O (orange), Y (yellow) or P (pink).

Highlight and Blur - Hold Shift while pressing a color key for a translucent highlighter color. Press X for blur or Shift+X for a stronger blur.

Shapes - Draw a line by holding down the Shift key, a rectangle with the Ctrl key, an ellipse with the Tab key and an arrow with Shift+Ctrl.

Screen - Clear the screen for a sketch pad by pressing W (white) or K (black). Copy a zoomed screen with Ctrl+C or save it by typing Ctrl+S. Crop the copy or save region by entering Ctrl+Shift instead of Ctrl.</value>
  </data>
  <data name="ZoomIt_Draw_Shortcut.Header" xml:space="preserve">
    <value>Draw without Zoom Hotkey</value>
  </data>
  <data name="ZoomIt_TypeGroup.Header" xml:space="preserve">
    <value>Type</value>
  </data>
  <data name="ZoomIt_TypeGroup.Description" xml:space="preserve">
    <value>Once in drawing mode, type 't' to enter typing mode or shift+'t' to enter typing mode with right-aligned input. Exit typing mode by pressing escape or the left mouse button. Use the mouse wheel or up and down arrow keys to change the font size.

The text color is the current drawing color.</value>
  </data>
  <data name="ZoomIt_Type_TextFont.Header" xml:space="preserve">
    <value>Text font</value>
  </data>
  <data name="ZoomIt_Type_Font_Button.Content" xml:space="preserve">
    <value>Choose Font</value>
    <comment>Font refers to text font</comment>
  </data>
  <data name="ZoomIt_DemoTypeGroup.Header" xml:space="preserve">
    <value>Demo Type</value>
  </data>
  <data name="ZoomIt_DemoTypeGroup.Description" xml:space="preserve">
    <value>Use DemoType to have ZoomIt type text specified in the input file when you enter the DemoType toggle. You can also pull input from the clipboard if it is prefixed with the [start] keyword.

Separate snippets with the [end] keyword and insert pauses into the text output with the [pause:n] keyword where 'n' is seconds. Send text via the clipboard with [paste] and [/paste]. Send keystrokes with [enter], [up], [down], [left] and [right].

You can have ZoomIt send text automatically, or select the option to drive input with typing. ZoomIt will block keyboard input while sending output.

When driving input, hit the space bar to unblock keyboard input at the end of a snippet. In auto mode, control will be returned upon completion.

When you reach the end of the file, ZoomIt will reload the file and start at the beginning. Enter the hotkey with the Shift key in the opposite mode to step back to the last [end].</value>
  </data>
  <data name="ZoomIt_DemoType_Shortcut.Header" xml:space="preserve">
    <value>Demo Type Toggle Hotkey</value>
  </data>
  <data name="ZoomIt_DemoType_File.Header" xml:space="preserve">
    <value>Input file</value>
  </data>
  <data name="ZoomIt_DemoType_File_BrowseButton.Content" xml:space="preserve">
    <value>Browse</value>
  </data>
  <data name="ZoomIt_DemoType_File_Picker_Dialog_Title" xml:space="preserve">
    <value>Specify DemoType file...</value>
  </data>
  <data name="FilePicker_AllFilesFilter" xml:space="preserve">
    <value>All Files</value>
  </data>
  <data name="ZoomIt_DemoType_Toggle_UserDrivenMode.Header" xml:space="preserve">
    <value>Drive input with typing</value>
  </data>
  <data name="ZoomIt_DemoType_SpeedSlider.Header" xml:space="preserve">
    <value>DemoType typing speed</value>
  </data>
  <data name="ZoomIt_DemoType_SpeedSlider_Thumbnail_Explanation" xml:space="preserve">
    <value>bigger is faster</value>
  </data>
  <data name="ZoomIt_BreakGroup.Header" xml:space="preserve">
    <value>Break</value>
  </data>
  <data name="ZoomIt_BreakGroup.Description" xml:space="preserve">
    <value>Enter timer mode by using the ZoomIt tray icon's Break menu item. Increase and decrease time with the arrow keys. If you Alt-Tab away from the timer window, reactivate it by left-clicking on the ZoomIt tray icon. Exit timer mode with Escape.

Change the break timer color using the same keys that the drawing color. The break timer font is the same as text font.</value>
  </data>
  <data name="ZoomIt_Break_Shortcut.Header" xml:space="preserve">
    <value>Start Break Timer Hotkey</value>
  </data>
  <data name="ZoomIt_Break_Timeout.Header" xml:space="preserve">
    <value>Timer (minutes)</value>
  </data>
  <data name="ZoomIt_Break_ShowExpiredTime.Header" xml:space="preserve">
    <value>Show Time Elapsed After Expiration</value>
  </data>
  <data name="ZoomIt_Break_PlaySoundsFile.Header" xml:space="preserve">
    <value>Play Sound on Expiration</value>
  </data>
  <data name="ZoomIt_Break_SoundFile.Header" xml:space="preserve">
    <value>Alarm Sound File</value>
  </data>
  <data name="ZoomIt_Break_SoundFile_BrowseButton.Content" xml:space="preserve">
    <value>Browse</value>
  </data>
  <data name="ZoomIt_Break_SoundFile_Picker_Dialog_Title" xml:space="preserve">
    <value>Specify sound file...</value>
  </data>
  <data name="FilePicker_ZoomIt_SoundsFilter" xml:space="preserve">
    <value>Sounds</value>
  </data>
  <data name="ZoomIt_Break_TimerOpacity.Header" xml:space="preserve">
    <value>Timer Opacity</value>
  </data>
  <data name="ZoomIt_Break_TimerOpacity_10Percent.Content" xml:space="preserve">
    <value>10%</value>
  </data>
  <data name="ZoomIt_Break_TimerOpacity_20Percent.Content" xml:space="preserve">
    <value>20%</value>
  </data>
  <data name="ZoomIt_Break_TimerOpacity_30Percent.Content" xml:space="preserve">
    <value>30%</value>
  </data>
  <data name="ZoomIt_Break_TimerOpacity_40Percent.Content" xml:space="preserve">
    <value>40%</value>
  </data>
  <data name="ZoomIt_Break_TimerOpacity_50Percent.Content" xml:space="preserve">
    <value>50%</value>
  </data>
  <data name="ZoomIt_Break_TimerOpacity_60Percent.Content" xml:space="preserve">
    <value>60%</value>
  </data>
  <data name="ZoomIt_Break_TimerOpacity_70Percent.Content" xml:space="preserve">
    <value>70%</value>
  </data>
  <data name="ZoomIt_Break_TimerOpacity_80Percent.Content" xml:space="preserve">
    <value>80%</value>
  </data>
  <data name="ZoomIt_Break_TimerOpacity_90Percent.Content" xml:space="preserve">
    <value>90%</value>
  </data>
  <data name="ZoomIt_Break_TimerOpacity_100Percent.Content" xml:space="preserve">
    <value>100%</value>
  </data>
  <data name="ZoomIt_Break_TimerPosition.Header" xml:space="preserve">
    <value>Timer Position</value>
  </data>
  <data name="ZoomIt_Break_TimerPosition_TopLeftCorner.Content" xml:space="preserve">
    <value>Top left corner</value>
  </data>
  <data name="ZoomIt_Break_TimerPosition_TopCenter.Content" xml:space="preserve">
    <value>Top center</value>
  </data>
  <data name="ZoomIt_Break_TimerPosition_TopRightCorner.Content" xml:space="preserve">
    <value>Top right corner</value>
  </data>
  <data name="ZoomIt_Break_TimerPosition_Left.Content" xml:space="preserve">
    <value>Left</value>
  </data>
  <data name="ZoomIt_Break_TimerPosition_Center.Content" xml:space="preserve">
    <value>Center</value>
  </data>
  <data name="ZoomIt_Break_TimerPosition_Right.Content" xml:space="preserve">
    <value>Right</value>
  </data>
  <data name="ZoomIt_Break_TimerPosition_BottomLeftCorner.Content" xml:space="preserve">
    <value>Bottom left corner</value>
  </data>
  <data name="ZoomIt_Break_TimerPosition_BottomCenter.Content" xml:space="preserve">
    <value>Bottom center</value>
  </data>
  <data name="ZoomIt_Break_TimerPosition_BottomRightCorner.Content" xml:space="preserve">
    <value>Bottom right corner</value>
  </data>
  <data name="ZoomIt_Break_ShowBackgroundBitmap.Header" xml:space="preserve">
    <value>Show Background Bitmap</value>
  </data>
  <data name="ZoomIt_Break_ShowFadedDesktop.Content" xml:space="preserve">
    <value>Use faded desktop as background</value>
  </data>
  <data name="ZoomIt_Break_ShowImageFile.Content" xml:space="preserve">
    <value>Use image file as background</value>
  </data>
  <data name="ZoomIt_Break_BackgroundFile.Header" xml:space="preserve">
    <value>Background Image File</value>
  </data>
  <data name="ZoomIt_Break_BackgroundFile_BrowseButton.Content" xml:space="preserve">
    <value>Browse</value>
  </data>
  <data name="ZoomIt_Break_BackgroundFile_Picker_Dialog_Title" xml:space="preserve">
    <value>Specify background file...</value>
  </data>
  <data name="FilePicker_ZoomIt_BitmapFilesFilter" xml:space="preserve">
    <value>Bitmap Files</value>
  </data>
  <data name="FilePicker_ZoomIt_AllPicturesFilter" xml:space="preserve">
    <value>All Picture Files</value>
  </data>
  <data name="ZoomIt_Break_BackgroundStretch.Header" xml:space="preserve">
    <value>Scale to screen</value>
  </data>
  <data name="ZoomIt_RecordGroup.Header" xml:space="preserve">
    <value>Record</value>
  </data>
  <data name="ZoomIt_RecordGroup.Description" xml:space="preserve">
    <value>Record video of the unzoomed live screen or a static zoomed session by entering the recording hot key and finish the recording by entering it again.

To crop the portion of the screen that will be recorded, enter the hotkey with the Shift key in the opposite mode.

To record a specific window, enter the hotkey with the Alt key in the opposite mode.</value>
  </data>
  <data name="ZoomIt_Record_Shortcut.Header" xml:space="preserve">
    <value>Record Toggle Hotkey</value>
  </data>
  <data name="ZoomIt_Record_Scaling.Header" xml:space="preserve">
    <value>Scaling</value>
  </data>
  <data name="ZoomIt_Record_CaptureAudio.Header" xml:space="preserve">
    <value>Capture audio input</value>
  </data>
  <data name="ZoomIt_Record_Microphone.Header" xml:space="preserve">
    <value>Microphone</value>
  </data>
  <data name="ZoomIt_Record_Microphones_Default_Name" xml:space="preserve">
    <value>Default</value>
  </data>
  <data name="ZoomIt_SnipGroup.Header" xml:space="preserve">
    <value>Snip</value>
  </data>
  <data name="ZoomIt_SnipGroup.Description" xml:space="preserve">
    <value>Copy a region of the screen to the clipboard or enter the hotkey with the Shift key in the opposite mode to save it to a file.</value>
  </data>
  <data name="ZoomIt_Snip_Shortcut.Header" xml:space="preserve">
    <value>Snip Toggle Hotkey</value>
  </data>
  <data name="Oobe_ZoomIt.Description" xml:space="preserve">
    <value>ZoomIt is a screen zoom, annotation, and recording tool for technical presentations and demos. You can also use ZoomIt to snip screenshots to the clipboard or to a file.</value>
    <comment>{Locked="ZoomIt"}</comment>
  </data>
  <data name="Oobe_ZoomIt.Title" xml:space="preserve">
    <value>ZoomIt</value>
    <comment>{Locked="ZoomIt"}</comment>
  </data>
  <data name="Oobe_ZoomIt_HowToUse.Text" xml:space="preserve">
    <value>Enable ZoomIt from the Settings page and check available shortcuts and modes.</value>
    <comment>{Locked="ZoomIt"}</comment>
  </data>
  <data name="MouseWithoutBorders_PolicyIPAddressMappingInfo.Title" xml:space="preserve">
    <value>Rules defined by your organization</value>
  </data>
  <data name="MouseWithoutBorders_PolicyIPAddressMappingInfo_TextBoxControl.Description" xml:space="preserve">
    <value>You cannot change, remove or disable these enforced rules.</value>
  </data>
  <data name="OpenSettings.Content" xml:space="preserve">
    <value>Open settings</value>
  </data>
  <data name="LanguageHeader.Header" xml:space="preserve">
    <value>Language</value>
  </data>
  <data name="LanguageHeader.Description" xml:space="preserve">
    <value>PowerToys matches your Windows language by default</value>
  </data>
  <data name="LanguageRestartInfo.Title" xml:space="preserve">
    <value>Restart PowerToys to apply language changes</value>
  </data>
  <data name="LanguageRestartInfoButton.Content" xml:space="preserve">
    <value>Restart</value>
  </data>
  <data name="Default_Language" xml:space="preserve">
    <value>Windows default</value>
  </data>
  <data name="Arabic_Saudi_Arabia_Language" xml:space="preserve">
    <value>Arabic (Saudi Arabia)</value>
  </data>
  <data name="Czech_Language" xml:space="preserve">
    <value>Czech</value>
  </data>
  <data name="German_Language" xml:space="preserve">
    <value>German</value>
  </data>
  <data name="English_Language" xml:space="preserve">
    <value>English</value>
  </data>
  <data name="Spanish_Language" xml:space="preserve">
    <value>Spanish</value>
  </data>
  <data name="Persian_Farsi_Language" xml:space="preserve">
    <value>Persian (Farsi)</value>
  </data>
  <data name="French_Language" xml:space="preserve">
    <value>French</value>
  </data>
  <data name="Hebrew_Israel_Language" xml:space="preserve">
    <value>Hebrew (Israel)</value>
  </data>
  <data name="Hungarian_Language" xml:space="preserve">
    <value>Hungarian</value>
  </data>
  <data name="Italian_Language" xml:space="preserve">
    <value>Italian</value>
  </data>
  <data name="Japanese_Language" xml:space="preserve">
    <value>Japanese</value>
  </data>
  <data name="Korean_Language" xml:space="preserve">
    <value>Korean</value>
  </data>
  <data name="Dutch_Language" xml:space="preserve">
    <value>Dutch</value>
  </data>
  <data name="Polish_Language" xml:space="preserve">
    <value>Polish</value>
  </data>
  <data name="Portuguese_Brazil_Language" xml:space="preserve">
    <value>Portuguese (Brazil)</value>
  </data>
  <data name="Portuguese_Portugal_Language" xml:space="preserve">
    <value>Portuguese (Portugal)</value>
  </data>
  <data name="Russian_Language" xml:space="preserve">
    <value>Russian</value>
  </data>
  <data name="Swedish_Language" xml:space="preserve">
    <value>Swedish</value>
  </data>
  <data name="Turkish_Language" xml:space="preserve">
    <value>Turkish</value>
  </data>
  <data name="Ukrainian_Language" xml:space="preserve">
    <value>Ukrainian</value>
  </data>
  <data name="Chinese_Simplified_Language" xml:space="preserve">
    <value>Chinese (Simplified)</value>
  </data>
  <data name="Chinese_Traditional_Language" xml:space="preserve">
    <value>Chinese (Traditional)</value>
  </data>
  <data name="GeneralPage_ViewDiagnosticDataViewerInfo.Title" xml:space="preserve">
    <value>Restart PowerToys for enable viewing change to take effect.</value>
  </data>
  <data name="GeneralPage_ViewDiagnosticDataViewerInfoButton.Content" xml:space="preserve">
    <value>Restart</value>
  </data>
  <data name="Shell_TopLevelAdvanced.Content" xml:space="preserve">
    <value>Advanced</value>
  </data>
  <data name="Shell_TopLevelFileManagement.Content" xml:space="preserve">
    <value>File Management</value>
  </data>
  <data name="Shell_TopLevelInputOutput.Content" xml:space="preserve">
    <value>Input / Output</value>
  </data>
  <data name="Shell_TopLevelWindowsAndLayouts.Content" xml:space="preserve">
    <value>Windowing &amp; Layouts</value>
  </data>
  <data name="Shell_TopLevelSystemTools.Content" xml:space="preserve">
    <value>System Tools</value>
  </data>
  <data name="CmdPal.ModuleTitle" xml:space="preserve">
    <value>Command Palette</value>
  </data>
  <data name="CmdPal_ShortDescription" xml:space="preserve">
    <value>A better quick launcher</value>
  </data>
  <data name="CmdPal_ActivationDescription" xml:space="preserve">
    <value>Open Command Palette</value>
  </data>
  <data name="CmdPal_Enable_CmdPal.Header" xml:space="preserve">
    <value>Enable Command Palette</value>
    <comment>"Command Palette" is the name of the utility.</comment>
  </data>
  <data name="CmdPal.ModuleDescription" xml:space="preserve">
    <value>A fully extensible quick launcher with a richer display and additional capabilities without sacrificing performance.</value>
  </data>
  <data name="LearnMore_CmdPal.Text" xml:space="preserve">
    <value>Learn more about Command Palette</value>
    <comment>Command Palette is a product name, do not loc</comment>
  </data>
  <data name="Shell_CmdPal.Content" xml:space="preserve">
    <value>Command Palette</value>
    <comment>Product name: Navigation view item name for Command Palette</comment>
  </data>
  <data name="Oobe_CmdPal.Description" xml:space="preserve">
    <value>A fully extensible quick launcher with a richer display and additional capabilities without sacrificing performance.</value>
    <comment>"Command Palette" is a product name</comment>
  </data>
  <data name="Oobe_CmdPal.Title" xml:space="preserve">
    <value>Command Palette</value>
    <comment>"Command Palette" is a product name</comment>
  </data>
  <data name="Oobe_CmdPal_HowToUse.Text" xml:space="preserve">
    <value>and start typing!</value>
  </data>
  <data name="Oobe_CmdPal_TipsAndTricks.Text" xml:space="preserve">
    <value>For this utility to work, the Command Palette must be enabled and running in the background. The Command Palette has a ton of extensions to try out to make your launching experience even better. You can search for available extensions within the palette itself!</value>
  </data>
  <data name="Run_CheckOutCmdPal.Title" xml:space="preserve">
    <value>PowerToys Run is getting an upgrade to v2! Check out the Command Palette, PowerToys Run's evolution</value>
  </data>
  <data name="Run_NavigateCmdPalSettings.Content" xml:space="preserve">
    <value>Learn more</value>
  </data>
  <data name="Enable_Module.[using:Microsoft.UI.Xaml.Automation]AutomationProperties.Name" xml:space="preserve">
    <value>Enable module</value>
  </data>
  <data name="PowerLauncher_PluginVersion.Text" xml:space="preserve">
    <value>Version</value>
  </data>
  <data name="PowerLauncher_PluginWebsite.Text" xml:space="preserve">
    <value>Project website</value>
  </data>
  <data name="SettingsPage_NewInfoBadge.Text" xml:space="preserve">
    <value>NEW</value>
    <comment>Must be all caps</comment>
  </data>
  <data name="RetryBtn.[using:Microsoft.UI.Xaml.Automation]AutomationProperties.Name" xml:space="preserve">
    <value>Retry</value>
  </data>
  <data name="RetryLabel.Text" xml:space="preserve">
    <value>Retry</value>
  </data>
  <data name="CmdPal_Activation_GroupSettings.Header" xml:space="preserve">
    <value>Activation</value>
  </data>
  <data name="CmdPal_ActivationShortcut.Header" xml:space="preserve">
    <value>Activation shortcut</value>
  </data>
  <data name="CmdPal_DeeplinkContent.Content" xml:space="preserve">
    <value>Open Command Palette settings to customize the activation shortcut</value>
  </data>
  <data name="Help_chromaCIE" xml:space="preserve">
    <value>chroma (CIE LCh)</value>
  </data>
  <data name="Help_hueCIE" xml:space="preserve">
    <value>hue (CIE LCh)</value>
  </data>
  <data name="Help_lightnessOklab" xml:space="preserve">
    <value>lightness (Oklab/Oklch)</value>
  </data>
  <data name="Help_chromaticityAOklab" xml:space="preserve">
    <value>chromaticity A (Oklab)</value>
  </data>
  <data name="Help_chromaticityBOklab" xml:space="preserve">
    <value>chromaticity B (Oklab)</value>
  </data>
  <data name="Help_chromaOklch" xml:space="preserve">
    <value>chroma (Oklch)</value>
  </data>
  <data name="Help_hueOklch" xml:space="preserve">
    <value>hue (Oklch)</value>
  </data>
  <data name="ExitPT_NavViewItem.Content" xml:space="preserve">
    <value>Exit PowerToys</value>
  </data>
  <data name="General_System.Header" xml:space="preserve">
    <value>System</value>
  </data>
  <data name="GeneralPage_ReportBugPackage.Header" xml:space="preserve">
    <value>Generate bug report package</value>
  </data>
  <data name="GeneralPage_ReportBugPackage.Description" xml:space="preserve">
    <value>Log files will be zipped to your desktop</value>
  </data>
  <data name="GeneralPageReportBugPackage.Content" xml:space="preserve">
    <value>Generate package</value>
  </data>
  <data name="AppTitleBarShutDown_Tooltip.Text" xml:space="preserve">
    <value>Shut down</value>
  </data>
  <data name="BugReportUnderConstruction" xml:space="preserve">
    <value>Bug report package is being created</value>
  </data>
  <data name="FileExplorerPreview_ToggleSwitch_Preview_BGCODE.Header" xml:space="preserve">
    <value>Binary Geometric Code</value>
  </data>
  <data name="FileExplorerPreview_ToggleSwitch_Preview_BGCODE.Description" xml:space="preserve">
    <value>.bgcode</value>
  </data>
  <data name="FileExplorerPreview_ToggleSwitch_Thumbnail_BGCODE.Description" xml:space="preserve">
    <value>.bgcode</value>
  </data>
  <data name="FileExplorerPreview_ToggleSwitch_Thumbnail_BGCODE.Header" xml:space="preserve">
    <value>Binary Geometric Code</value>
  </data>
  <data name="YoureUpToDate.Text" xml:space="preserve">
    <value>You're up to date</value>
  </data>
  <data name="UpdateAvailableTextBlock.Text" xml:space="preserve">
    <value>Update Available</value>
  </data>
  <data name="GeneralVersion.Text" xml:space="preserve">
    <value>Version</value>
  </data>
  <data name="LearnWhatsNew.Text" xml:space="preserve">
    <value>Learn what's new</value>
  </data>
  <data name="ConfigureShortcut" xml:space="preserve">
    <value>Configure shortcut</value>
  </data>
  <data name="ConfigureShortcutText.Text" xml:space="preserve">
    <value>Configure shortcut</value>
  </data>
  <data name="QuickAccessTitle.Title" xml:space="preserve">
    <value>Quick access</value>
  </data>
  <data name="ShortcutsOverview.Title" xml:space="preserve">
    <value>Shortcuts overview</value>
  </data>
  <data name="NoActionsToShow.Text" xml:space="preserve">
    <value>No actions to show..</value>
  </data>
  <data name="NoShortcutsToShow.Text" xml:space="preserve">
    <value>No shortcuts to show..</value>
  </data>
  <data name="HighlightMode.Description" xml:space="preserve">
    <value>Highlight the cursor or dim the screen to spotlight it</value>
  </data>
  <data name="HighlightMode.Header" xml:space="preserve">
    <value>Highlight mode</value>
  </data>
  <data name="HighlightMode_Circle_Highlight_Mode.Content" xml:space="preserve">
    <value>Circle highlight</value>
  </data>
  <data name="HighlightMode_Spotlight_Mode.Content" xml:space="preserve">
    <value>Spotlight</value>
  </data>
  <data name="LearnMore.Content" xml:space="preserve">
    <value>Learn more</value>
  </data>
  <data name="Awake_ShortDescription" xml:space="preserve">
    <value>Keep your PC awake</value>
  </data>
  <data name="ImageResizer_ShortDescription" xml:space="preserve">
    <value>Resize images from right-click context menu</value>
  </data>
  <data name="MouseWithoutBorders_ShortDescription" xml:space="preserve">
    <value>Move your cursor across multiple devices</value>
  </data>
  <data name="PowerRename_ShortDescription" xml:space="preserve">
    <value>Rename files and folders from right-click context menu</value>
  </data>
  <data name="GeneralPage_EnableDataDiagnosticsText.Text" xml:space="preserve">
    <value>Helps us make PowerToys faster, more stable, and better over time</value>
  </data>
  <data name="UpdateAvailable.Title" xml:space="preserve">
    <value>Update available</value>
  </data>
  <data name="DisabledModules.Text" xml:space="preserve">
    <value>Disabled modules</value>
  </data>
  <data name="EnabledModules.Text" xml:space="preserve">
    <value>Enabled modules</value>
  </data>
  <data name="NewPlus_Product_Description.Description" xml:space="preserve">
    <value>Create files and folders from a personalized set of templates</value>
    <comment>New+ product description</comment>
  </data>
  <data name="AlwaysOnTop_Sound.Header" xml:space="preserve">
    <value>Play a sound when pinning a window</value>
  </data>
  <data name="GeneralPage_EnableViewDiagnosticDataText.Text" xml:space="preserve">
    <value>Stores diagnostic data locally in .xml format; folder may include .etl files as well. May use up 1 GB or more of disk space.</value>
  </data>
<<<<<<< HEAD
  <data name="Shell_DarkMode.Content" xml:space="preserve">
    <value>DarkMode</value>
  </data>
  <data name="DarkMode_EnableToggleControl_HeaderText.Header" xml:space="preserve">
    <value>Enable DarkMode</value>
  </data>
  <data name="DarkMode.ModuleDescription" xml:space="preserve">
    <value>This is a module that allows you to control light/dark theming via set times, sun rise, or directly invoking the change.</value>
  </data>
  <data name="DarkMode.ModuleTitle" xml:space="preserve">
    <value>DarkMode</value>
  </data>
  <data name="LearnMore_DarkMode.Text" xml:space="preserve">
    <value>Learn more about DarkMode</value>
  </data>
  <data name="DarkMode_BehaviorSettingsGroup.Header" xml:space="preserve">
    <value>Behavior</value>
=======
  <data name="KeyBack" xml:space="preserve">
    <value>Back key</value>
  </data>
  <data name="Hosts_NoLeadingSpaces.Header" xml:space="preserve">
    <value>No leading spaces</value>
  </data>
  <data name="Hosts_NoLeadingSpaces.Description" xml:space="preserve">
    <value>Do not prepend spaces to active lines when saving the hosts file</value>
>>>>>>> ea6115f8
  </data>
</root><|MERGE_RESOLUTION|>--- conflicted
+++ resolved
@@ -5127,7 +5127,6 @@
   <data name="GeneralPage_EnableViewDiagnosticDataText.Text" xml:space="preserve">
     <value>Stores diagnostic data locally in .xml format; folder may include .etl files as well. May use up 1 GB or more of disk space.</value>
   </data>
-<<<<<<< HEAD
   <data name="Shell_DarkMode.Content" xml:space="preserve">
     <value>DarkMode</value>
   </data>
@@ -5145,7 +5144,6 @@
   </data>
   <data name="DarkMode_BehaviorSettingsGroup.Header" xml:space="preserve">
     <value>Behavior</value>
-=======
   <data name="KeyBack" xml:space="preserve">
     <value>Back key</value>
   </data>
@@ -5154,6 +5152,5 @@
   </data>
   <data name="Hosts_NoLeadingSpaces.Description" xml:space="preserve">
     <value>Do not prepend spaces to active lines when saving the hosts file</value>
->>>>>>> ea6115f8
   </data>
 </root>