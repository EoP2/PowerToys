--- conflicted
+++ resolved
@@ -2652,7 +2652,6 @@
   <data name="Hosts_Toggle_LaunchAdministrator.Header" xml:space="preserve">
     <value>Launch as administrator</value>
   </data>
-<<<<<<< HEAD
   <data name="FileLocksmith.ModuleDescription" xml:space="preserve">
     <value>A Windows shell extension to find out which processes are using the selected files and directories.</value>
   </data>
@@ -2666,9 +2665,8 @@
   <data name="FileLocksmith_Enable_FileLocksmith.Header" xml:space="preserve">
     <value>Enable File Locksmith</value>
     <comment>File Locksmith is the name of the utility</comment>
-=======
+  </data>
   <data name="GPO_IsSettingForced.Title" xml:space="preserve">
     <value>The systems administrator is forcing this setting.</value>
->>>>>>> a6328800
   </data>
 </root>