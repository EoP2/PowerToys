﻿// Copyright (c) Microsoft Corporation
// The Microsoft Corporation licenses this file to you under the MIT license.
// See the LICENSE file in the project root for more information.

using System;
using System.Collections.Generic;
using System.Globalization;
using System.Windows.Input;
using CommunityToolkit.Labs.WinUI;
<<<<<<< HEAD
using ManagedCommon;
=======
>>>>>>> 87743e8e
using Microsoft.PowerToys.Settings.UI.Helpers;
using Microsoft.PowerToys.Settings.UI.Library;
using Microsoft.PowerToys.Settings.UI.Library.Utilities;
using Microsoft.PowerToys.Settings.UI.ViewModels;
using Microsoft.UI.Xaml.Controls;
using Windows.ApplicationModel.Resources;

namespace Microsoft.PowerToys.Settings.UI.Views
{
    public sealed partial class ColorPickerPage : Page
    {
        public ColorPickerViewModel ViewModel { get; set; }

        public ICommand AddCommand => new RelayCommand(Add);

        public ICommand UpdateCommand => new RelayCommand(Update);

        private ResourceLoader resourceLoader = ResourceLoader.GetForViewIndependentUse();

        public ColorPickerPage()
        {
            var settingsUtils = new SettingsUtils();
            ViewModel = new ColorPickerViewModel(
                settingsUtils,
                SettingsRepository<GeneralSettings>.GetInstance(settingsUtils),
                null,
                ShellPage.SendDefaultIPCMessage);
            DataContext = ViewModel;
            InitializeComponent();
        }

        /// <summary>
        /// Event is called when the <see cref="ComboBox"/> is completely loaded, inclusive the ItemSource
        /// </summary>
        /// <param name="sender">The sender of this event</param>
        /// <param name="e">The arguments of this event</param>
        private void ColorPicker_ComboBox_Loaded(object sender, Microsoft.UI.Xaml.RoutedEventArgs e)
        {
            /**
             * UWP hack
             * because UWP load the bound ItemSource of the ComboBox asynchronous,
             * so after InitializeComponent() the ItemSource is still empty and can't automatically select a entry.
             * Selection via SelectedItem and SelectedValue is still not working too
             */
            ViewModel.SetPreviewSelectedIndex();
        }

        private void ReorderButtonUp_Click(object sender, Microsoft.UI.Xaml.RoutedEventArgs e)
        {
            ColorFormatModel color = ((MenuFlyoutItem)sender).DataContext as ColorFormatModel;
            if (color == null)
            {
                return;
            }

            var index = ViewModel.ColorFormats.IndexOf(color);
            if (index > 0)
            {
                ViewModel.ColorFormats.Move(index, index - 1);
            }
        }

        private void ReorderButtonDown_Click(object sender, Microsoft.UI.Xaml.RoutedEventArgs e)
        {
            ColorFormatModel color = ((MenuFlyoutItem)sender).DataContext as ColorFormatModel;
            if (color == null)
            {
                return;
            }

            var index = ViewModel.ColorFormats.IndexOf(color);
            if (index < ViewModel.ColorFormats.Count - 1)
            {
                ViewModel.ColorFormats.Move(index, index + 1);
            }
        }

        private async void RemoveButton_Click(object sender, Microsoft.UI.Xaml.RoutedEventArgs e)
        {
            ColorFormatModel color = ((MenuFlyoutItem)sender).DataContext as ColorFormatModel;

            ContentDialog dialog = new ContentDialog();
            dialog.XamlRoot = RootPage.XamlRoot;
            dialog.Title = color.Name;
            dialog.PrimaryButtonText = resourceLoader.GetString("Yes");
            dialog.CloseButtonText = resourceLoader.GetString("No");
            dialog.DefaultButton = ContentDialogButton.Primary;
            dialog.Content = new TextBlock() { Text = resourceLoader.GetString("Delete_Dialog_Description") };
            dialog.PrimaryButtonClick += (s, args) =>
            {
<<<<<<< HEAD
                    ViewModel.DeleteModel(color);
=======
                ViewModel.DeleteModel(color);
>>>>>>> 87743e8e
            };
            var result = await dialog.ShowAsync();
        }

        private void Add()
        {
            ColorFormatModel newColorFormat = ColorFormatDialog.DataContext as ColorFormatModel;
            ViewModel.AddNewColorFormat(newColorFormat.Name, newColorFormat.Format, true);
            ColorFormatDialog.Hide();
        }

        private void Update()
        {
            ColorFormatModel colorFormat = ColorFormatDialog.DataContext as ColorFormatModel;
            string oldName = ((KeyValuePair<string, string>)ColorFormatDialog.Tag).Key;
            ViewModel.UpdateColorFormat(oldName, colorFormat);
            ColorFormatDialog.Hide();
        }

        private async void NewFormatClick(object sender, Microsoft.UI.Xaml.RoutedEventArgs e)
        {
            ColorFormatDialog.Title = resourceLoader.GetString("AddCustomColorFormat");
            ColorFormatModel newColorFormatModel = ViewModel.GetNewColorFormatModel();
            ColorFormatDialog.DataContext = newColorFormatModel;
            ColorFormatDialog.Tag = string.Empty;

            ColorFormatDialog.PrimaryButtonText = resourceLoader.GetString("ColorFormatSave");
            ColorFormatDialog.PrimaryButtonCommand = AddCommand;
            await ColorFormatDialog.ShowAsync();
        }

        private void ColorFormatDialog_CancelButtonClick(ContentDialog sender, ContentDialogButtonClickEventArgs args)
        {
            if (ColorFormatDialog.Tag is KeyValuePair<string, string>)
            {
                ColorFormatModel modifiedColorFormat = ColorFormatDialog.DataContext as ColorFormatModel;
                KeyValuePair<string, string> oldProperties = (KeyValuePair<string, string>)ColorFormatDialog.Tag;
                modifiedColorFormat.Name = oldProperties.Key;
                modifiedColorFormat.Format = oldProperties.Value;
            }

            ColorFormatDialog.Hide();
        }

        private async void EditButton_Click(object sender, Microsoft.UI.Xaml.RoutedEventArgs e)
        {
            SettingsCard btn = sender as SettingsCard;
            ColorFormatModel colorFormatModel = btn.DataContext as ColorFormatModel;
            ColorFormatDialog.Title = resourceLoader.GetString("EditCustomColorFormat");
            ColorFormatDialog.DataContext = colorFormatModel;
            ColorFormatDialog.Tag = new KeyValuePair<string, string>(colorFormatModel.Name, colorFormatModel.Format);

            ColorFormatDialog.PrimaryButtonText = resourceLoader.GetString("ColorFormatUpdate");
            ColorFormatDialog.PrimaryButtonCommand = UpdateCommand;
            await ColorFormatDialog.ShowAsync();
        }

        private void ColorFormatEditor_PropertyChanged(object sender, EventArgs e)
        {
            ColorFormatDialog.IsPrimaryButtonEnabled = ViewModel.SetValidity(ColorFormatDialog.DataContext as ColorFormatModel, ColorFormatDialog.Tag as string);
        }
    }
}<|MERGE_RESOLUTION|>--- conflicted
+++ resolved
@@ -7,10 +7,6 @@
 using System.Globalization;
 using System.Windows.Input;
 using CommunityToolkit.Labs.WinUI;
-<<<<<<< HEAD
-using ManagedCommon;
-=======
->>>>>>> 87743e8e
 using Microsoft.PowerToys.Settings.UI.Helpers;
 using Microsoft.PowerToys.Settings.UI.Library;
 using Microsoft.PowerToys.Settings.UI.Library.Utilities;
@@ -101,11 +97,7 @@
             dialog.Content = new TextBlock() { Text = resourceLoader.GetString("Delete_Dialog_Description") };
             dialog.PrimaryButtonClick += (s, args) =>
             {
-<<<<<<< HEAD
-                    ViewModel.DeleteModel(color);
-=======
                 ViewModel.DeleteModel(color);
->>>>>>> 87743e8e
             };
             var result = await dialog.ShowAsync();
         }
