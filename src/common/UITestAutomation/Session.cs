--- conflicted
+++ resolved
@@ -22,16 +22,9 @@
 
         private WindowsDriver<WindowsElement> WindowsDriver { get; set; }
 
-<<<<<<< HEAD
         private const string AdministratorPrefix = "Administrator: ";
-        
-        private List<IntPtr> windowList = new List<nint>();
-=======
-        private List<nint> windowList = new List<nint>();
-
-        [DllImport("user32.dll")]
-        private static extern bool SetForegroundWindow(nint hWnd);
->>>>>>> 63c40894
+
+        private List<IntPtr> windowList = new List<IntPtr>();
 
         /// <summary>
         /// Gets Main Window Handler
@@ -80,11 +73,7 @@
         }
 
         /// <summary>
-<<<<<<< HEAD
         /// Finds an Element or its derived class by selector.
-=======
-        /// Finds an element by selector.
->>>>>>> 63c40894
         /// </summary>
         /// <typeparam name="T">The class of the element, should be Element or its derived class.</typeparam>
         /// <param name="by">The selector to find the element.</param>
