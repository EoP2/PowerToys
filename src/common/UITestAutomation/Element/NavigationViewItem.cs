﻿// Copyright (c) Microsoft Corporation
// The Microsoft Corporation licenses this file to you under the MIT license.
// See the LICENSE file in the project root for more information.

namespace Microsoft.PowerToys.UITest
{
    /// <summary>
    /// Represents a NavigationViewItem in the UI test environment.
    /// NavigationViewItem represents the container for an item in a NavigationView control.
    /// </summary>
    public class NavigationViewItem : Element
    {
        private static readonly string ExpectedControlType = "ControlType.ListItem";

        /// <summary>
        /// Initializes a new instance of the <see cref="NavigationViewItem"/> class.
        /// </summary>
        public NavigationViewItem()
        {
            this.TargetControlType = NavigationViewItem.ExpectedControlType;
        }

        /// <summary>
        /// Click the ListItem element.
        /// </summary>
        /// <param name="rightClick">If true, performs a right-click; otherwise, performs a left-click. Default value is false</param>
        /// <param name="msPreAction">Pre action delay in milliseconds. Default value is 500</param>
        /// <param name="msPostAction">Post action delay in milliseconds. Default value is 500</param>
        public override void Click(bool rightClick = false, int msPreAction = 500, int msPostAction = 500)
        {
            PerformAction(
                (actions, windowElement) =>
            {
                actions.MoveToElement(windowElement, 10, 10);

                if (rightClick)
                {
                    actions.ContextClick();
                }
                else
                {
                    actions.Click();
                }

                actions.Build().Perform();
            },
                msPreAction,
                msPostAction);
        }

        /// <summary>
<<<<<<< HEAD
        /// Click the ListItem element.
=======
        /// Click the center of the ListItem element.
>>>>>>> 16742354
        /// </summary>
        /// <param name="rightClick">If true, performs a right-click; otherwise, performs a left-click. Default value is false</param>
        /// <param name="msPreAction">Pre action delay in milliseconds. Default value is 500</param>
        /// <param name="msPostAction">Post action delay in milliseconds. Default value is 500</param>
        public void ClickCenter(bool rightClick = false, int msPreAction = 500, int msPostAction = 500)
        {
            PerformAction(
                (actions, windowElement) =>
                {
                    actions.MoveToElement(windowElement);
                    if (rightClick)
                    {
                        actions.ContextClick();
                    }
                    else
                    {
                        actions.Click();
                    }

                    actions.Build().Perform();
                },
                msPreAction,
                msPostAction);
        }

        /// <summary>
        /// Double Click the ListItem element.
        /// </summary>
        public override void DoubleClick()
        {
            PerformAction((actions, windowElement) =>
            {
                actions.MoveToElement(windowElement, 10, 10);
                actions.DoubleClick();
                actions.Build().Perform();
            });
        }
    }
}<|MERGE_RESOLUTION|>--- conflicted
+++ resolved
@@ -49,11 +49,7 @@
         }
 
         /// <summary>
-<<<<<<< HEAD
-        /// Click the ListItem element.
-=======
         /// Click the center of the ListItem element.
->>>>>>> 16742354
         /// </summary>
         /// <param name="rightClick">If true, performs a right-click; otherwise, performs a left-click. Default value is false</param>
         /// <param name="msPreAction">Pre action delay in milliseconds. Default value is 500</param>
