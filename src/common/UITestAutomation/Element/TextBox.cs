--- conflicted
+++ resolved
@@ -29,11 +29,7 @@
         /// <param name="clearText">A value indicating whether to clear the text before setting it. Default value is true</param>
         /// <param name="charDelayMS">Delay in milliseconds between each character. Default is 0 (no delay).</param>
         /// <returns>The current TextBox instance.</returns>
-<<<<<<< HEAD
-        public TextBox SetText(string value, bool clearText = true, bool slowlyInput = false)
-=======
         public TextBox SetText(string value, bool clearText = true, int charDelayMS = 0)
->>>>>>> 6607b60b
         {
             if (clearText)
             {
@@ -46,32 +42,6 @@
                 Task.Delay(500).Wait();
             }
 
-<<<<<<< HEAD
-            if (slowlyInput)
-            {
-                // split input by blanks
-                var splitedValues = value.Split(' ');
-                int count = 0;
-
-                // If slowlyInput is true, we will send the keys one by one with a delay
-                foreach (var str in splitedValues)
-                {
-                    PerformAction((actions, windowElement) =>
-                    {
-                        windowElement.SendKeys(str);
-                        if (count != splitedValues.Length - 1)
-                        {
-                            windowElement.SendKeys(" ");
-                        }
-                    });
-                    count++;
-                }
-
-                return this;
-            }
-            else
-            {
-=======
             if (charDelayMS > 0 || EnvironmentConfig.IsInPipeline)
             {
                 // Send text character by character with delay (if specified or in pipeline)
@@ -94,7 +64,6 @@
             else
             {
                 // No character delay - send all text at once (original behavior)
->>>>>>> 6607b60b
                 PerformAction((actions, windowElement) =>
                 {
                     windowElement.SendKeys(value);
