--- conflicted
+++ resolved
@@ -167,50 +167,7 @@
             });
         }
 
-        /// <summary>
-<<<<<<< HEAD
-        /// Drag element move offset.
-        /// </summary>
-        /// <param name="offsetX">The offsetX to move.</param>
-        /// <param name="offsetY">The offsetY to move.</param>
-        public void Drag(int offsetX, int offsetY)
-        {
-            PerformAction((actions, windowElement) =>
-            {
-                actions.MoveToElement(windowElement).MoveByOffset(10, 10).ClickAndHold(windowElement).MoveByOffset(offsetX, offsetY).Release();
-                actions.Build().Perform();
-            });
-        }
-
-        /// <summary>
-        /// Drag element move to other element.
-        /// </summary>
-        /// <param name="element">Move to this element.</param>
-        public void Drag(Element element)
-        {
-            PerformAction((actions, windowElement) =>
-            {
-                actions.MoveToElement(windowElement).ClickAndHold();
-                Assert.IsNotNull(element.windowsElement, "element is null");
-                int dx = (element.windowsElement.Rect.X - windowElement.Rect.X) / 10;
-                int dy = (element.windowsElement.Rect.Y - windowElement.Rect.Y) / 10;
-                for (int i = 0; i < 10; i++)
-                {
-                    actions.MoveByOffset(dx, dy);
-                }
-
-                actions.Release();
-                actions.Build().Perform();
-            });
-        }
-
         public void DragAndHold(int offsetX, int offsetY)
-=======
-        /// Send Key of the element.
-        /// </summary>
-        /// <param name="key">The Key to Send.</param>
-        public void SendKeys(string key)
->>>>>>> a7912637
         {
             PerformAction((actions, windowElement) =>
             {
