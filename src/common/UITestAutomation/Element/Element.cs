--- conflicted
+++ resolved
@@ -98,12 +98,8 @@
         /// <summary>
         /// Click the UI element.
         /// </summary>
-        /// <param name="rightClick">If true, performs a right-click; otherwise, performs a left-click. Default value is false</param>
-<<<<<<< HEAD
-        public virtual void Click(bool rightClick = false)
-=======
+        /// <param name="rightClick">If true, performs a right-click; otherwise, performs a left-click.</param>
         public void Click(bool rightClick = false)
->>>>>>> d243b587
         {
             PerformAction((actions, windowElement) =>
             {
@@ -120,19 +116,13 @@
                 {
                     actions.Click();
                 }
-
-                actions.Build().Perform();
             });
         }
 
         /// <summary>
         /// Double Click the UI element.
         /// </summary>
-<<<<<<< HEAD
         public virtual void DoubleClick()
-=======
-        public void DoubleClick()
->>>>>>> d243b587
         {
             PerformAction((actions, windowElement) =>
             {
@@ -169,9 +159,7 @@
             where T : Element, new()
         {
             Assert.IsNotNull(this.windowsElement, $"WindowsElement is null in method Find<{typeof(T).Name}> with parameters: by = {by}, timeoutMS = {timeoutMS}");
-<<<<<<< HEAD
-=======
-            var foundElement = FindHelper.Find<T, AppiumWebElement>(
+            var foundElement = FindElementHelper.Find<T, AppiumWebElement>(
                 () =>
                 {
                     var element = this.windowsElement.FindElement(by.ToSeleniumBy());
@@ -180,41 +168,6 @@
                 },
                 this.driver,
                 timeoutMS);
->>>>>>> d243b587
-
-            // leverage findAll to filter out mismatched elements
-            var collection = this.FindAll<T>(by, timeoutMS);
-
-            Assert.IsTrue(collection.Count > 0, $"Element not found using selector: {by}");
-
-            return collection[0];
-        }
-
-        /// <summary>
-        /// Finds an element by the selector.
-        /// Shortcut for this.Find<T>(By.Name(name), timeoutMS)
-        /// </summary>
-        /// <typeparam name="T">The class type of the element to find.</typeparam>
-        /// <param name="name">The name for finding the element.</param>
-        /// <param name="timeoutMS">The timeout in milliseconds.</param>
-        /// <returns>The found element.</returns>
-        public T Find<T>(string name, int timeoutMS = 3000)
-            where T : Element, new()
-        {
-            return this.Find<T>(By.Name(name), timeoutMS);
-        }
-
-        /// <summary>
-        /// Finds an element by the selector.
-        /// Shortcut for this.Find<Element>(by, timeoutMS)
-        /// </summary>
-        /// <param name="by">The selector to use for finding the element.</param>
-        /// <param name="timeoutMS">The timeout in milliseconds.</param>
-        /// <returns>The found element.</returns>
-        public Element Find(By by, int timeoutMS = 3000)
-        {
-            return this.Find<Element>(by, timeoutMS);
-        }
 
         /// <summary>
         /// Finds an element by the selector.
@@ -292,23 +245,9 @@
         /// <summary>
         /// Simulates a manual operation on the element.
         /// </summary>
-        /// <param name="action">The action to perform on the element.</param>
-<<<<<<< HEAD
-        /// <param name="msPreAction">The number of milliseconds to wait before the action. Default value is 500 ms</param>
-        /// <param name="msPostAction">The number of milliseconds to wait after the action. Default value is 500 ms</param>
-        protected void PerformAction(Action<Actions, WindowsElement> action, int msPreAction = 500, int msPostAction = 500)
-=======
-        /// <param name="msPreAction">The number of milliseconds to wait before the action. Default value is 100 ms</param>
-        /// <param name="msPostAction">The number of milliseconds to wait after the action. Default value is 100 ms</param>
-        protected void PerformAction(Action<Actions, WindowsElement> action, int msPreAction = 100, int msPostAction = 100)
->>>>>>> d243b587
-        {
-            if (msPreAction > 0)
-            {
-                Task.Delay(msPreAction).Wait();
-            }
-
-            var windowElement = this.windowsElement!;
+        private void PerformAction(Action<Actions> action)
+        {
+            var element = this.windowsElement;
             Actions actions = new Actions(this.driver);
             action(actions, windowElement);
 
