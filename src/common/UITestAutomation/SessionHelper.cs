--- conflicted
+++ resolved
@@ -28,11 +28,7 @@
 
         private WindowsDriver<WindowsElement>? Driver { get; set; }
 
-<<<<<<< HEAD
-        private Process? appDriver;
-=======
         private static Process? appDriver;
->>>>>>> 16742354
         private Process? runner;
 
         private PowerToysModule scope;
@@ -52,29 +48,11 @@
                 Verb = "runas",
             };
 
-<<<<<<< HEAD
-            this.ExitExe(winAppDriverProcessInfo.FileName);
-            this.appDriver = Process.Start(winAppDriverProcessInfo);
-
-            var runnerProcessInfo = new ProcessStartInfo
-            {
-                FileName = locationPath + this.runnerPath,
-                Verb = "runas",
-            };
-
-=======
->>>>>>> 16742354
             if (scope == PowerToysModule.PowerToysSettings)
             {
                 this.ExitExe(runnerProcessInfo.FileName);
                 this.runner = Process.Start(runnerProcessInfo);
             }
-<<<<<<< HEAD
-
-            var desktopCapabilities = new AppiumOptions();
-            desktopCapabilities.AddAdditionalCapability("app", "Root");
-            this.Root = new WindowsDriver<WindowsElement>(new Uri(ModuleConfigData.Instance.GetWindowsApplicationDriverUrl()), desktopCapabilities);
-=======
         }
 
         /// <summary>
@@ -89,7 +67,6 @@
                 desktopCapabilities.AddAdditionalCapability("app", "Root");
                 SessionHelper.root = new WindowsDriver<WindowsElement>(new Uri(ModuleConfigData.Instance.GetWindowsApplicationDriverUrl()), desktopCapabilities);
             }
->>>>>>> 16742354
         }
 
         /// <summary>
@@ -114,11 +91,6 @@
             ExitScopeExe();
             try
             {
-<<<<<<< HEAD
-                appDriver?.Kill();
-                appDriver?.WaitForExit(); // Optional: Wait for the process to exit
-=======
->>>>>>> 16742354
                 if (this.scope == PowerToysModule.PowerToysSettings)
                 {
                     runner?.Kill();
@@ -134,17 +106,6 @@
 
         /// <summary>
         /// Exit a exe.
-<<<<<<< HEAD
-        /// </summary>
-        /// <param name="appPath">The path to the application executable.</param>
-        public void ExitExe(string appPath)
-        {
-            // Exit Exe
-            string exeName = Path.GetFileNameWithoutExtension(appPath);
-
-            Process[] processes = Process.GetProcessesByName(exeName);
-            foreach (Process process in processes)
-=======
         /// </summary>
         /// <param name="appPath">The path to the application executable.</param>
         public void ExitExe(string appPath)
@@ -190,7 +151,6 @@
             DateTime startTime = DateTime.Now;
 
             while (true)
->>>>>>> 16742354
             {
                 try
                 {
@@ -211,39 +171,6 @@
         }
 
         /// <summary>
-        /// Starts a new exe and takes control of it.
-        /// </summary>
-        /// <param name="appPath">The path to the application executable.</param>
-        public void StartExe(string appPath)
-        {
-            var opts = new AppiumOptions();
-            opts.AddAdditionalCapability("app", appPath);
-
-            // Create driver with retry
-            var timeout = TimeSpan.FromMinutes(2);
-            var retryInterval = TimeSpan.FromSeconds(5);
-            DateTime startTime = DateTime.Now;
-
-            while (true)
-            {
-                try
-                {
-                    this.Driver = new WindowsDriver<WindowsElement>(new Uri(ModuleConfigData.Instance.GetWindowsApplicationDriverUrl()), opts);
-                    break;
-                }
-                catch (Exception)
-                {
-                    if (DateTime.Now - startTime > timeout)
-                    {
-                        throw;
-                    }
-
-                    Task.Delay(retryInterval).Wait();
-                }
-            }
-        }
-
-        /// <summary>
         /// Exit now exe.
         /// </summary>
         public void ExitScopeExe()
