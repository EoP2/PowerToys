<?xml version="1.0" encoding="utf-8"?>
<Project DefaultTargets="Build" ToolsVersion="15.0" xmlns="http://schemas.microsoft.com/developer/msbuild/2003">
  <Import Project="..\..\packages\Microsoft.Windows.CppWinRT.2.0.200316.3\build\native\Microsoft.Windows.CppWinRT.props" Condition="Exists('..\..\packages\Microsoft.Windows.CppWinRT.2.0.200316.3\build\native\Microsoft.Windows.CppWinRT.props')" />
  <Import Project="..\..\installer\Version.props" />
  <Target Name="GenerateVersionData" BeforeTargets="PrepareForBuild">
    <ItemGroup>
      <HeaderLines Include="#pragma once" />
      <HeaderLines Include="#define VERSION_MAJOR $(Version.Split('.')[0])" />
      <HeaderLines Include="#define VERSION_MINOR $(Version.Split('.')[1])" />
      <HeaderLines Include="#define VERSION_REVISION $(Version.Split('.')[2])" />
    </ItemGroup>
    <WriteLinesToFile File="Generated Files\version_gen.h" Lines="@(HeaderLines)" Overwrite="true" Encoding="Unicode" WriteOnlyWhenDifferent="true" />
  </Target>
  <ItemGroup Label="ProjectConfigurations">
    <ProjectConfiguration Include="Debug|x64">
      <Configuration>Debug</Configuration>
      <Platform>x64</Platform>
    </ProjectConfiguration>
    <ProjectConfiguration Include="Release|x64">
      <Configuration>Release</Configuration>
      <Platform>x64</Platform>
    </ProjectConfiguration>
  </ItemGroup>
  <PropertyGroup Label="Globals">
    <VCProjectVersion>15.0</VCProjectVersion>
    <ProjectGuid>{74485049-C722-400F-ABE5-86AC52D929B3}</ProjectGuid>
    <Keyword>Win32Proj</Keyword>
    <RootNamespace>common</RootNamespace>
    <WindowsTargetPlatformVersion>10.0.17134.0</WindowsTargetPlatformVersion>
    <ProjectName>common</ProjectName>
  </PropertyGroup>
  <Import Project="$(VCTargetsPath)\Microsoft.Cpp.Default.props" />
  <ImportGroup Label="Shared" />
  <PropertyGroup Condition="'$(Configuration)|$(Platform)'=='Debug|x64'" Label="Configuration">
    <ConfigurationType>StaticLibrary</ConfigurationType>
    <UseDebugLibraries>true</UseDebugLibraries>
    <PlatformToolset>v142</PlatformToolset>
    <CharacterSet>Unicode</CharacterSet>
  </PropertyGroup>
  <PropertyGroup Condition="'$(Configuration)|$(Platform)'=='Release|x64'" Label="Configuration">
    <ConfigurationType>StaticLibrary</ConfigurationType>
    <UseDebugLibraries>false</UseDebugLibraries>
    <PlatformToolset>v142</PlatformToolset>
    <WholeProgramOptimization>true</WholeProgramOptimization>
    <CharacterSet>Unicode</CharacterSet>
  </PropertyGroup>
  <Import Project="$(VCTargetsPath)\Microsoft.Cpp.props" />
  <ImportGroup Label="ExtensionSettings">
  </ImportGroup>
  <ImportGroup Label="Shared">
  </ImportGroup>
  <ImportGroup Label="PropertySheets" Condition="'$(Configuration)|$(Platform)'=='Debug|x64'">
    <Import Project="$(UserRootDir)\Microsoft.Cpp.$(Platform).user.props" Condition="exists('$(UserRootDir)\Microsoft.Cpp.$(Platform).user.props')" Label="LocalAppDataPlatform" />
  </ImportGroup>
  <ImportGroup Label="PropertySheets" Condition="'$(Configuration)|$(Platform)'=='Release|x64'">
    <Import Project="$(UserRootDir)\Microsoft.Cpp.$(Platform).user.props" Condition="exists('$(UserRootDir)\Microsoft.Cpp.$(Platform).user.props')" Label="LocalAppDataPlatform" />
  </ImportGroup>
  <PropertyGroup Label="UserMacros" />
  <PropertyGroup Condition="'$(Configuration)|$(Platform)'=='Debug|x64'">
    <LinkIncremental>true</LinkIncremental>
    <IntDir>$(SolutionDir)$(Platform)\$(Configuration)\obj\$(ProjectName)\</IntDir>
  </PropertyGroup>
  <PropertyGroup Condition="'$(Configuration)|$(Platform)'=='Release|x64'">
    <LinkIncremental>false</LinkIncremental>
    <IntDir>$(SolutionDir)$(Platform)\$(Configuration)\obj\$(ProjectName)\</IntDir>
  </PropertyGroup>
  <ItemDefinitionGroup Condition="'$(Configuration)|$(Platform)'=='Debug|x64'">
    <ClCompile>
      <PrecompiledHeader>Use</PrecompiledHeader>
      <WarningLevel>Level3</WarningLevel>
      <Optimization>Disabled</Optimization>
      <SDLCheck>true</SDLCheck>
      <PreprocessorDefinitions>_DEBUG;_LIB;%(PreprocessorDefinitions)</PreprocessorDefinitions>
      <PrecompiledHeaderFile>pch.h</PrecompiledHeaderFile>
      <LanguageStandard>stdcpplatest</LanguageStandard>
      <RuntimeLibrary>MultiThreadedDebug</RuntimeLibrary>
      <AdditionalIncludeDirectories>inc;telemetry;..\..\deps\cpprestsdk\include;%(AdditionalIncludeDirectories)</AdditionalIncludeDirectories>
      <AdditionalOptions>/await %(AdditionalOptions)</AdditionalOptions>
    </ClCompile>
    <Link>
      <SubSystem>Windows</SubSystem>
      <GenerateDebugInformation>true</GenerateDebugInformation>
    </Link>
    <Lib>
      <AdditionalLibraryDirectories>Shlwapi.lib;</AdditionalLibraryDirectories>
    </Lib>
  </ItemDefinitionGroup>
  <ItemDefinitionGroup Condition="'$(Configuration)|$(Platform)'=='Release|x64'">
    <ClCompile>
      <PrecompiledHeader>Use</PrecompiledHeader>
      <WarningLevel>Level3</WarningLevel>
      <Optimization>MaxSpeed</Optimization>
      <FunctionLevelLinking>true</FunctionLevelLinking>
      <IntrinsicFunctions>true</IntrinsicFunctions>
      <SDLCheck>true</SDLCheck>
      <PreprocessorDefinitions>NDEBUG;_LIB;%(PreprocessorDefinitions)</PreprocessorDefinitions>
      <LanguageStandard>stdcpplatest</LanguageStandard>
      <PrecompiledHeaderFile>pch.h</PrecompiledHeaderFile>
      <RuntimeLibrary>MultiThreaded</RuntimeLibrary>
      <AdditionalIncludeDirectories>inc;telemetry;..\..\deps\cpprestsdk\include;%(AdditionalIncludeDirectories)</AdditionalIncludeDirectories>
      <AdditionalOptions>/await %(AdditionalOptions)</AdditionalOptions>
    </ClCompile>
    <Link>
      <SubSystem>Windows</SubSystem>
      <EnableCOMDATFolding>true</EnableCOMDATFolding>
      <OptimizeReferences>true</OptimizeReferences>
      <GenerateDebugInformation>true</GenerateDebugInformation>
    </Link>
    <Lib>
      <AdditionalLibraryDirectories>Shlwapi.lib;</AdditionalLibraryDirectories>
    </Lib>
  </ItemDefinitionGroup>
  <ItemGroup>
    <ClInclude Include="animation.h" />
    <ClInclude Include="async_message_queue.h" />
    <ClInclude Include="d2d_svg.h" />
    <ClInclude Include="d2d_text.h" />
    <ClInclude Include="d2d_window.h" />
    <ClInclude Include="dpi_aware.h" />
    <ClInclude Include="com_object_factory.h" />
    <ClInclude Include="keyboard_layout.h" />
    <ClInclude Include="keyboard_layout_impl.h" />
    <ClInclude Include="notifications.h" />
    <ClInclude Include="shared_constants.h" />
    <ClInclude Include="timeutil.h" />
    <ClInclude Include="two_way_pipe_message_ipc.h" />
    <ClInclude Include="VersionHelper.h" />
    <ClInclude Include="window_helpers.h" />
    <ClInclude Include="icon_helpers.h" />
    <ClInclude Include="json.h" />
    <ClInclude Include="monitors.h" />
    <ClInclude Include="on_thread_executor.h" />
    <ClInclude Include="pch.h" />
    <ClInclude Include="settings_helpers.h" />
    <ClInclude Include="settings_objects.h" />
    <ClInclude Include="start_visible.h" />
    <ClInclude Include="tasklist_positions.h" />
    <ClInclude Include="common.h" />
    <ClInclude Include="Telemetry\ProjectTelemetry.h" />
    <ClInclude Include="Telemetry\TraceLoggingDefines.h" />
    <ClInclude Include="two_way_pipe_message_ipc_impl.h" />
    <ClInclude Include="version.h" />
    <ClInclude Include="windows_colors.h" />
    <ClInclude Include="winstore.h" />
  </ItemGroup>
  <ItemGroup>
    <ClCompile Include="animation.cpp" />
    <ClCompile Include="d2d_svg.cpp" />
    <ClCompile Include="d2d_text.cpp" />
    <ClCompile Include="d2d_window.cpp" />
    <ClCompile Include="dpi_aware.cpp" />
    <ClCompile Include="json.cpp" />
    <ClCompile Include="keyboard_layout.cpp" />
    <ClCompile Include="monitors.cpp" />
    <ClCompile Include="notifications.cpp" />
    <ClCompile Include="on_thread_executor.cpp" />
    <ClCompile Include="pch.cpp">
      <PrecompiledHeader Condition="'$(Configuration)|$(Platform)'=='Debug|x64'">Create</PrecompiledHeader>
      <PrecompiledHeader Condition="'$(Configuration)|$(Platform)'=='Release|x64'">Create</PrecompiledHeader>
    </ClCompile>
    <ClCompile Include="settings_helpers.cpp" />
    <ClCompile Include="settings_objects.cpp" />
    <ClCompile Include="icon_helpers.cpp" />
    <ClCompile Include="start_visible.cpp" />
    <ClCompile Include="tasklist_positions.cpp" />
    <ClCompile Include="common.cpp" />
    <ClCompile Include="version.cpp" />
    <ClCompile Include="two_way_pipe_message_ipc.cpp" />
    <ClCompile Include="VersionHelper.cpp" />
    <ClCompile Include="windows_colors.cpp" />
    <ClCompile Include="window_helpers.cpp" />
    <ClCompile Include="winstore.cpp" />
  </ItemGroup>
  <ItemGroup>
    <None Include="packages.config" />
  </ItemGroup>
  <Import Project="$(VCTargetsPath)\Microsoft.Cpp.targets" />
  <ImportGroup Label="ExtensionTargets">
<<<<<<< HEAD
    <Import Project="..\..\packages\Microsoft.Windows.ImplementationLibrary.1.0.191107.2\build\native\Microsoft.Windows.ImplementationLibrary.targets" Condition="Exists('..\..\packages\Microsoft.Windows.ImplementationLibrary.1.0.191107.2\build\native\Microsoft.Windows.ImplementationLibrary.targets')" />
=======
    <Import Project="..\..\packages\Microsoft.Windows.CppWinRT.2.0.200316.3\build\native\Microsoft.Windows.CppWinRT.targets" Condition="Exists('..\..\packages\Microsoft.Windows.CppWinRT.2.0.200316.3\build\native\Microsoft.Windows.CppWinRT.targets')" />
>>>>>>> 8b988409
  </ImportGroup>
  <Target Name="EnsureNuGetPackageBuildImports" BeforeTargets="PrepareForBuild">
    <PropertyGroup>
      <ErrorText>This project references NuGet package(s) that are missing on this computer. Use NuGet Package Restore to download them.  For more information, see http://go.microsoft.com/fwlink/?LinkID=322105. The missing file is {0}.</ErrorText>
    </PropertyGroup>
<<<<<<< HEAD
    <Error Condition="!Exists('..\..\packages\Microsoft.Windows.ImplementationLibrary.1.0.191107.2\build\native\Microsoft.Windows.ImplementationLibrary.targets')" Text="$([System.String]::Format('$(ErrorText)', '..\..\packages\Microsoft.Windows.ImplementationLibrary.1.0.191107.2\build\native\Microsoft.Windows.ImplementationLibrary.targets'))" />
=======
    <Error Condition="!Exists('..\..\packages\Microsoft.Windows.ImplementationLibrary.1.0.190716.2\build\native\Microsoft.Windows.ImplementationLibrary.targets')" Text="$([System.String]::Format('$(ErrorText)', '..\..\packages\Microsoft.Windows.ImplementationLibrary.1.0.190716.2\build\native\Microsoft.Windows.ImplementationLibrary.targets'))" />
    <Error Condition="!Exists('..\..\packages\Microsoft.Windows.CppWinRT.2.0.200316.3\build\native\Microsoft.Windows.CppWinRT.props')" Text="$([System.String]::Format('$(ErrorText)', '..\..\packages\Microsoft.Windows.CppWinRT.2.0.200316.3\build\native\Microsoft.Windows.CppWinRT.props'))" />
    <Error Condition="!Exists('..\..\packages\Microsoft.Windows.CppWinRT.2.0.200316.3\build\native\Microsoft.Windows.CppWinRT.targets')" Text="$([System.String]::Format('$(ErrorText)', '..\..\packages\Microsoft.Windows.CppWinRT.2.0.200316.3\build\native\Microsoft.Windows.CppWinRT.targets'))" />
>>>>>>> 8b988409
  </Target>
</Project><|MERGE_RESOLUTION|>--- conflicted
+++ resolved
@@ -1,197 +1,190 @@
-<?xml version="1.0" encoding="utf-8"?>
-<Project DefaultTargets="Build" ToolsVersion="15.0" xmlns="http://schemas.microsoft.com/developer/msbuild/2003">
-  <Import Project="..\..\packages\Microsoft.Windows.CppWinRT.2.0.200316.3\build\native\Microsoft.Windows.CppWinRT.props" Condition="Exists('..\..\packages\Microsoft.Windows.CppWinRT.2.0.200316.3\build\native\Microsoft.Windows.CppWinRT.props')" />
-  <Import Project="..\..\installer\Version.props" />
-  <Target Name="GenerateVersionData" BeforeTargets="PrepareForBuild">
-    <ItemGroup>
-      <HeaderLines Include="#pragma once" />
-      <HeaderLines Include="#define VERSION_MAJOR $(Version.Split('.')[0])" />
-      <HeaderLines Include="#define VERSION_MINOR $(Version.Split('.')[1])" />
-      <HeaderLines Include="#define VERSION_REVISION $(Version.Split('.')[2])" />
-    </ItemGroup>
-    <WriteLinesToFile File="Generated Files\version_gen.h" Lines="@(HeaderLines)" Overwrite="true" Encoding="Unicode" WriteOnlyWhenDifferent="true" />
-  </Target>
-  <ItemGroup Label="ProjectConfigurations">
-    <ProjectConfiguration Include="Debug|x64">
-      <Configuration>Debug</Configuration>
-      <Platform>x64</Platform>
-    </ProjectConfiguration>
-    <ProjectConfiguration Include="Release|x64">
-      <Configuration>Release</Configuration>
-      <Platform>x64</Platform>
-    </ProjectConfiguration>
-  </ItemGroup>
-  <PropertyGroup Label="Globals">
-    <VCProjectVersion>15.0</VCProjectVersion>
-    <ProjectGuid>{74485049-C722-400F-ABE5-86AC52D929B3}</ProjectGuid>
-    <Keyword>Win32Proj</Keyword>
-    <RootNamespace>common</RootNamespace>
-    <WindowsTargetPlatformVersion>10.0.17134.0</WindowsTargetPlatformVersion>
-    <ProjectName>common</ProjectName>
-  </PropertyGroup>
-  <Import Project="$(VCTargetsPath)\Microsoft.Cpp.Default.props" />
-  <ImportGroup Label="Shared" />
-  <PropertyGroup Condition="'$(Configuration)|$(Platform)'=='Debug|x64'" Label="Configuration">
-    <ConfigurationType>StaticLibrary</ConfigurationType>
-    <UseDebugLibraries>true</UseDebugLibraries>
-    <PlatformToolset>v142</PlatformToolset>
-    <CharacterSet>Unicode</CharacterSet>
-  </PropertyGroup>
-  <PropertyGroup Condition="'$(Configuration)|$(Platform)'=='Release|x64'" Label="Configuration">
-    <ConfigurationType>StaticLibrary</ConfigurationType>
-    <UseDebugLibraries>false</UseDebugLibraries>
-    <PlatformToolset>v142</PlatformToolset>
-    <WholeProgramOptimization>true</WholeProgramOptimization>
-    <CharacterSet>Unicode</CharacterSet>
-  </PropertyGroup>
-  <Import Project="$(VCTargetsPath)\Microsoft.Cpp.props" />
-  <ImportGroup Label="ExtensionSettings">
-  </ImportGroup>
-  <ImportGroup Label="Shared">
-  </ImportGroup>
-  <ImportGroup Label="PropertySheets" Condition="'$(Configuration)|$(Platform)'=='Debug|x64'">
-    <Import Project="$(UserRootDir)\Microsoft.Cpp.$(Platform).user.props" Condition="exists('$(UserRootDir)\Microsoft.Cpp.$(Platform).user.props')" Label="LocalAppDataPlatform" />
-  </ImportGroup>
-  <ImportGroup Label="PropertySheets" Condition="'$(Configuration)|$(Platform)'=='Release|x64'">
-    <Import Project="$(UserRootDir)\Microsoft.Cpp.$(Platform).user.props" Condition="exists('$(UserRootDir)\Microsoft.Cpp.$(Platform).user.props')" Label="LocalAppDataPlatform" />
-  </ImportGroup>
-  <PropertyGroup Label="UserMacros" />
-  <PropertyGroup Condition="'$(Configuration)|$(Platform)'=='Debug|x64'">
-    <LinkIncremental>true</LinkIncremental>
-    <IntDir>$(SolutionDir)$(Platform)\$(Configuration)\obj\$(ProjectName)\</IntDir>
-  </PropertyGroup>
-  <PropertyGroup Condition="'$(Configuration)|$(Platform)'=='Release|x64'">
-    <LinkIncremental>false</LinkIncremental>
-    <IntDir>$(SolutionDir)$(Platform)\$(Configuration)\obj\$(ProjectName)\</IntDir>
-  </PropertyGroup>
-  <ItemDefinitionGroup Condition="'$(Configuration)|$(Platform)'=='Debug|x64'">
-    <ClCompile>
-      <PrecompiledHeader>Use</PrecompiledHeader>
-      <WarningLevel>Level3</WarningLevel>
-      <Optimization>Disabled</Optimization>
-      <SDLCheck>true</SDLCheck>
-      <PreprocessorDefinitions>_DEBUG;_LIB;%(PreprocessorDefinitions)</PreprocessorDefinitions>
-      <PrecompiledHeaderFile>pch.h</PrecompiledHeaderFile>
-      <LanguageStandard>stdcpplatest</LanguageStandard>
-      <RuntimeLibrary>MultiThreadedDebug</RuntimeLibrary>
-      <AdditionalIncludeDirectories>inc;telemetry;..\..\deps\cpprestsdk\include;%(AdditionalIncludeDirectories)</AdditionalIncludeDirectories>
-      <AdditionalOptions>/await %(AdditionalOptions)</AdditionalOptions>
-    </ClCompile>
-    <Link>
-      <SubSystem>Windows</SubSystem>
-      <GenerateDebugInformation>true</GenerateDebugInformation>
-    </Link>
-    <Lib>
-      <AdditionalLibraryDirectories>Shlwapi.lib;</AdditionalLibraryDirectories>
-    </Lib>
-  </ItemDefinitionGroup>
-  <ItemDefinitionGroup Condition="'$(Configuration)|$(Platform)'=='Release|x64'">
-    <ClCompile>
-      <PrecompiledHeader>Use</PrecompiledHeader>
-      <WarningLevel>Level3</WarningLevel>
-      <Optimization>MaxSpeed</Optimization>
-      <FunctionLevelLinking>true</FunctionLevelLinking>
-      <IntrinsicFunctions>true</IntrinsicFunctions>
-      <SDLCheck>true</SDLCheck>
-      <PreprocessorDefinitions>NDEBUG;_LIB;%(PreprocessorDefinitions)</PreprocessorDefinitions>
-      <LanguageStandard>stdcpplatest</LanguageStandard>
-      <PrecompiledHeaderFile>pch.h</PrecompiledHeaderFile>
-      <RuntimeLibrary>MultiThreaded</RuntimeLibrary>
-      <AdditionalIncludeDirectories>inc;telemetry;..\..\deps\cpprestsdk\include;%(AdditionalIncludeDirectories)</AdditionalIncludeDirectories>
-      <AdditionalOptions>/await %(AdditionalOptions)</AdditionalOptions>
-    </ClCompile>
-    <Link>
-      <SubSystem>Windows</SubSystem>
-      <EnableCOMDATFolding>true</EnableCOMDATFolding>
-      <OptimizeReferences>true</OptimizeReferences>
-      <GenerateDebugInformation>true</GenerateDebugInformation>
-    </Link>
-    <Lib>
-      <AdditionalLibraryDirectories>Shlwapi.lib;</AdditionalLibraryDirectories>
-    </Lib>
-  </ItemDefinitionGroup>
-  <ItemGroup>
-    <ClInclude Include="animation.h" />
-    <ClInclude Include="async_message_queue.h" />
-    <ClInclude Include="d2d_svg.h" />
-    <ClInclude Include="d2d_text.h" />
-    <ClInclude Include="d2d_window.h" />
-    <ClInclude Include="dpi_aware.h" />
-    <ClInclude Include="com_object_factory.h" />
-    <ClInclude Include="keyboard_layout.h" />
-    <ClInclude Include="keyboard_layout_impl.h" />
-    <ClInclude Include="notifications.h" />
-    <ClInclude Include="shared_constants.h" />
-    <ClInclude Include="timeutil.h" />
-    <ClInclude Include="two_way_pipe_message_ipc.h" />
-    <ClInclude Include="VersionHelper.h" />
-    <ClInclude Include="window_helpers.h" />
-    <ClInclude Include="icon_helpers.h" />
-    <ClInclude Include="json.h" />
-    <ClInclude Include="monitors.h" />
-    <ClInclude Include="on_thread_executor.h" />
-    <ClInclude Include="pch.h" />
-    <ClInclude Include="settings_helpers.h" />
-    <ClInclude Include="settings_objects.h" />
-    <ClInclude Include="start_visible.h" />
-    <ClInclude Include="tasklist_positions.h" />
-    <ClInclude Include="common.h" />
-    <ClInclude Include="Telemetry\ProjectTelemetry.h" />
-    <ClInclude Include="Telemetry\TraceLoggingDefines.h" />
-    <ClInclude Include="two_way_pipe_message_ipc_impl.h" />
-    <ClInclude Include="version.h" />
-    <ClInclude Include="windows_colors.h" />
-    <ClInclude Include="winstore.h" />
-  </ItemGroup>
-  <ItemGroup>
-    <ClCompile Include="animation.cpp" />
-    <ClCompile Include="d2d_svg.cpp" />
-    <ClCompile Include="d2d_text.cpp" />
-    <ClCompile Include="d2d_window.cpp" />
-    <ClCompile Include="dpi_aware.cpp" />
-    <ClCompile Include="json.cpp" />
-    <ClCompile Include="keyboard_layout.cpp" />
-    <ClCompile Include="monitors.cpp" />
-    <ClCompile Include="notifications.cpp" />
-    <ClCompile Include="on_thread_executor.cpp" />
-    <ClCompile Include="pch.cpp">
-      <PrecompiledHeader Condition="'$(Configuration)|$(Platform)'=='Debug|x64'">Create</PrecompiledHeader>
-      <PrecompiledHeader Condition="'$(Configuration)|$(Platform)'=='Release|x64'">Create</PrecompiledHeader>
-    </ClCompile>
-    <ClCompile Include="settings_helpers.cpp" />
-    <ClCompile Include="settings_objects.cpp" />
-    <ClCompile Include="icon_helpers.cpp" />
-    <ClCompile Include="start_visible.cpp" />
-    <ClCompile Include="tasklist_positions.cpp" />
-    <ClCompile Include="common.cpp" />
-    <ClCompile Include="version.cpp" />
-    <ClCompile Include="two_way_pipe_message_ipc.cpp" />
-    <ClCompile Include="VersionHelper.cpp" />
-    <ClCompile Include="windows_colors.cpp" />
-    <ClCompile Include="window_helpers.cpp" />
-    <ClCompile Include="winstore.cpp" />
-  </ItemGroup>
-  <ItemGroup>
-    <None Include="packages.config" />
-  </ItemGroup>
-  <Import Project="$(VCTargetsPath)\Microsoft.Cpp.targets" />
-  <ImportGroup Label="ExtensionTargets">
-<<<<<<< HEAD
-    <Import Project="..\..\packages\Microsoft.Windows.ImplementationLibrary.1.0.191107.2\build\native\Microsoft.Windows.ImplementationLibrary.targets" Condition="Exists('..\..\packages\Microsoft.Windows.ImplementationLibrary.1.0.191107.2\build\native\Microsoft.Windows.ImplementationLibrary.targets')" />
-=======
-    <Import Project="..\..\packages\Microsoft.Windows.CppWinRT.2.0.200316.3\build\native\Microsoft.Windows.CppWinRT.targets" Condition="Exists('..\..\packages\Microsoft.Windows.CppWinRT.2.0.200316.3\build\native\Microsoft.Windows.CppWinRT.targets')" />
->>>>>>> 8b988409
-  </ImportGroup>
-  <Target Name="EnsureNuGetPackageBuildImports" BeforeTargets="PrepareForBuild">
-    <PropertyGroup>
-      <ErrorText>This project references NuGet package(s) that are missing on this computer. Use NuGet Package Restore to download them.  For more information, see http://go.microsoft.com/fwlink/?LinkID=322105. The missing file is {0}.</ErrorText>
-    </PropertyGroup>
-<<<<<<< HEAD
-    <Error Condition="!Exists('..\..\packages\Microsoft.Windows.ImplementationLibrary.1.0.191107.2\build\native\Microsoft.Windows.ImplementationLibrary.targets')" Text="$([System.String]::Format('$(ErrorText)', '..\..\packages\Microsoft.Windows.ImplementationLibrary.1.0.191107.2\build\native\Microsoft.Windows.ImplementationLibrary.targets'))" />
-=======
-    <Error Condition="!Exists('..\..\packages\Microsoft.Windows.ImplementationLibrary.1.0.190716.2\build\native\Microsoft.Windows.ImplementationLibrary.targets')" Text="$([System.String]::Format('$(ErrorText)', '..\..\packages\Microsoft.Windows.ImplementationLibrary.1.0.190716.2\build\native\Microsoft.Windows.ImplementationLibrary.targets'))" />
-    <Error Condition="!Exists('..\..\packages\Microsoft.Windows.CppWinRT.2.0.200316.3\build\native\Microsoft.Windows.CppWinRT.props')" Text="$([System.String]::Format('$(ErrorText)', '..\..\packages\Microsoft.Windows.CppWinRT.2.0.200316.3\build\native\Microsoft.Windows.CppWinRT.props'))" />
-    <Error Condition="!Exists('..\..\packages\Microsoft.Windows.CppWinRT.2.0.200316.3\build\native\Microsoft.Windows.CppWinRT.targets')" Text="$([System.String]::Format('$(ErrorText)', '..\..\packages\Microsoft.Windows.CppWinRT.2.0.200316.3\build\native\Microsoft.Windows.CppWinRT.targets'))" />
->>>>>>> 8b988409
-  </Target>
+<?xml version="1.0" encoding="utf-8"?>
+<Project DefaultTargets="Build" ToolsVersion="15.0" xmlns="http://schemas.microsoft.com/developer/msbuild/2003">
+  <Import Project="..\..\packages\Microsoft.Windows.CppWinRT.2.0.200316.3\build\native\Microsoft.Windows.CppWinRT.props" Condition="Exists('..\..\packages\Microsoft.Windows.CppWinRT.2.0.200316.3\build\native\Microsoft.Windows.CppWinRT.props')" />
+  <Import Project="..\..\installer\Version.props" />
+  <Target Name="GenerateVersionData" BeforeTargets="PrepareForBuild">
+    <ItemGroup>
+      <HeaderLines Include="#pragma once" />
+      <HeaderLines Include="#define VERSION_MAJOR $(Version.Split('.')[0])" />
+      <HeaderLines Include="#define VERSION_MINOR $(Version.Split('.')[1])" />
+      <HeaderLines Include="#define VERSION_REVISION $(Version.Split('.')[2])" />
+    </ItemGroup>
+    <WriteLinesToFile File="Generated Files\version_gen.h" Lines="@(HeaderLines)" Overwrite="true" Encoding="Unicode" WriteOnlyWhenDifferent="true" />
+  </Target>
+  <ItemGroup Label="ProjectConfigurations">
+    <ProjectConfiguration Include="Debug|x64">
+      <Configuration>Debug</Configuration>
+      <Platform>x64</Platform>
+    </ProjectConfiguration>
+    <ProjectConfiguration Include="Release|x64">
+      <Configuration>Release</Configuration>
+      <Platform>x64</Platform>
+    </ProjectConfiguration>
+  </ItemGroup>
+  <PropertyGroup Label="Globals">
+    <VCProjectVersion>15.0</VCProjectVersion>
+    <ProjectGuid>{74485049-C722-400F-ABE5-86AC52D929B3}</ProjectGuid>
+    <Keyword>Win32Proj</Keyword>
+    <RootNamespace>common</RootNamespace>
+    <WindowsTargetPlatformVersion>10.0.17134.0</WindowsTargetPlatformVersion>
+    <ProjectName>common</ProjectName>
+  </PropertyGroup>
+  <Import Project="$(VCTargetsPath)\Microsoft.Cpp.Default.props" />
+  <ImportGroup Label="Shared" />
+  <PropertyGroup Condition="'$(Configuration)|$(Platform)'=='Debug|x64'" Label="Configuration">
+    <ConfigurationType>StaticLibrary</ConfigurationType>
+    <UseDebugLibraries>true</UseDebugLibraries>
+    <PlatformToolset>v142</PlatformToolset>
+    <CharacterSet>Unicode</CharacterSet>
+  </PropertyGroup>
+  <PropertyGroup Condition="'$(Configuration)|$(Platform)'=='Release|x64'" Label="Configuration">
+    <ConfigurationType>StaticLibrary</ConfigurationType>
+    <UseDebugLibraries>false</UseDebugLibraries>
+    <PlatformToolset>v142</PlatformToolset>
+    <WholeProgramOptimization>true</WholeProgramOptimization>
+    <CharacterSet>Unicode</CharacterSet>
+  </PropertyGroup>
+  <Import Project="$(VCTargetsPath)\Microsoft.Cpp.props" />
+  <ImportGroup Label="ExtensionSettings">
+  </ImportGroup>
+  <ImportGroup Label="Shared">
+  </ImportGroup>
+  <ImportGroup Label="PropertySheets" Condition="'$(Configuration)|$(Platform)'=='Debug|x64'">
+    <Import Project="$(UserRootDir)\Microsoft.Cpp.$(Platform).user.props" Condition="exists('$(UserRootDir)\Microsoft.Cpp.$(Platform).user.props')" Label="LocalAppDataPlatform" />
+  </ImportGroup>
+  <ImportGroup Label="PropertySheets" Condition="'$(Configuration)|$(Platform)'=='Release|x64'">
+    <Import Project="$(UserRootDir)\Microsoft.Cpp.$(Platform).user.props" Condition="exists('$(UserRootDir)\Microsoft.Cpp.$(Platform).user.props')" Label="LocalAppDataPlatform" />
+  </ImportGroup>
+  <PropertyGroup Label="UserMacros" />
+  <PropertyGroup Condition="'$(Configuration)|$(Platform)'=='Debug|x64'">
+    <LinkIncremental>true</LinkIncremental>
+    <IntDir>$(SolutionDir)$(Platform)\$(Configuration)\obj\$(ProjectName)\</IntDir>
+  </PropertyGroup>
+  <PropertyGroup Condition="'$(Configuration)|$(Platform)'=='Release|x64'">
+    <LinkIncremental>false</LinkIncremental>
+    <IntDir>$(SolutionDir)$(Platform)\$(Configuration)\obj\$(ProjectName)\</IntDir>
+  </PropertyGroup>
+  <ItemDefinitionGroup Condition="'$(Configuration)|$(Platform)'=='Debug|x64'">
+    <ClCompile>
+      <PrecompiledHeader>Use</PrecompiledHeader>
+      <WarningLevel>Level3</WarningLevel>
+      <Optimization>Disabled</Optimization>
+      <SDLCheck>true</SDLCheck>
+      <PreprocessorDefinitions>_DEBUG;_LIB;%(PreprocessorDefinitions)</PreprocessorDefinitions>
+      <PrecompiledHeaderFile>pch.h</PrecompiledHeaderFile>
+      <LanguageStandard>stdcpplatest</LanguageStandard>
+      <RuntimeLibrary>MultiThreadedDebug</RuntimeLibrary>
+      <AdditionalIncludeDirectories>inc;telemetry;..\..\deps\cpprestsdk\include;%(AdditionalIncludeDirectories)</AdditionalIncludeDirectories>
+      <AdditionalOptions>/await %(AdditionalOptions)</AdditionalOptions>
+    </ClCompile>
+    <Link>
+      <SubSystem>Windows</SubSystem>
+      <GenerateDebugInformation>true</GenerateDebugInformation>
+    </Link>
+    <Lib>
+      <AdditionalLibraryDirectories>Shlwapi.lib;</AdditionalLibraryDirectories>
+    </Lib>
+  </ItemDefinitionGroup>
+  <ItemDefinitionGroup Condition="'$(Configuration)|$(Platform)'=='Release|x64'">
+    <ClCompile>
+      <PrecompiledHeader>Use</PrecompiledHeader>
+      <WarningLevel>Level3</WarningLevel>
+      <Optimization>MaxSpeed</Optimization>
+      <FunctionLevelLinking>true</FunctionLevelLinking>
+      <IntrinsicFunctions>true</IntrinsicFunctions>
+      <SDLCheck>true</SDLCheck>
+      <PreprocessorDefinitions>NDEBUG;_LIB;%(PreprocessorDefinitions)</PreprocessorDefinitions>
+      <LanguageStandard>stdcpplatest</LanguageStandard>
+      <PrecompiledHeaderFile>pch.h</PrecompiledHeaderFile>
+      <RuntimeLibrary>MultiThreaded</RuntimeLibrary>
+      <AdditionalIncludeDirectories>inc;telemetry;..\..\deps\cpprestsdk\include;%(AdditionalIncludeDirectories)</AdditionalIncludeDirectories>
+      <AdditionalOptions>/await %(AdditionalOptions)</AdditionalOptions>
+    </ClCompile>
+    <Link>
+      <SubSystem>Windows</SubSystem>
+      <EnableCOMDATFolding>true</EnableCOMDATFolding>
+      <OptimizeReferences>true</OptimizeReferences>
+      <GenerateDebugInformation>true</GenerateDebugInformation>
+    </Link>
+    <Lib>
+      <AdditionalLibraryDirectories>Shlwapi.lib;</AdditionalLibraryDirectories>
+    </Lib>
+  </ItemDefinitionGroup>
+  <ItemGroup>
+    <ClInclude Include="animation.h" />
+    <ClInclude Include="async_message_queue.h" />
+    <ClInclude Include="d2d_svg.h" />
+    <ClInclude Include="d2d_text.h" />
+    <ClInclude Include="d2d_window.h" />
+    <ClInclude Include="dpi_aware.h" />
+    <ClInclude Include="com_object_factory.h" />
+    <ClInclude Include="keyboard_layout.h" />
+    <ClInclude Include="keyboard_layout_impl.h" />
+    <ClInclude Include="notifications.h" />
+    <ClInclude Include="shared_constants.h" />
+    <ClInclude Include="timeutil.h" />
+    <ClInclude Include="two_way_pipe_message_ipc.h" />
+    <ClInclude Include="VersionHelper.h" />
+    <ClInclude Include="window_helpers.h" />
+    <ClInclude Include="icon_helpers.h" />
+    <ClInclude Include="json.h" />
+    <ClInclude Include="monitors.h" />
+    <ClInclude Include="on_thread_executor.h" />
+    <ClInclude Include="pch.h" />
+    <ClInclude Include="settings_helpers.h" />
+    <ClInclude Include="settings_objects.h" />
+    <ClInclude Include="start_visible.h" />
+    <ClInclude Include="tasklist_positions.h" />
+    <ClInclude Include="common.h" />
+    <ClInclude Include="Telemetry\ProjectTelemetry.h" />
+    <ClInclude Include="Telemetry\TraceLoggingDefines.h" />
+    <ClInclude Include="two_way_pipe_message_ipc_impl.h" />
+    <ClInclude Include="version.h" />
+    <ClInclude Include="windows_colors.h" />
+    <ClInclude Include="winstore.h" />
+  </ItemGroup>
+  <ItemGroup>
+    <ClCompile Include="animation.cpp" />
+    <ClCompile Include="d2d_svg.cpp" />
+    <ClCompile Include="d2d_text.cpp" />
+    <ClCompile Include="d2d_window.cpp" />
+    <ClCompile Include="dpi_aware.cpp" />
+    <ClCompile Include="json.cpp" />
+    <ClCompile Include="keyboard_layout.cpp" />
+    <ClCompile Include="monitors.cpp" />
+    <ClCompile Include="notifications.cpp" />
+    <ClCompile Include="on_thread_executor.cpp" />
+    <ClCompile Include="pch.cpp">
+      <PrecompiledHeader Condition="'$(Configuration)|$(Platform)'=='Debug|x64'">Create</PrecompiledHeader>
+      <PrecompiledHeader Condition="'$(Configuration)|$(Platform)'=='Release|x64'">Create</PrecompiledHeader>
+    </ClCompile>
+    <ClCompile Include="settings_helpers.cpp" />
+    <ClCompile Include="settings_objects.cpp" />
+    <ClCompile Include="icon_helpers.cpp" />
+    <ClCompile Include="start_visible.cpp" />
+    <ClCompile Include="tasklist_positions.cpp" />
+    <ClCompile Include="common.cpp" />
+    <ClCompile Include="version.cpp" />
+    <ClCompile Include="two_way_pipe_message_ipc.cpp" />
+    <ClCompile Include="VersionHelper.cpp" />
+    <ClCompile Include="windows_colors.cpp" />
+    <ClCompile Include="window_helpers.cpp" />
+    <ClCompile Include="winstore.cpp" />
+  </ItemGroup>
+  <ItemGroup>
+    <None Include="packages.config" />
+  </ItemGroup>
+  <Import Project="$(VCTargetsPath)\Microsoft.Cpp.targets" />
+  <ImportGroup Label="ExtensionTargets">
+    <Import Project="..\..\packages\Microsoft.Windows.ImplementationLibrary.1.0.191107.2\build\native\Microsoft.Windows.ImplementationLibrary.targets" Condition="Exists('..\..\packages\Microsoft.Windows.ImplementationLibrary.1.0.191107.2\build\native\Microsoft.Windows.ImplementationLibrary.targets')" />
+    <Import Project="..\..\packages\Microsoft.Windows.CppWinRT.2.0.200316.3\build\native\Microsoft.Windows.CppWinRT.targets" Condition="Exists('..\..\packages\Microsoft.Windows.CppWinRT.2.0.200316.3\build\native\Microsoft.Windows.CppWinRT.targets')" />
+  </ImportGroup>
+  <Target Name="EnsureNuGetPackageBuildImports" BeforeTargets="PrepareForBuild">
+    <PropertyGroup>
+      <ErrorText>This project references NuGet package(s) that are missing on this computer. Use NuGet Package Restore to download them.  For more information, see http://go.microsoft.com/fwlink/?LinkID=322105. The missing file is {0}.</ErrorText>
+    </PropertyGroup>
+    <Error Condition="!Exists('..\..\packages\Microsoft.Windows.ImplementationLibrary.1.0.191107.2\build\native\Microsoft.Windows.ImplementationLibrary.targets')" Text="$([System.String]::Format('$(ErrorText)', '..\..\packages\Microsoft.Windows.ImplementationLibrary.1.0.191107.2\build\native\Microsoft.Windows.ImplementationLibrary.targets'))" />
+    <Error Condition="!Exists('..\..\packages\Microsoft.Windows.CppWinRT.2.0.200316.3\build\native\Microsoft.Windows.CppWinRT.props')" Text="$([System.String]::Format('$(ErrorText)', '..\..\packages\Microsoft.Windows.CppWinRT.2.0.200316.3\build\native\Microsoft.Windows.CppWinRT.props'))" />
+    <Error Condition="!Exists('..\..\packages\Microsoft.Windows.CppWinRT.2.0.200316.3\build\native\Microsoft.Windows.CppWinRT.targets')" Text="$([System.String]::Format('$(ErrorText)', '..\..\packages\Microsoft.Windows.CppWinRT.2.0.200316.3\build\native\Microsoft.Windows.CppWinRT.targets'))" />
+  </Target>
 </Project>