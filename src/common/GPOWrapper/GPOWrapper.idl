namespace PowerToys
{
    namespace GPOWrapper
    {
        enum GpoRuleConfigured
        {
            WrongValue = -3,
            Unavailable = -2,
            NotConfigured = -1,
            Disabled = 0,
            Enabled = 1
        };
        [default_interface] static runtimeclass GPOWrapper {
            static GpoRuleConfigured GetConfiguredAlwaysOnTopEnabledValue();
            static GpoRuleConfigured GetConfiguredAwakeEnabledValue();
            static GpoRuleConfigured GetConfiguredCmdNotFoundEnabledValue();
            static GpoRuleConfigured GetConfiguredColorPickerEnabledValue();
            static GpoRuleConfigured GetConfiguredCropAndLockEnabledValue();
            static GpoRuleConfigured GetConfiguredFancyZonesEnabledValue();
            static GpoRuleConfigured GetConfiguredFileLocksmithEnabledValue();
            static GpoRuleConfigured GetConfiguredSvgPreviewEnabledValue();
            static GpoRuleConfigured GetConfiguredMarkdownPreviewEnabledValue();
            static GpoRuleConfigured GetConfiguredMonacoPreviewEnabledValue();
            static GpoRuleConfigured GetConfiguredPdfPreviewEnabledValue();
            static GpoRuleConfigured GetConfiguredGcodePreviewEnabledValue();
            static GpoRuleConfigured GetConfiguredSvgThumbnailsEnabledValue();
            static GpoRuleConfigured GetConfiguredPdfThumbnailsEnabledValue();
            static GpoRuleConfigured GetConfiguredGcodeThumbnailsEnabledValue();
            static GpoRuleConfigured GetConfiguredStlThumbnailsEnabledValue();
            static GpoRuleConfigured GetConfiguredHostsFileEditorEnabledValue();
            static GpoRuleConfigured GetConfiguredImageResizerEnabledValue();
            static GpoRuleConfigured GetConfiguredKeyboardManagerEnabledValue();
            static GpoRuleConfigured GetConfiguredFindMyMouseEnabledValue();
            static GpoRuleConfigured GetConfiguredMouseHighlighterEnabledValue();
            static GpoRuleConfigured GetConfiguredMouseJumpEnabledValue();
            static GpoRuleConfigured GetConfiguredMousePointerCrosshairsEnabledValue();
            static GpoRuleConfigured GetConfiguredMouseWithoutBordersEnabledValue();
            static GpoRuleConfigured GetConfiguredPowerRenameEnabledValue();
            static GpoRuleConfigured GetConfiguredPowerLauncherEnabledValue();
            static GpoRuleConfigured GetConfiguredQuickAccentEnabledValue();
            static GpoRuleConfigured GetConfiguredRegistryPreviewEnabledValue();
            static GpoRuleConfigured GetConfiguredScreenRulerEnabledValue();
            static GpoRuleConfigured GetConfiguredShortcutGuideEnabledValue();
            static GpoRuleConfigured GetConfiguredTextExtractorEnabledValue();
            static GpoRuleConfigured GetConfiguredAdvancedPasteEnabledValue();
            static GpoRuleConfigured GetConfiguredVideoConferenceMuteEnabledValue();
            static GpoRuleConfigured GetConfiguredPeekEnabledValue();
            static GpoRuleConfigured GetDisableNewUpdateToastValue();
            static GpoRuleConfigured GetDisableAutomaticUpdateDownloadValue();
            static GpoRuleConfigured GetDisableShowWhatsNewAfterUpdatesValue();
            static GpoRuleConfigured GetAllowExperimentationValue();
            static GpoRuleConfigured GetRunPluginEnabledValue(String pluginID);
            static GpoRuleConfigured GetConfiguredEnvironmentVariablesEnabledValue();
            static GpoRuleConfigured GetConfiguredQoiPreviewEnabledValue();
            static GpoRuleConfigured GetConfiguredQoiThumbnailsEnabledValue();
<<<<<<< HEAD
            static GpoRuleConfigured GetConfiguredFileActionsMenuEnabledValue();
=======
            static GpoRuleConfigured GetAllowedAdvancedPasteOnlineAIModelsValue();
>>>>>>> 2e85a14e
        }
    }
}<|MERGE_RESOLUTION|>--- conflicted
+++ resolved
@@ -53,11 +53,8 @@
             static GpoRuleConfigured GetConfiguredEnvironmentVariablesEnabledValue();
             static GpoRuleConfigured GetConfiguredQoiPreviewEnabledValue();
             static GpoRuleConfigured GetConfiguredQoiThumbnailsEnabledValue();
-<<<<<<< HEAD
             static GpoRuleConfigured GetConfiguredFileActionsMenuEnabledValue();
-=======
             static GpoRuleConfigured GetAllowedAdvancedPasteOnlineAIModelsValue();
->>>>>>> 2e85a14e
         }
     }
 }