<?xml version="1.0" encoding="utf-8"?>
<!-- Copyright (c) Microsoft Corporation.
     Licensed under the MIT License. -->
<policyDefinitionResources xmlns:xsd="http://www.w3.org/2001/XMLSchema" xmlns:xsi="http://www.w3.org/2001/XMLSchema-instance" revision="1.11" schemaVersion="1.0" xmlns="http://schemas.microsoft.com/GroupPolicy/2006/07/PolicyDefinitions">
  <displayName>PowerToys</displayName>
  <description>PowerToys</description>
  <resources>
    <stringTable>
      <string id="PowerToys">Microsoft PowerToys</string>
      <string id="InstallerUpdates">Installer and Updates</string>
      <string id="PowerToysRun">PowerToys Run</string>
      <string id="AdvancedPaste">Advanced Paste</string>
<<<<<<< HEAD
      <string id="Workspaces">Workspaces</string>
=======
      <string id="MouseWithoutBorders">Mouse Without Borders</string>
      <string id="GeneralSettings">General settings</string>
>>>>>>> 1cbf512e

      <string id="SUPPORTED_POWERTOYS_0_64_0">PowerToys version 0.64.0 or later</string>
      <string id="SUPPORTED_POWERTOYS_0_68_0">PowerToys version 0.68.0 or later</string>
      <string id="SUPPORTED_POWERTOYS_0_69_0">PowerToys version 0.69.0 or later</string>
      <string id="SUPPORTED_POWERTOYS_0_70_0">PowerToys version 0.70.0 or later</string>
      <string id="SUPPORTED_POWERTOYS_0_73_0">PowerToys version 0.73.0 or later</string>
      <string id="SUPPORTED_POWERTOYS_0_75_0">PowerToys version 0.75.0 or later</string>
      <string id="SUPPORTED_POWERTOYS_0_76_0">PowerToys version 0.76.0 or later</string>
      <string id="SUPPORTED_POWERTOYS_0_77_0">PowerToys version 0.77.0 or later</string>
      <string id="SUPPORTED_POWERTOYS_0_78_0">PowerToys version 0.78.0 or later</string>
      <string id="SUPPORTED_POWERTOYS_0_81_0">PowerToys version 0.81.0 or later</string>
      <string id="SUPPORTED_POWERTOYS_0_81_1">PowerToys version 0.81.1 or later</string>
      <string id="SUPPORTED_POWERTOYS_0_83_0">PowerToys version 0.83.0 or later</string>

      <string id="ConfigureAllUtilityGlobalEnabledStateDescription">This policy configures the enabled state for all PowerToys utilities.

If you enable this setting, all utilities will be always enabled and the user won't be able to disable it.

If you disable this setting, all utilities will be always disabled and the user won't be able to enable it.

If you don't configure this setting, users are able to enable or disable the utilities.

The individual enabled state policies for the utilities will override this policy.
</string>

      <string id="ConfigureEnabledUtilityDescription">This policy configures the enabled state for a PowerToys utility.

If you enable this setting, the utility will be always enabled and the user won't be able to disable it.

If you disable this setting, the utility will be always disabled and the user won't be able to enable it.

If you don't configure this setting, users are able to enable or disable the utility.

This policy has a higher priority than the policy "Configure global utility enabled state" and overrides it.
</string>
      <string id="ConfigureEnabledUtilityDescriptionPDFPreviewHandler">(Note: There have been reports of incompatibility between the PDF Preview Handler and Outlook)

This policy configures the enabled state for a PowerToys utility.

If you enable this setting, the utility will be always enabled and the user won't be able to disable it.

If you disable this setting, the utility will be always disabled and the user won't be able to enable it.

If you don't configure this setting, users are able to enable or disable the utility.

This policy has a higher priority than the policy "Configure global utility enabled state" and overrides it.
</string>
      <string id="DisablePerUserInstallationDescription">This policy configures whether per-user PowerToys installation is allowed or not.

If enabled, per-user installation is not allowed.

If disabled or not configured, per-user installation is allowed.
</string>
      <string id="DisableAutomaticUpdateDownloadDescription">This policy configures whether the automatic download and installation of available updates is disabled or not. (On metered connections updates are never downloaded.)

If enabled, automatic download and installation is disabled.

If disabled or not configured, the user can control this in the settings.
</string>
      <string id="SuspendNewUpdateToastDescription">This policy configures whether the action center notification for new updates is suspended for 2 minor releases. (Example: if the installed version is v0.60.0, then the next notification is shown for the v0.63.* release.)

If enabled, the notification is suspended.

If disabled or not configured, the notification is shown.

Note: The notification about new major versions is always displayed.

This policy has no effect if the update notification is disabled by the policy "Disable Action Center notification for new updates" or the user setting.
</string>
      <string id="DisableNewUpdateToastDescription">This policy configures whether the action center notification for new updates is shown or not.

If enabled, the notification is disabled.

If disabled or not configured, the user can control if the notification is shown or not.
</string>
      <string id="DoNotShowWhatsNewAfterUpdatesDescription">This policy allows you to configure if the window with the release notes is shown after updates.

If enabled, the window with the release notes is not shown automatically.

If disabled or not configured, the user can control this in the settings of PowerToys.
</string>
      <string id="AllowExperimentationDescription">This policy configures whether PowerToys experimentation is allowed. With experimentation allowed the user sees the new features being experimented if it gets selected as part of the test group. (Experimentation will only happen on Windows Insider builds.)

If this setting is enabled or not configured, the user can control experimentation in the PowerToys settings menu.

If this setting is disabled, experimentation is not allowed.
</string>
      <string id="PowerToysRunAllPluginsEnabledStateDescription">This policy configures the enabled state for all PowerToys Run plugins. All plugins will have the same state.

If you enable this setting, the plugins will be always enabled and the user won't be able to disable it.

If you disable this setting, the plugins will be always disabled and the user won't be able to enable it.

If you don't configure this setting, users are able to enable or disable the plugins.

You can override this policy for individual plugins using the policy "Configure enabled state for individual plugins".

Note: Changes require a restart of PowerToys Run.
</string>
      <string id="ConfigureEnabledUtilityWorkspaces">This policy configures the enabled disable state for the Workspaces utility.

If you enable or don't configure this policy, the user takes control over the enabled state of the Workspaces utility.

If you disable this policy, the user won't be able to enable Enable and use the Workspaces utility.
</string>
      <string id="PowerToysRunIndividualPluginEnabledStateDescription">With this policy you can configure an individual enabled state for each PowerToys Run plugin that you add to the list.

If you enable this setting, you can define the list of plugins and their enabled states:
  - The value name (first column) is the plugin ID. You will find it in the plugin.json file which is located in the plugin folder.
  - The value (second column) is a numeric value: 0 for disabled, 1 for enabled and 2 for user takes control.
  - Example to disable the Program plugin: 791FC278BA414111B8D1886DFE447410 | 0

If you disable or don't configure this policy, either the user or the policy "Configure enabled state for all plugins" takes control over the enabled state of the plugins.

You can set the enabled state for all plugins not configured by this policy using the policy "Configure enabled state for all plugins".

Note: Changes require a restart of PowerToys Run.
</string>
      <string id="AllowPowerToysAdvancedPasteOnlineAIModelsDescription">This policy allows you to disable Advanced Paste online AI models.

If you enable or don't configure this policy, the user takes control over the enabled state of the Enable paste with AI Advanced Paste setting.

If you disable this policy, the user won't be able to enable Enable paste with AI Advanced Paste setting and use Advanced Paste AI prompt nor set up the Open AI key in PowerToys Settings.
</string>
      <string id="MwbClipboardSharingEnabledDescription">This policy configures if the user can share the clipboard between machines.

If you enable or don't configure this policy, the user takes control over the clipboard sharing setting.

If you disable this policy, the user won't be able to enable the clipboard sharing setting.
</string>
      <string id="MwbFileTransferEnabledDescription">This policy configures if the user can transfer files between machines.

If you enable or don't configure this policy, the user takes control over the file sharing setting.

If you disable this policy, the user won't be able to enable the file sharing Settings.

Note: The file sharing feature depends on the clipboard sharing feature. Disabling clipboard sharing automatically disables file sharing too.
</string>
      <string id="MwbUseOriginalUserInterfaceDescription">This policy configures if the user can use the old Mouse Without Borders user interface.

If you enable or don't configure this policy, the user takes control over the setting and can enable or disable the old user interface.

If you disable this policy, the user won't be able to enable the old user interface.
</string>
      <string id="MwbDisallowBlockingScreensaverDescription">This policy configures if the user is allowed to disable the screensaver on the remote machines.

If you enable this policy, the user won't be able to enable the "block screensaver" screensaver setting and the screensaver is not blocked.

If you disable or don't configure this policy, the user takes control over the setting and can block the screensaver.
</string>

      <string id="MwbSameSubnetOnlyDescription">This policy configures if connections are only allowed in the same subnet.

If you enable this policy, the setting is enabled and only connections in the same subnet are allowed.

If you disable this policy, the setting is disabled and all connections are allowed.

If you don't configure this policy, the user takes control over the setting and can enable or disable it.
</string>
      <string id="MwbValidateRemoteIpDescription">This policy configures if reverse DNS lookup is used to validate the remote machine IP Address.

If you enable this policy, the setting is enabled and the IP Address is validated.

If you disable this policy, the setting is disabled and the IP Address is not validated.

If you don't configure this policy, the user takes control over the setting and can enable or disable it.
</string>
      <string id="MwbDisableUserDefinedIpMappingRulesDescription">This policy configures if the user can define IP Address mapping rules.

If you enable this policy, the setting is disabled and the user can't define rules or use existing ones.

If you disable or don't configure this policy, the user takes control over the setting.

Note: Enabling this policy does not prevent policy defined mapping rules from working.
</string>
      <string id="MwbPolicyDefinedIpMappingRulesDescription">This policy allows you to define IP Address mapping rules.

If you enable this policy, you can define IP Address mapping rules that the user can't change or disable.
Please enter one mapping per line in the format: "hostname IP"

If you disable or don't configure this policy, no predefined rules are applied.
</string>

      <string id="ConfigureAllUtilityGlobalEnabledState">Configure global utility enabled state</string>
      <string id="ConfigureEnabledUtilityAdvancedPaste">Advanced Paste: Configure enabled state</string>
      <string id="ConfigureEnabledUtilityAlwaysOnTop">Always On Top: Configure enabled state</string>
      <string id="ConfigureEnabledUtilityAwake">Awake: Configure enabled state</string>
      <string id="ConfigureEnabledUtilityColorPicker">Color Picker: Configure enabled state</string>
      <string id="ConfigureEnabledUtilityCmdNotFound">Command Not Found: Configure enabled state</string>
      <string id="ConfigureEnabledUtilityCropAndLock">Crop And Lock: Configure enabled state</string>
      <string id="ConfigureEnabledUtilityEnvironmentVariables">Environment Variables: Configure enabled state</string>
      <string id="ConfigureEnabledUtilityFancyZones">FancyZones: Configure enabled state</string>
      <string id="ConfigureEnabledUtilityFileLocksmith">File Locksmith: Configure enabled state</string>
      <string id="ConfigureEnabledUtilityFileExplorerSVGPreview">SVG file preview: Configure enabled state</string>
      <string id="ConfigureEnabledUtilityFileExplorerMarkdownPreview">Markdown file preview: Configure enabled state</string>
      <string id="ConfigureEnabledUtilityFileExplorerMonacoPreview">Source code file preview: Configure enabled state</string>
      <string id="ConfigureEnabledUtilityFileExplorerPDFPreview">PDF file preview: Configure enabled state</string>
      <string id="ConfigureEnabledUtilityFileExplorerGcodePreview">Gcode file preview: Configure enabled state</string>
      <string id="ConfigureEnabledUtilityFileExplorerSVGThumbnails">SVG file thumbnail: Configure enabled state</string>
      <string id="ConfigureEnabledUtilityFileExplorerPDFThumbnails">PDF file thumbnail: Configure enabled state</string>
      <string id="ConfigureEnabledUtilityFileExplorerGcodeThumbnails">Gcode file thumbnail: Configure enabled state</string>
      <string id="ConfigureEnabledUtilityFileExplorerSTLThumbnails">STL file thumbnail: Configure enabled state</string>
      <string id="ConfigureEnabledUtilityHostsFileEditor">Hosts file editor: Configure enabled state</string>
      <string id="ConfigureEnabledUtilityImageResizer">Image Resizer: Configure enabled state</string>
      <string id="ConfigureEnabledUtilityKeyboardManager">Keyboard Manager: Configure enabled state</string>
      <string id="ConfigureEnabledUtilityFindMyMouse">Find My Mouse: Configure enabled state</string>
      <string id="ConfigureEnabledUtilityMouseHighlighter">Mouse Highlighter: Configure enabled state</string>
      <string id="ConfigureEnabledUtilityMouseJump">Mouse Jump: Configure enabled state</string>
      <string id="ConfigureEnabledUtilityMousePointerCrosshairs">Mouse Pointer Crosshairs: Configure enabled state</string>
      <string id="ConfigureEnabledUtilityMouseWithoutBorders">Mouse Without Borders: Configure enabled state</string>
      <string id="ConfigureEnabledUtilityPeek">Peek: Configure enabled state</string>
      <string id="ConfigureEnabledUtilityPowerRename">Power Rename: Configure enabled state</string>
      <string id="ConfigureEnabledUtilityPowerLauncher">PowerToys Run: Configure enabled state</string>
      <string id="ConfigureEnabledUtilityWorkspaces">PowerToys Workspaces: Configure enabled state</string>
      <string id="ConfigureEnabledUtilityQuickAccent">Quick Accent: Configure enabled state</string>
      <string id="ConfigureEnabledUtilityRegistryPreview">Registry Preview: Configure enabled state</string>
      <string id="ConfigureEnabledUtilityScreenRuler">Screen Ruler: Configure enabled state</string>
      <string id="ConfigureEnabledUtilityShortcutGuide">Shortcut Guide: Configure enabled state</string>
      <string id="ConfigureEnabledUtilityTextExtractor">Text Extractor: Configure enabled state</string>
      <string id="ConfigureEnabledUtilityVideoConferenceMute">Video Conference Mute: Configure enabled state</string>
      <string id="DisablePerUserInstallation">Disable per-user installation</string>
      <string id="DisableAutomaticUpdateDownload">Disable automatic downloads</string>
      <string id="DoNotShowWhatsNewAfterUpdates">Do not show the release notes after updates</string>
      <string id="SuspendNewUpdateToast">Suspend Action Center notification for new updates</string>
      <string id="DisableNewUpdateToast">Disable Action Center notification for new updates</string>
      <string id="AllowExperimentation">Allow Experimentation</string>
      <string id="PowerToysRunAllPluginsEnabledState">Configure enabled state for all plugins</string>
      <string id="PowerToysRunIndividualPluginEnabledState">Configure enabled state for individual plugins</string>
      <string id="ConfigureEnabledUtilityFileExplorerQOIPreview">QOI file preview: Configure enabled state</string>
      <string id="ConfigureEnabledUtilityFileExplorerQOIThumbnails">QOI file thumbnail: Configure enabled state</string>
      <string id="AllowPowerToysAdvancedPasteOnlineAIModels">Allow using online AI models</string>
      <string id="MwbClipboardSharingEnabled">Clipboard sharing enabled</string>
      <string id="MwbFileTransferEnabled">File transfer enabled</string>
      <string id="MwbUseOriginalUserInterface">Original user interface is available</string>
      <string id="MwbDisallowBlockingScreensaver">Disallow blocking screensaver on other machines</string>
      <string id="MwbSameSubnetOnly">Connect only in same subnet</string>
      <string id="MwbValidateRemoteIp">Validate remote machine IP Address</string>
      <string id="MwbDisableUserDefinedIpMappingRules">Disable user defined IP Address mapping rules</string>
      <string id="MwbPolicyDefinedIpMappingRules">Predefined IP Address mapping rules</string>
    </stringTable>

    <presentationTable>
      <presentation id="PowerToysRunIndividualPluginEnabledState">
        <listBox refId="PowerToysRunIndividualPluginEnabledList">List of managed plugins:</listBox>
      </presentation>
      <presentation id="MwbPolicyDefinedIpMappingRules">
        <multiTextBox refId="MwbPolicyDefinedIpMappingsList">List of IP Address mappings:</multiTextBox>
      </presentation>
    </presentationTable>

  </resources>
</policyDefinitionResources>
<|MERGE_RESOLUTION|>--- conflicted
+++ resolved
@@ -10,12 +10,9 @@
       <string id="InstallerUpdates">Installer and Updates</string>
       <string id="PowerToysRun">PowerToys Run</string>
       <string id="AdvancedPaste">Advanced Paste</string>
-<<<<<<< HEAD
       <string id="Workspaces">Workspaces</string>
-=======
       <string id="MouseWithoutBorders">Mouse Without Borders</string>
       <string id="GeneralSettings">General settings</string>
->>>>>>> 1cbf512e
 
       <string id="SUPPORTED_POWERTOYS_0_64_0">PowerToys version 0.64.0 or later</string>
       <string id="SUPPORTED_POWERTOYS_0_68_0">PowerToys version 0.68.0 or later</string>
