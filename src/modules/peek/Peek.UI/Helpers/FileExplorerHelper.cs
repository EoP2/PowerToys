--- conflicted
+++ resolved
@@ -26,16 +26,12 @@
             var shell = new Shell32.Shell();
             foreach (SHDocVw.InternetExplorer window in shell.Windows())
             {
-                var shellFolderView = (Shell32.IShellFolderViewDual2)window.Document;
+                var shellFolderView = (Shell32.IShellFolderViewDual3)window.Document;
                 var folderTitle = shellFolderView.Folder.Title;
 
                 if (window.HWND == (int)foregroundWindowHandle && folderTitle == foregroundWindowTitle)
                 {
-<<<<<<< HEAD
-                    return (Shell32.IShellFolderViewDual3)window.Document;
-=======
                     return shellFolderView;
->>>>>>> 195f14a3
                 }
             }
 
