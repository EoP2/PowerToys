--- conflicted
+++ resolved
@@ -5,11 +5,7 @@
 using System;
 using System.IO;
 using System.IO.Abstractions;
-<<<<<<< HEAD
 using System.Text.Json;
-=======
-using Wox.Plugin.Logger;
->>>>>>> 172db3af
 
 namespace Wox.Infrastructure.Storage
 {
@@ -32,6 +28,11 @@
             BINARY_STORAGE = 0,
             JSON_STORAGE = 1,
         }
+
+        private readonly JsonSerializerOptions _serializerOptions = new JsonSerializerOptions
+        {
+            WriteIndented = true,
+        };
 
         private class StorageObject
         {
@@ -151,7 +152,6 @@
 
         public void Close(string defaultContent)
         {
-<<<<<<< HEAD
             if (Path.GetExtension(FilePath).Equals(".json", StringComparison.OrdinalIgnoreCase))
             {
                 // Create an object that includes both the current version and default content
@@ -162,7 +162,7 @@
                 };
 
                 // Serialize the StorageObject to a JSON string
-                string json = JsonSerializer.Serialize(dataToSerialize, new JsonSerializerOptions { WriteIndented = true });
+                string json = JsonSerializer.Serialize(dataToSerialize, _serializerOptions);
 
                 // Write the JSON string to the file
                 File.WriteAllText(FilePath, json);
@@ -171,16 +171,6 @@
             {
                 // For a txt file, just write the version as plain text
                 File.WriteAllText(FilePath, currentPowerToysVersion);
-=======
-            try
-            {
-                // Update the Version file to the current version of powertoys
-                File.WriteAllText(FilePath, currentPowerToysVersion);
-            }
-            catch (System.Exception e)
-            {
-                Log.Exception($"Error in saving version at <{FilePath}>", e, GetType());
->>>>>>> 172db3af
             }
         }
     }
