--- conflicted
+++ resolved
@@ -213,23 +213,8 @@
                 var optionReplaceInput = settings.AdditionalOptions.FirstOrDefault(x => x.Key == ReplaceInput);
                 replaceInput = optionReplaceInput?.Value ?? replaceInput;
 
-<<<<<<< HEAD
-                try
-                {
-                    var optionTrigMode = settings.AdditionalOptions.FirstOrDefault(x => x.Key == TrigMode);
-                    if (optionTrigMode != null)
-                    {
-                        trigMode = (CalculateEngine.TrigMode)int.Parse(optionTrigMode.ComboBoxValue.ToString(CultureInfo.InvariantCulture), CultureInfo.InvariantCulture);
-                    }
-                }
-                catch (Exception ex)
-                {
-                    Log.Exception("Error while trying to load Trigonometry Mode setting: {ex.Message}", ex, GetType());
-                }
-=======
                 var optionTrigMode = settings.AdditionalOptions.FirstOrDefault(x => x.Key == TrigMode);
                 trigMode = (CalculateEngine.TrigMode)int.Parse(optionTrigMode.ComboBoxValue.ToString(CultureInfo.InvariantCulture), CultureInfo.InvariantCulture);
->>>>>>> b100d8b1
             }
 
             _inputUseEnglishFormat = inputUseEnglishFormat;
