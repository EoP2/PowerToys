--- conflicted
+++ resolved
@@ -34,16 +34,7 @@
                 throw new NotSupportedException($"Provider {config.ProviderType} not supported");
             }
 
-<<<<<<< HEAD
-            return serviceType switch
-            {
-                AIServiceType.ML => new LocalModelPasteProvider(config.LocalModelPath ?? config.ModelPath),
-                AIServiceType.FoundryLocal => new FoundryLocalPasteProvider(config),
-                _ => throw new NotSupportedException($"Provider {config.ProviderType} not supported"),
-            };
-=======
             return factory(config);
->>>>>>> 14282b9d
         }
 
         private static IReadOnlyDictionary<AIServiceType, Func<PasteAIConfig, IPasteAIProvider>> CreateProviderFactories()
