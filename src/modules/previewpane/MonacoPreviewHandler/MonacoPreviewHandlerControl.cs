// Copyright (c) Microsoft Corporation
// The Microsoft Corporation licenses this file to you under the MIT license.
// See the LICENSE file in the project root for more information.

using System.Globalization;
using System.Runtime.CompilerServices;
using Common;
<<<<<<< HEAD
using Microsoft.PowerToys.PreviewHandler.Monaco.Helpers;
=======
using ManagedCommon;
using Microsoft.PowerToys.PreviewHandler.Monaco.Formatters;
>>>>>>> 633bf2e8
using Microsoft.PowerToys.PreviewHandler.Monaco.Properties;
using Microsoft.Web.WebView2.Core;
using Microsoft.Web.WebView2.WinForms;
using Windows.System;

namespace Microsoft.PowerToys.PreviewHandler.Monaco
{
    public class MonacoPreviewHandlerControl : FormHandlerControl
    {
        /// <summary>
        /// Settings class
        /// </summary>
        private readonly Settings _settings = new Settings();

        /// <summary>
        /// Text box to display the information about blocked elements from Svg.
        /// </summary>
        private RichTextBox _textBox;

        /// <summary>
        /// Represent if an text box info bar is added for showing message.
        /// </summary>
        private bool _infoBarAdded;

        /// <summary>
        /// Saves if the user already navigated to the index page
        /// </summary>
        private bool _hasNavigated;

        /// <summary>
        /// WebView2 element
        /// </summary>
        private WebView2 _webView;

        /// <summary>
        /// WebView2 Environment
        /// </summary>
        private CoreWebView2Environment _webView2Environment;

        /// <summary>
        /// Loading label
        /// </summary>
        private Label _loading;

        /// <summary>
        /// Loading progress bar
        /// </summary>
        private ProgressBar _loadingBar;

        /// <summary>
        /// Grey background
        /// </summary>
        private Label _loadingBackground;

        /// <summary>
        /// HTML code passed to the file
        /// </summary>
#nullable enable
        private string? _html;
#nullable disable

        /// <summary>
        /// Id for monaco language
        /// </summary>
        private string _vsCodeLangSet;

        /// <summary>
        /// The content of the previewing file in base64
        /// </summary>
        private string _base64FileCode;

        [STAThread]
        public override void DoPreview<T>(T dataSource)
        {
            Logger.LogTrace();

            if (global::PowerToys.GPOWrapper.GPOWrapper.GetConfiguredMonacoPreviewEnabledValue() == global::PowerToys.GPOWrapper.GpoRuleConfigured.Disabled)
            {
                // GPO is disabling this utility. Show an error message instead.
                _infoBarAdded = true;
                AddTextBoxControl(Properties.Resources.GpoDisabledErrorText);
                Resize += FormResized;
                base.DoPreview(dataSource);

                return;
            }

            base.DoPreview(dataSource);

            // Sets background color
            SetBackground();

            // Starts loading screen
            InitializeLoadingScreen();

            // New webview2 element
            _webView = new WebView2();

            // Checks if dataSource is a string
            if (!(dataSource is string filePath))
            {
                throw new ArgumentException($"{nameof(dataSource)} for {nameof(MonacoPreviewHandlerControl)} must be a string but was a '{typeof(T)}'");
            }

            // Check if the file is too big.
            long fileSize = new FileInfo(filePath).Length;

            if (fileSize < _settings.MaxFileSize)
            {
                try
                {
                    InitializeIndexFileAndSelectedFile(filePath);

                    Logger.LogInfo("Create WebView2 environment");
                    ConfiguredTaskAwaitable<CoreWebView2Environment>.ConfiguredTaskAwaiter
                        webView2EnvironmentAwaiter = CoreWebView2Environment
                            .CreateAsync(userDataFolder: System.Environment.GetEnvironmentVariable("USERPROFILE") +
                                                            "\\AppData\\LocalLow\\Microsoft\\PowerToys\\MonacoPreview-Temp")
                            .ConfigureAwait(true).GetAwaiter();
                    webView2EnvironmentAwaiter.OnCompleted(async () =>
                    {
                        _loadingBar.Value = 60;
                        this.Update();
                        try
                        {
                            if (CoreWebView2Environment.GetAvailableBrowserVersionString() == null)
                            {
                                throw new WebView2RuntimeNotFoundException();
                            }

                            _webView2Environment = webView2EnvironmentAwaiter.GetResult();

                            _loadingBar.Value = 70;
                            this.Update();

                            // Initialize WebView
                            try
                            {
                                await _webView.EnsureCoreWebView2Async(_webView2Environment).ConfigureAwait(true);

<<<<<<< HEAD
                                // Wait until html is loaded
                                initializeIndexFileAndSelectedFileTask.Wait();

                                _webView.CoreWebView2.SetVirtualHostNameToFolderMapping(FilePreviewCommon.MonacoHelper.VirtualHostName, Settings.AssemblyDirectory, CoreWebView2HostResourceAccessKind.Allow);
=======
                                _webView.CoreWebView2.SetVirtualHostNameToFolderMapping(VirtualHostName, Settings.AssemblyDirectory, CoreWebView2HostResourceAccessKind.Allow);
>>>>>>> 633bf2e8

                                Logger.LogInfo("Navigates to string of HTML file");

                                _webView.NavigateToString(_html);
                                _webView.NavigationCompleted += WebView2Init;
                                _webView.Height = this.Height;
                                _webView.Width = this.Width;
                                Controls.Add(_webView);
                                _webView.SendToBack();
                                _loadingBar.Value = 100;
                                this.Update();
                            }
                            catch (NullReferenceException e)
                            {
                                Logger.LogError("NullReferenceException catched. Skipping exception.", e);
                            }
                        }
                        catch (WebView2RuntimeNotFoundException e)
                        {
                            Logger.LogWarning("WebView2 was not found:");
                            Logger.LogWarning(e.Message);
                            Controls.Remove(_loading);
                            Controls.Remove(_loadingBar);
                            Controls.Remove(_loadingBackground);

                            // WebView2 not installed message
                            Label errorMessage = new Label();
                            errorMessage.Text = Resources.WebView2_Not_Installed_Message;
                            errorMessage.Width = TextRenderer.MeasureText(Resources.WebView2_Not_Installed_Message, errorMessage.Font).Width + 10;
                            errorMessage.Height = TextRenderer.MeasureText(Resources.WebView2_Not_Installed_Message, errorMessage.Font).Height;
                            Controls.Add(errorMessage);

                            // Download Link
                            Label downloadLink = new LinkLabel();
                            downloadLink.Text = Resources.Download_WebView2;
                            downloadLink.Click += DownloadLink_Click;
                            downloadLink.Top = TextRenderer.MeasureText(Resources.WebView2_Not_Installed_Message, errorMessage.Font).Height + 10;
                            downloadLink.Width = TextRenderer.MeasureText(Resources.Download_WebView2, errorMessage.Font).Width + 10;
                            downloadLink.Height = TextRenderer.MeasureText(Resources.Download_WebView2, errorMessage.Font).Height;
                            downloadLink.ForeColor = Settings.TextColor;
                            Controls.Add(downloadLink);
                        }
                    });
                }
                catch (UnauthorizedAccessException e)
                {
                    Logger.LogError(e.Message);
                    AddTextBoxControl(Resources.Access_Denied_Exception_Message);
                }
                catch (Exception e)
                {
                    Logger.LogError(e.Message);
                    string errorMessage = Resources.Exception_Occurred;
                    errorMessage += e.Message;
                    errorMessage += "\n" + e.Source;
                    errorMessage += "\n" + e.StackTrace;
                    AddTextBoxControl(errorMessage);
                }

                this.Resize += FormResize;
            }
            else
            {
                Logger.LogInfo("File is too big to display. Showing error message");
                AddTextBoxControl(Resources.Max_File_Size_Error.Replace("%1", (_settings.MaxFileSize / 1000).ToString(CultureInfo.CurrentCulture), StringComparison.InvariantCulture));
            }
        }

        /// <summary>
        /// This event sets the height and width of the webview to the size of the form
        /// </summary>
        public void FormResize(object sender, EventArgs e)
        {
            _webView.Height = this.Height;
            _webView.Width = this.Width;
            this.Update();
        }

        /// <summary>
        /// This event initializes the webview and sets various settings
        /// </summary>
        [STAThread]
        private void WebView2Init(object sender, CoreWebView2NavigationCompletedEventArgs e)
        {
            // Checks if already navigated
            if (!_hasNavigated)
            {
                Logger.LogInfo("Setting WebView2 settings");
                CoreWebView2Settings settings = (sender as WebView2).CoreWebView2.Settings;

#if DEBUG
                // Enable developer tools and context menu for debugging
                settings.AreDefaultContextMenusEnabled = true;
                settings.AreDevToolsEnabled = true;
#else
                // Disable context menu
                settings.AreDefaultContextMenusEnabled = false;

                // Disable developer tools
                settings.AreDevToolsEnabled = false;
#endif

                // Disable script dialogs (like alert())
                settings.AreDefaultScriptDialogsEnabled = false;

                // Enables JavaScript
                settings.IsScriptEnabled = true;

                // Disable zoom with ctrl and scroll
                settings.IsZoomControlEnabled = false;

                // Disable developer menu
                settings.IsBuiltInErrorPageEnabled = false;

                // Disable status bar
                settings.IsStatusBarEnabled = false;

                Logger.LogInfo("Remove loading elements");
                Controls.Remove(_loading);
                Controls.Remove(_loadingBar);
                Controls.Remove(_loadingBackground);
#if DEBUG
                _webView.CoreWebView2.OpenDevToolsWindow();
                Logger.LogInfo("Opened Dev Tools window, because solution was built in debug mode");
#endif

                _loadingBar.Value = 80;
                this.Update();
            }
        }

        /// <summary>
        /// This event cancels every navigation inside the webview
        /// </summary>
        [STAThread]
        private void NavigationStarted(object sender, CoreWebView2NavigationStartingEventArgs e)
        {
            // Prevents navigation if already one done to index.html
            if (_hasNavigated)
            {
                e.Cancel = false;
                Logger.LogInfo("Stopped navigation from user");
            }

            // If it has navigated to index.html it stops further navigations
            if (e.Uri == "about:blank")
            {
                _hasNavigated = true;
            }
        }

        private void SetBackground()
        {
            Logger.LogTrace();
            this.BackColor = Settings.BackgroundColor;
        }

        private void InitializeLoadingScreen()
        {
            Logger.LogTrace();
            _loadingBackground = new Label();
            _loadingBackground.BackColor = Settings.BackgroundColor;
            _loadingBackground.Width = this.Width;
            _loadingBackground.Height = this.Height;
            Controls.Add(_loadingBackground);
            _loadingBackground.BringToFront();

            _loadingBar = new ProgressBar();
            _loadingBar.Width = this.Width - 10;
            _loadingBar.Location = new Point(5, this.Height / 2);
            _loadingBar.Maximum = 100;
            _loadingBar.Value = 10;
            Controls.Add(_loadingBar);

            _loading = new Label();
            _loading.Text = Resources.Loading_Screen_Message;
            _loading.Width = this.Width;
            _loading.Height = 45;
            _loading.Location = new Point(0, _loadingBar.Location.Y - _loading.Height);
            _loading.TextAlign = ContentAlignment.TopCenter;
            _loading.Font = new Font("MS Sans Serif", 16, FontStyle.Bold);
            _loading.ForeColor = Settings.TextColor;
            Controls.Add(_loading);

            _loading.BringToFront();
            _loadingBar.BringToFront();

            this.Update();

            Logger.LogInfo("Loading screen initialized");
        }

        private void InitializeIndexFileAndSelectedFile(string filePath)
        {
            Logger.LogInfo("Starting getting monaco language id out of filetype");
            _vsCodeLangSet = FileHandler.GetLanguage(Path.GetExtension(filePath));

            using (StreamReader fileReader = new StreamReader(new FileStream(filePath, FileMode.Open, FileAccess.Read, FileShare.ReadWrite)))
            {
                Logger.LogInfo("Starting reading requested file");
                var fileContent = fileReader.ReadToEnd();

                if (_settings.TryFormat)
                {
                    var formatter = FilePreviewCommon.MonacoHelper.Formatters.SingleOrDefault(f => f.LangSet == _vsCodeLangSet);
                    if (formatter != null)
                    {
                        try
                        {
                            fileContent = formatter.Format(fileContent);
                        }
                        catch (Exception ex)
                        {
                            Logger.LogError($"Failed to apply formatting to {filePath}", ex);
                        }
                    }
                }

                fileReader.Close();
                _base64FileCode = Convert.ToBase64String(System.Text.Encoding.UTF8.GetBytes(fileContent));
                Logger.LogInfo("Reading requested file ended");
            }

            // prepping index html to load in
            _html = FilePreviewCommon.MonacoHelper.ReadIndexHtml();
            _html = _html.Replace("[[PT_LANG]]", _vsCodeLangSet, StringComparison.InvariantCulture);
            _html = _html.Replace("[[PT_WRAP]]", _settings.Wrap ? "1" : "0", StringComparison.InvariantCulture);
            _html = _html.Replace("[[PT_THEME]]", Settings.GetTheme(), StringComparison.InvariantCulture);
            _html = _html.Replace("[[PT_CODE]]", _base64FileCode, StringComparison.InvariantCulture);
            _html = _html.Replace("[[PT_URL]]", FilePreviewCommon.MonacoHelper.VirtualHostName, StringComparison.InvariantCulture);
        }

        private async void DownloadLink_Click(object sender, EventArgs e)
        {
            await Launcher.LaunchUriAsync(new Uri("https://developer.microsoft.com/en-us/microsoft-edge/webview2/#download-section"));
            Logger.LogTrace();
        }

        /// <summary>
        /// Occurs when RichtextBox is resized.
        /// </summary>
        /// <param name="sender">Reference to resized control.</param>
        /// <param name="e">Provides data for the ContentsResized event.</param>
        private void RTBContentsResized(object sender, ContentsResizedEventArgs e)
        {
            var richTextBox = sender as RichTextBox;
            richTextBox.Height = e.NewRectangle.Height + 5;
        }

        /// <summary>
        /// Occurs when form is resized.
        /// </summary>
        /// <param name="sender">Reference to resized control.</param>
        /// <param name="e">Provides data for the resize event.</param>
        private void FormResized(object sender, EventArgs e)
        {
            if (_infoBarAdded)
            {
                _textBox.Width = Width;
            }
        }

        /// <summary>
        /// Adds a Text Box in Controls for showing information about blocked elements.
        /// </summary>
        /// <param name="message">Message to be displayed in textbox.</param>
        private void AddTextBoxControl(string message)
        {
            Controls.Remove(_loading);
            Controls.Remove(_loadingBar);
            Controls.Remove(_loadingBackground);

            _textBox = new RichTextBox();
            _textBox.Text = message;
            _textBox.BackColor = Color.LightYellow;
            _textBox.Multiline = true;
            _textBox.Dock = DockStyle.Top;
            _textBox.ReadOnly = true;
            _textBox.ContentsResized += RTBContentsResized;
            _textBox.ScrollBars = RichTextBoxScrollBars.None;
            _textBox.BorderStyle = BorderStyle.None;
            Controls.Add(_textBox);
        }
    }
}<|MERGE_RESOLUTION|>--- conflicted
+++ resolved
@@ -5,12 +5,9 @@
 using System.Globalization;
 using System.Runtime.CompilerServices;
 using Common;
-<<<<<<< HEAD
-using Microsoft.PowerToys.PreviewHandler.Monaco.Helpers;
-=======
 using ManagedCommon;
 using Microsoft.PowerToys.PreviewHandler.Monaco.Formatters;
->>>>>>> 633bf2e8
+using Microsoft.PowerToys.PreviewHandler.Monaco.Helpers;
 using Microsoft.PowerToys.PreviewHandler.Monaco.Properties;
 using Microsoft.Web.WebView2.Core;
 using Microsoft.Web.WebView2.WinForms;
@@ -151,14 +148,7 @@
                             {
                                 await _webView.EnsureCoreWebView2Async(_webView2Environment).ConfigureAwait(true);
 
-<<<<<<< HEAD
-                                // Wait until html is loaded
-                                initializeIndexFileAndSelectedFileTask.Wait();
-
                                 _webView.CoreWebView2.SetVirtualHostNameToFolderMapping(FilePreviewCommon.MonacoHelper.VirtualHostName, Settings.AssemblyDirectory, CoreWebView2HostResourceAccessKind.Allow);
-=======
-                                _webView.CoreWebView2.SetVirtualHostNameToFolderMapping(VirtualHostName, Settings.AssemblyDirectory, CoreWebView2HostResourceAccessKind.Allow);
->>>>>>> 633bf2e8
 
                                 Logger.LogInfo("Navigates to string of HTML file");
 
