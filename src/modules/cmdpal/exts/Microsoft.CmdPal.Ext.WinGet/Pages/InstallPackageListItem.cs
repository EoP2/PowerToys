﻿// Copyright (c) Microsoft Corporation
// The Microsoft Corporation licenses this file to you under the MIT license.
// See the LICENSE file in the project root for more information.

using System;
using System.Collections.Generic;
using System.Diagnostics;
using System.Linq;
using System.Runtime.InteropServices;
using System.Threading.Tasks;
using ManagedCommon;
using Microsoft.CommandPalette.Extensions;
using Microsoft.CommandPalette.Extensions.Toolkit;
using Microsoft.Management.Deployment;
using Windows.Foundation.Metadata;

namespace Microsoft.CmdPal.Ext.WinGet.Pages;

public partial class InstallPackageListItem : ListItem
{
    private readonly CatalogPackage _package;

    // Lazy-init the details
    private readonly Lazy<Details?> _details;

    public override IDetails? Details { get => _details.Value; set => base.Details = value; }

    private InstallPackageCommand? _installCommand;

    public InstallPackageListItem(CatalogPackage package)
        : base(new NoOpCommand())
    {
        _package = package;

<<<<<<< HEAD
        var version = _package.DefaultInstallVersion ?? _package.InstalledVersion;
=======
        var version = _package.DefaultInstallVersion;
>>>>>>> 1eccbc30
        var versionTagText = "Unknown";
        if (version != null)
        {
            versionTagText = version.Version == "Unknown" && version.PackageCatalog.Info.Id == "StoreEdgeFD" ? "msstore" : version.Version;
        }

        Title = _package.Name;
        Subtitle = _package.Id;
        Tags = [new Tag() { Text = versionTagText }];

        _details = new Lazy<Details?>(() => BuildDetails(version));

        _ = Task.Run(UpdatedInstalledStatus);
    }

    private Details? BuildDetails(PackageVersionInfo? version)
    {
<<<<<<< HEAD
        CatalogPackageMetadata? metadata = null;
        try
        {
            metadata = version?.GetCatalogPackageMetadata();
        }
        catch (COMException ex)
        {
            Logger.LogWarning($"{ex.ErrorCode}");
        }

=======
        var metadata = version?.GetCatalogPackageMetadata();
>>>>>>> 1eccbc30
        if (metadata != null)
        {
            if (metadata.Tags.Where(t => t.Equals(WinGetExtensionPage.ExtensionsTag, StringComparison.OrdinalIgnoreCase)).Any())
            {
                if (_installCommand != null)
                {
                    _installCommand.SkipDependencies = true;
                }
            }

            var description = string.IsNullOrEmpty(metadata.Description) ? metadata.ShortDescription : metadata.Description;
            var detailsBody = $"""

{description}
""";
            IconInfo heroIcon = new(string.Empty);
            var icons = metadata.Icons;
            if (icons.Count > 0)
            {
                // There's also a .Theme property we could probably use to
                // switch between default or individual icons.
                heroIcon = new IconInfo(icons[0].Url);
            }

            return new Details()
            {
                Body = detailsBody,
                Title = metadata.PackageName,
                HeroImage = heroIcon,
                Metadata = GetDetailsMetadata(metadata).ToArray(),
            };
        }

        return null;
    }

    private List<IDetailsElement> GetDetailsMetadata(CatalogPackageMetadata metadata)
    {
        List<IDetailsElement> detailsElements = [];

        // key -> {text, url}
        Dictionary<string, (string, string)> simpleData = new()
        {
            { Properties.Resources.winget_author, (metadata.Author, string.Empty) },
            { Properties.Resources.winget_publisher, (metadata.Publisher, metadata.PublisherUrl) },
            { Properties.Resources.winget_copyright, (metadata.Copyright, metadata.CopyrightUrl) },
            { Properties.Resources.winget_license, (metadata.License, metadata.LicenseUrl) },
            { Properties.Resources.winget_publisher_support, (string.Empty, metadata.PublisherSupportUrl) },

            // The link to the release notes will only show up if there is an
            // actual URL for the release notes
            { Properties.Resources.winget_view_release_notes, (string.IsNullOrEmpty(metadata.ReleaseNotesUrl) ? string.Empty : Properties.Resources.winget_view_online, metadata.ReleaseNotesUrl) },

            // These can be l o n g
            { Properties.Resources.winget_release_notes, (metadata.ReleaseNotes, string.Empty) },
        };
        var docs = metadata.Documentations.ToArray();
        foreach (var item in docs)
        {
            simpleData.Add(item.DocumentLabel, (string.Empty, item.DocumentUrl));
        }

        UriCreationOptions options = default;
        foreach (var kv in simpleData)
        {
            var text = string.IsNullOrEmpty(kv.Value.Item1) ? kv.Value.Item2 : kv.Value.Item1;
            var target = kv.Value.Item2;
            if (!string.IsNullOrEmpty(text))
            {
                Uri? uri = null;
                Uri.TryCreate(target, options, out uri);

                DetailsElement pair = new()
                {
                    Key = kv.Key,
                    Data = new DetailsLink() { Link = uri, Text = text },
                };
                detailsElements.Add(pair);
            }
        }

        if (metadata.Tags.Any())
        {
            DetailsElement pair = new()
            {
                Key = "Tags",
                Data = new DetailsTags() { Tags = metadata.Tags.Select(t => new Tag(t)).ToArray() },
            };
            detailsElements.Add(pair);
        }

        return detailsElements;
    }

    private async void UpdatedInstalledStatus()
    {
        var status = await _package.CheckInstalledStatusAsync();
        var isInstalled = _package.InstalledVersion != null;
<<<<<<< HEAD

        var installedState = isInstalled ?
            (_package.IsUpdateAvailable ?
                PackageInstallCommandState.Update : PackageInstallCommandState.Uninstall) :
            PackageInstallCommandState.Install;
=======
>>>>>>> 1eccbc30

        // might be an uninstall command
        InstallPackageCommand installCommand = new(_package, installedState);

        if (isInstalled)
        {
            this.Icon = installCommand.Icon;
            this.Command = new NoOpCommand();
            List<IContextItem> contextMenu = [];
            CommandContextItem uninstallContextItem = new(installCommand)
            {
                IsCritical = true,
                Icon = InstallPackageCommand.DeleteIcon,
            };

            if (WinGetStatics.AppSearchCallback != null)
            {
                var callback = WinGetStatics.AppSearchCallback;
                var installedApp = callback(_package.DefaultInstallVersion == null ? _package.Name : _package.DefaultInstallVersion.DisplayName);
                if (installedApp != null)
                {
                    this.Command = installedApp.Command;
                    contextMenu = [.. installedApp.MoreCommands];
                }
            }

            contextMenu.Add(uninstallContextItem);
            this.MoreCommands = contextMenu.ToArray();
            return;
        }

        // didn't find the app
        _installCommand = new InstallPackageCommand(_package, installedState);
        this.Command = _installCommand;

        Icon = _installCommand.Icon;
        _installCommand.InstallStateChanged += InstallStateChangedHandler;
    }

    private void InstallStateChangedHandler(object? sender, InstallPackageCommand e)
    {
        if (!ApiInformation.IsApiContractPresent("Microsoft.Management.Deployment", 12))
        {
            Logger.LogError($"RefreshPackageCatalogAsync isn't available");
            e.FakeChangeStatus();
            Command = e;
            Icon = (IconInfo?)Command.Icon;
            return;
        }

        _ = Task.Run(() =>
        {
            Stopwatch s = new();
            Logger.LogDebug($"Starting RefreshPackageCatalogAsync");
            s.Start();
            var refs = WinGetStatics.AvailableCatalogs.ToArray();

            foreach (var catalog in refs)
            {
                var operation = catalog.RefreshPackageCatalogAsync();
                operation.Wait();
            }

            s.Stop();
            Logger.LogDebug($"RefreshPackageCatalogAsync took {s.ElapsedMilliseconds}ms");
        }).ContinueWith((previous) =>
        {
            if (previous.IsCompletedSuccessfully)
            {
                Logger.LogDebug($"Updating InstalledStatus");
                UpdatedInstalledStatus();
            }
        });
    }
}<|MERGE_RESOLUTION|>--- conflicted
+++ resolved
@@ -32,11 +32,7 @@
     {
         _package = package;
 
-<<<<<<< HEAD
         var version = _package.DefaultInstallVersion ?? _package.InstalledVersion;
-=======
-        var version = _package.DefaultInstallVersion;
->>>>>>> 1eccbc30
         var versionTagText = "Unknown";
         if (version != null)
         {
@@ -54,7 +50,6 @@
 
     private Details? BuildDetails(PackageVersionInfo? version)
     {
-<<<<<<< HEAD
         CatalogPackageMetadata? metadata = null;
         try
         {
@@ -65,9 +60,6 @@
             Logger.LogWarning($"{ex.ErrorCode}");
         }
 
-=======
-        var metadata = version?.GetCatalogPackageMetadata();
->>>>>>> 1eccbc30
         if (metadata != null)
         {
             if (metadata.Tags.Where(t => t.Equals(WinGetExtensionPage.ExtensionsTag, StringComparison.OrdinalIgnoreCase)).Any())
@@ -166,14 +158,11 @@
     {
         var status = await _package.CheckInstalledStatusAsync();
         var isInstalled = _package.InstalledVersion != null;
-<<<<<<< HEAD
 
         var installedState = isInstalled ?
             (_package.IsUpdateAvailable ?
                 PackageInstallCommandState.Update : PackageInstallCommandState.Uninstall) :
             PackageInstallCommandState.Install;
-=======
->>>>>>> 1eccbc30
 
         // might be an uninstall command
         InstallPackageCommand installCommand = new(_package, installedState);
