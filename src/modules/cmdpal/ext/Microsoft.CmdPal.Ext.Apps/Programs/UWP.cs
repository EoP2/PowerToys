﻿// Copyright (c) Microsoft Corporation
// The Microsoft Corporation licenses this file to you under the MIT license.
// See the LICENSE file in the project root for more information.

using System;
using System.Collections.Generic;
using System.IO;
using System.Linq;
using System.Runtime.InteropServices;
using System.Xml.Linq;
using Microsoft.CmdPal.Ext.Apps.Utils;
using Windows.Win32;
using Windows.Win32.Foundation;
using Windows.Win32.Storage.Packaging.Appx;
using Windows.Win32.System.Com;

namespace Microsoft.CmdPal.Ext.Apps.Programs;

[Serializable]
public partial class UWP
{
    private static readonly Dictionary<string, PackageVersion> _versionFromNamespace = new()
    {
        { "http://schemas.microsoft.com/appx/manifest/foundation/windows10", PackageVersion.Windows10 },
        { "http://schemas.microsoft.com/appx/2013/manifest", PackageVersion.Windows81 },
        { "http://schemas.microsoft.com/appx/2010/manifest", PackageVersion.Windows8 },
    };

    public string Name { get; }

    public string FullName { get; }

    public string FamilyName { get; }

    public string Location { get; set; } = string.Empty;

    // Localized path based on windows display language
    public string LocationLocalized { get; set; } = string.Empty;

    public IList<UWPApplication> Apps { get; private set; } = new List<UWPApplication>();

    public PackageVersion Version { get; set; }

    public static IPackageManager PackageManagerWrapper { get; set; } = new PackageManagerWrapper();

    public UWP(IPackage package)
    {
        ArgumentNullException.ThrowIfNull(package);

        Name = package.Name;
        FullName = package.FullName;
        FamilyName = package.FamilyName;
    }

    public unsafe void InitializeAppInfo(string installedLocation)
    {
        Location = installedLocation;
        LocationLocalized = ShellLocalization.Instance.GetLocalizedPath(installedLocation);
        var path = Path.Combine(installedLocation, "AppxManifest.xml");

        var namespaces = XmlNamespaces(path);
        InitPackageVersion(namespaces);

        const uint noAttribute = 0x80;
        const uint sTGM_READ = 0x00000000;

<<<<<<< HEAD
        var access = (uint)STGM.READ;
        var hResult = Native.SHCreateStreamOnFileEx(path, access, noAttribute, false, IntPtr.Zero, out var streamPtr);

        // S_OK
        if (hResult == 0)
        {
            // create IStream from streamPtr
            var stream = Marshal.GetTypedObjectForIUnknown(streamPtr, typeof(IStream)) as IStream;
            if (stream == null)
            {
                return;
            }

            Apps = AppxPackageHelper.GetAppsFromManifest(stream).Select(appInManifest => new UWPApplication(appInManifest, this)).Where(a =>
=======
        IStream* stream = null;
        try
        {
            PInvoke.SHCreateStreamOnFileEx(path, sTGM_READ, noAttribute, false, null, &stream).ThrowOnFailure();

            Apps = AppxPackageHelper.GetAppsFromManifest(stream).Select(appInManifest => new UWPApplication((IAppxManifestApplication*)appInManifest, this)).Where(a =>
>>>>>>> 35b98168
            {
                var valid =
                    !string.IsNullOrEmpty(a.UserModelId) &&
                    !string.IsNullOrEmpty(a.DisplayName) &&
                    a.AppListEntry != "none";
                return valid;
            }).ToList();
        }
        catch (Exception)
        {
            Apps = Array.Empty<UWPApplication>();
            return;
        }
        finally
        {
            ComFreeHelper.ComObjectRelease(stream);
        }
    }

    // http://www.hanselman.com/blog/GetNamespacesFromAnXMLDocumentWithXPathDocumentAndLINQToXML.aspx
    private static string[] XmlNamespaces(string path)
    {
        var z = XDocument.Load(path);
        if (z.Root != null)
        {
            var namespaces = z.Root.Attributes().
                Where(a => a.IsNamespaceDeclaration).
                GroupBy(
                    a => a.Name.Namespace == XNamespace.None ? string.Empty : a.Name.LocalName,
                    a => XNamespace.Get(a.Value)).Select(
                    g => g.First().ToString()).ToArray();
            return namespaces;
        }
        else
        {
            return Array.Empty<string>();
        }
    }

    private void InitPackageVersion(string[] namespaces)
    {
        foreach (var n in _versionFromNamespace.Keys.Where(namespaces.Contains))
        {
            Version = _versionFromNamespace[n];
            return;
        }

        Version = PackageVersion.Unknown;
    }

    public static UWPApplication[] All()
    {
        var windows10 = new Version(10, 0);
        var support = Environment.OSVersion.Version.Major >= windows10.Major;
        if (support)
        {
            var applications = CurrentUserPackages().SelectMany(p =>
            {
                UWP u;
                try
                {
                    u = new UWP(p);
                    u.InitializeAppInfo(p.InstalledLocation);
                }
                catch (Exception)
                {
                    return Array.Empty<UWPApplication>();
                }

                return u.Apps;
            });

            var updatedListWithoutDisabledApps = applications
            .Where(t1 => AllAppsSettings.Instance.DisabledProgramSources.All(x => x.UniqueIdentifier != t1.UniqueIdentifier))
            .Select(x => x);

            return updatedListWithoutDisabledApps.ToArray();
        }
        else
        {
            return Array.Empty<UWPApplication>();
        }
    }

    private static IEnumerable<IPackage> CurrentUserPackages()
    {
        return PackageManagerWrapper.FindPackagesForCurrentUser().Where(p =>
        {
            try
            {
                var f = p.IsFramework;
                var path = p.InstalledLocation;
                return !f && !string.IsNullOrEmpty(path);
            }
            catch (Exception )
            {
                return false;
            }
        });
    }

    public override string ToString()
    {
        return FamilyName;
    }

    [System.Diagnostics.CodeAnalysis.SuppressMessage("Globalization", "CA1309:Use ordinal string comparison", Justification = "Using CurrentCultureIgnoreCase since this is used with FamilyName")]
    public override bool Equals(object? obj)
    {
        if (obj is UWP uwp)
        {
            // Using CurrentCultureIgnoreCase since this is used with FamilyName
            return FamilyName.Equals(uwp.FamilyName, StringComparison.CurrentCultureIgnoreCase);
        }
        else
        {
            return false;
        }
    }

    public override int GetHashCode()
    {
        // Using CurrentCultureIgnoreCase since this is used with FamilyName
        return FamilyName.GetHashCode(StringComparison.CurrentCultureIgnoreCase);
    }

    public enum PackageVersion
    {
        Windows10,
        Windows81,
        Windows8,
        Unknown,
    }
}<|MERGE_RESOLUTION|>--- conflicted
+++ resolved
@@ -64,29 +64,12 @@
         const uint noAttribute = 0x80;
         const uint sTGM_READ = 0x00000000;
 
-<<<<<<< HEAD
-        var access = (uint)STGM.READ;
-        var hResult = Native.SHCreateStreamOnFileEx(path, access, noAttribute, false, IntPtr.Zero, out var streamPtr);
-
-        // S_OK
-        if (hResult == 0)
-        {
-            // create IStream from streamPtr
-            var stream = Marshal.GetTypedObjectForIUnknown(streamPtr, typeof(IStream)) as IStream;
-            if (stream == null)
-            {
-                return;
-            }
-
-            Apps = AppxPackageHelper.GetAppsFromManifest(stream).Select(appInManifest => new UWPApplication(appInManifest, this)).Where(a =>
-=======
         IStream* stream = null;
         try
         {
             PInvoke.SHCreateStreamOnFileEx(path, sTGM_READ, noAttribute, false, null, &stream).ThrowOnFailure();
 
             Apps = AppxPackageHelper.GetAppsFromManifest(stream).Select(appInManifest => new UWPApplication((IAppxManifestApplication*)appInManifest, this)).Where(a =>
->>>>>>> 35b98168
             {
                 var valid =
                     !string.IsNullOrEmpty(a.UserModelId) &&
