﻿// Copyright (c) Microsoft Corporation
// The Microsoft Corporation licenses this file to you under the MIT license.
// See the LICENSE file in the project root for more information.

using System;
using System.Collections.Generic;
using System.Diagnostics;
using System.Linq;
using System.Runtime.InteropServices;
using System.Threading.Tasks;
using ManagedCommon;
using Microsoft.CommandPalette.Extensions;
using Microsoft.CommandPalette.Extensions.Toolkit;
using Microsoft.Management.Deployment;
using Windows.Foundation.Metadata;

namespace Microsoft.CmdPal.Ext.WinGet.Pages;

public partial class InstallPackageListItem : ListItem
{
    private readonly CatalogPackage _package;

    // Lazy-init the details
    private readonly Lazy<Details?> _details;

    public override IDetails? Details { get => _details.Value; set => base.Details = value; }

    private InstallPackageCommand? _installCommand;

    public InstallPackageListItem(CatalogPackage package)
        : base(new NoOpCommand())
    {
        _package = package;

        PackageVersionInfo? version = null;
        try
        {
            version = _package.DefaultInstallVersion ?? _package.InstalledVersion;
        }
        catch (Exception e)
        {
            Logger.LogError("Could not get package version", e);
        }

        var versionTagText = "Unknown";
        if (version is not null)
        {
            versionTagText = version.Version == "Unknown" && version.PackageCatalog.Info.Id == "StoreEdgeFD" ? "msstore" : version.Version;
        }

        Title = _package.Name;
        Subtitle = _package.Id;
        Tags = [new Tag() { Text = versionTagText }];

        _details = new Lazy<Details?>(() => BuildDetails(version));

        _ = Task.Run(UpdatedInstalledStatus);
    }

    private Details? BuildDetails(PackageVersionInfo? version)
    {
        CatalogPackageMetadata? metadata = null;
        try
        {
            metadata = version?.GetCatalogPackageMetadata();
        }
        catch (COMException ex)
        {
            Logger.LogWarning($"GetCatalogPackageMetadata error {ex.ErrorCode}");
        }

        if (metadata is not null)
        {
            for (var i = 0; i < metadata.Tags.Count; i++)
            {
<<<<<<< HEAD
                if (metadata.Tags[i].Equals(WinGetExtensionPage.ExtensionsTag, StringComparison.OrdinalIgnoreCase))
=======
                if (_installCommand is not null)
>>>>>>> 8dbff245
                {
                    if (_installCommand != null)
                    {
                        _installCommand.SkipDependencies = true;
                    }

                    break;
                }
            }

            var description = string.IsNullOrEmpty(metadata.Description) ?
                metadata.ShortDescription :
                metadata.Description;
            var detailsBody = $"""

{description}
""";
            IconInfo heroIcon = new(string.Empty);
            var icons = metadata.Icons;
            if (icons.Count > 0)
            {
                // There's also a .Theme property we could probably use to
                // switch between default or individual icons.
                heroIcon = new IconInfo(icons[0].Url);
            }

            return new Details()
            {
                Body = detailsBody,
                Title = metadata.PackageName,
                HeroImage = heroIcon,
                Metadata = GetDetailsMetadata(metadata).ToArray(),
            };
        }

        return null;
    }

    private List<IDetailsElement> GetDetailsMetadata(CatalogPackageMetadata metadata)
    {
        List<IDetailsElement> detailsElements = [];

        // key -> {text, url}
        Dictionary<string, (string, string)> simpleData = new()
        {
            { Properties.Resources.winget_author, (metadata.Author, string.Empty) },
            { Properties.Resources.winget_publisher, (metadata.Publisher, metadata.PublisherUrl) },
            { Properties.Resources.winget_copyright, (metadata.Copyright, metadata.CopyrightUrl) },
            { Properties.Resources.winget_license, (metadata.License, metadata.LicenseUrl) },
            { Properties.Resources.winget_publisher_support, (string.Empty, metadata.PublisherSupportUrl) },

            // The link to the release notes will only show up if there is an
            // actual URL for the release notes
            { Properties.Resources.winget_view_release_notes, (string.IsNullOrEmpty(metadata.ReleaseNotesUrl) ? string.Empty : Properties.Resources.winget_view_online, metadata.ReleaseNotesUrl) },

            // These can be l o n g
            { Properties.Resources.winget_release_notes, (metadata.ReleaseNotes, string.Empty) },
        };
        var docs = metadata.Documentations;
        var count = docs.Count;
        for (var i = 0; i < count; i++)
        {
            var item = docs[i];
            simpleData.Add(item.DocumentLabel, (string.Empty, item.DocumentUrl));
        }

        UriCreationOptions options = default;
        foreach (var kv in simpleData)
        {
            var text = string.IsNullOrEmpty(kv.Value.Item1) ? kv.Value.Item2 : kv.Value.Item1;
            var target = kv.Value.Item2;
            if (!string.IsNullOrEmpty(text))
            {
                Uri? uri = null;
                Uri.TryCreate(target, options, out uri);

                DetailsElement pair = new()
                {
                    Key = kv.Key,
                    Data = new DetailsLink() { Link = uri, Text = text },
                };
                detailsElements.Add(pair);
            }
        }

        if (metadata.Tags.Count > 0)
        {
            DetailsElement pair = new()
            {
                Key = "Tags",
                Data = new DetailsTags() { Tags = metadata.Tags.Select(t => new Tag(t)).ToArray() },
            };
            detailsElements.Add(pair);
        }

        return detailsElements;
    }

    private async void UpdatedInstalledStatus()
    {
        try
        {
            var status = await _package.CheckInstalledStatusAsync();
        }
        catch (OperationCanceledException)
        {
            // DO NOTHING HERE
            return;
        }
        catch (Exception ex)
        {
            // Handle other exceptions
            ExtensionHost.LogMessage($"[WinGet] UpdatedInstalledStatus throw exception: {ex.Message}");
            Logger.LogError($"[WinGet] UpdatedInstalledStatus throw exception", ex);
            return;
        }

        var isInstalled = _package.InstalledVersion is not null;

        var installedState = isInstalled ?
            (_package.IsUpdateAvailable ?
                PackageInstallCommandState.Update : PackageInstallCommandState.Uninstall) :
            PackageInstallCommandState.Install;

        // might be an uninstall command
        InstallPackageCommand installCommand = new(_package, installedState);

        if (isInstalled)
        {
            this.Icon = installCommand.Icon;
            this.Command = new NoOpCommand();
            List<IContextItem> contextMenu = [];
            CommandContextItem uninstallContextItem = new(installCommand)
            {
                IsCritical = true,
                Icon = Icons.DeleteIcon,
            };

            if (WinGetStatics.AppSearchCallback is not null)
            {
                var callback = WinGetStatics.AppSearchCallback;
                var installedApp = callback(_package.DefaultInstallVersion is null ? _package.Name : _package.DefaultInstallVersion.DisplayName);
                if (installedApp is not null)
                {
                    this.Command = installedApp.Command;
                    contextMenu = [.. installedApp.MoreCommands];
                }
            }

            contextMenu.Add(uninstallContextItem);
            this.MoreCommands = contextMenu.ToArray();
            return;
        }

        // didn't find the app
        _installCommand = new InstallPackageCommand(_package, installedState);
        this.Command = _installCommand;

        Icon = _installCommand.Icon;
        _installCommand.InstallStateChanged += InstallStateChangedHandler;
    }

    private void InstallStateChangedHandler(object? sender, InstallPackageCommand e)
    {
        if (!ApiInformation.IsApiContractPresent("Microsoft.Management.Deployment.WindowsPackageManagerContract", 12))
        {
            Logger.LogError($"RefreshPackageCatalogAsync isn't available");
            e.FakeChangeStatus();
            Command = e;
            Icon = (IconInfo?)Command.Icon;
            return;
        }

        _ = Task.Run(() =>
        {
            Stopwatch s = new();
            Logger.LogDebug($"Starting RefreshPackageCatalogAsync");
            s.Start();
            var refs = WinGetStatics.AvailableCatalogs;
            for (var i = 0; i < refs.Count; i++)
            {
                var catalog = refs[i];
                var operation = catalog.RefreshPackageCatalogAsync();
                operation.Wait();
            }

            s.Stop();
            Logger.LogDebug($"RefreshPackageCatalogAsync took {s.ElapsedMilliseconds}ms");
        }).ContinueWith((previous) =>
        {
            if (previous.IsCompletedSuccessfully)
            {
                Logger.LogDebug($"Updating InstalledStatus");
                UpdatedInstalledStatus();
            }
        });
    }
}<|MERGE_RESOLUTION|>--- conflicted
+++ resolved
@@ -73,13 +73,9 @@
         {
             for (var i = 0; i < metadata.Tags.Count; i++)
             {
-<<<<<<< HEAD
                 if (metadata.Tags[i].Equals(WinGetExtensionPage.ExtensionsTag, StringComparison.OrdinalIgnoreCase))
-=======
-                if (_installCommand is not null)
->>>>>>> 8dbff245
                 {
-                    if (_installCommand != null)
+                    if (_installCommand is not null)
                     {
                         _installCommand.SkipDependencies = true;
                     }
