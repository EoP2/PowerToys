--- conflicted
+++ resolved
@@ -21,17 +21,12 @@
     private readonly ShellListPageHelpers _helper;
 
     private readonly List<ListItem> _topLevelItems = [];
-<<<<<<< HEAD
     private readonly Dictionary<string, ListItem> _historyItems = [];
     private readonly List<ListItem> _currentHistoryItems = [];
 
     private readonly IRunHistoryService _historyService;
 
-    private RunExeItem? _exeItem;
-=======
-    private readonly List<ListItem> _historyItems = [];
     private ListItem? _exeItem;
->>>>>>> 2e2e060f
     private List<ListItem> _pathItems = [];
     private ListItem? _uriItem;
 
@@ -324,22 +319,11 @@
             .ToArray();
     }
 
-<<<<<<< HEAD
-    internal static RunExeItem CreateExeItem(string exe, string args, string fullExePath, Action<string>? addToHistory)
+    internal static ListItem CreateExeItem(string exe, string args, string fullExePath, Action<string>? addToHistory)
     {
         // PathToListItem will return a RunExeItem if it can find a executable.
         // It will ALSO add the file search commands to the RunExeItem.
-        return PathToListItem(fullExePath, exe, args, addToHistory) as RunExeItem ??
-               new RunExeItem(exe, args, fullExePath, addToHistory);
-=======
-    internal static ListItem CreateExeItem(string exe, string args, string fullExePath)
-    {
-        // PathToListItem will return a RunExeItem if it can find a executable.
-        // It will ALSO add the file search commands to the RunExeItem.
-        return PathToListItem(fullExePath, exe, args); // as RunExeItem ??
-
-        // new RunExeItem(exe, args, fullExePath);
->>>>>>> 2e2e060f
+        return PathToListItem(fullExePath, exe, args, addToHistory);
     }
 
     private void CreateAndAddExeItems(string exe, string args, string fullExePath)
