﻿// Copyright (c) Microsoft Corporation
// The Microsoft Corporation licenses this file to you under the MIT license.
// See the LICENSE file in the project root for more information.

using System;
using System.Collections.Generic;
using System.IO;
using System.Linq;
using System.Threading;
using System.Threading.Tasks;
using Microsoft.CmdPal.Common.Services;
using Microsoft.CmdPal.Ext.Shell.Helpers;
using Microsoft.CmdPal.Ext.Shell.Properties;
using Microsoft.CommandPalette.Extensions;
using Microsoft.CommandPalette.Extensions.Toolkit;

namespace Microsoft.CmdPal.Ext.Shell.Pages;

internal sealed partial class ShellListPage : DynamicListPage, IDisposable
{
    private readonly ShellListPageHelpers _helper;

    private readonly List<ListItem> _topLevelItems = [];
    private readonly Dictionary<string, ListItem> _historyItems = [];
    private readonly List<ListItem> _currentHistoryItems = [];

    private readonly IRunHistoryService _historyService;

    private RunExeItem? _exeItem;
    private List<ListItem> _pathItems = [];
    private ListItem? _uriItem;

    private CancellationTokenSource? _cancellationTokenSource;
    private Task? _currentSearchTask;

    private bool _loadedInitialHistory;

    public ShellListPage(SettingsManager settingsManager, IRunHistoryService runHistoryService, bool addBuiltins = false)
    {
        Icon = Icons.RunV2;
        Id = "com.microsoft.cmdpal.shell";
        Name = Resources.cmd_plugin_name;
        PlaceholderText = Resources.list_placeholder_text;
        _helper = new(settingsManager);
        _historyService = runHistoryService;

        EmptyContent = new CommandItem()
        {
            Title = Resources.cmd_plugin_name,
            Icon = Icons.RunV2,
            Subtitle = Resources.list_placeholder_text,
        };

        if (addBuiltins)
        {
            // here, we _could_ add built-in providers if we wanted. links to apps, calc, etc.
            // That would be a truly run-first experience
        }
    }

    public override void UpdateSearchText(string oldSearch, string newSearch)
    {
        if (newSearch == oldSearch)
        {
            return;
        }

        DoUpdateSearchText(newSearch);
    }

    private void DoUpdateSearchText(string newSearch)
    {
        // Cancel any ongoing search
        _cancellationTokenSource?.Cancel();

        _cancellationTokenSource = new CancellationTokenSource();
        var cancellationToken = _cancellationTokenSource.Token;

        try
        {
            // Save the latest search task
            _currentSearchTask = BuildListItemsForSearchAsync(newSearch, cancellationToken);
        }
        catch (OperationCanceledException)
        {
            // DO NOTHING HERE
            return;
        }
        catch (Exception)
        {
            // Handle other exceptions
            return;
        }

        // Await the task to ensure only the latest one gets processed
        _ = ProcessSearchResultsAsync(_currentSearchTask, newSearch);
    }

    private async Task ProcessSearchResultsAsync(Task searchTask, string newSearch)
    {
        try
        {
            await searchTask;

            // Ensure this is still the latest task
            if (_currentSearchTask == searchTask)
            {
                // The search results have already been updated in BuildListItemsForSearchAsync
                IsLoading = false;
                RaiseItemsChanged();
            }
        }
        catch (OperationCanceledException)
        {
            // Handle cancellation gracefully
        }
        catch (Exception)
        {
            // Handle other exceptions
            IsLoading = false;
        }
    }

    private async Task BuildListItemsForSearchAsync(string newSearch, CancellationToken cancellationToken)
    {
        // Check for cancellation at the start
        cancellationToken.ThrowIfCancellationRequested();

        // If the search text is the start of a path to a file (it might be a
        // UNC path), then we want to list all the files that start with that text:

        // 1. Check if the search text is a valid path
        // 2. If it is, then list all the files that start with that text
        var searchText = newSearch.Trim();

        var expanded = Environment.ExpandEnvironmentVariables(searchText);

        // Check for cancellation after environment expansion
        cancellationToken.ThrowIfCancellationRequested();

        // TODO we can be smarter about only re-reading the filesystem if the
        // new search is just the oldSearch+some chars
        if (string.IsNullOrEmpty(searchText) || string.IsNullOrWhiteSpace(searchText))
        {
            _pathItems.Clear();
            _exeItem = null;
            _uriItem = null;

            _currentHistoryItems.Clear();
            _currentHistoryItems.AddRange(_historyItems.Values);

            return;
        }

<<<<<<< HEAD
        ShellHelpers.ParseExecutableAndArgs(expanded, out var exe, out var args);
        Debug.WriteLine($"Run: expanded={expanded} -> exe,args='{exe}', '{args}'");
=======
        ParseExecutableAndArgs(expanded, out var exe, out var args);
>>>>>>> 986ffbee

        // Check for cancellation before file system operations
        cancellationToken.ThrowIfCancellationRequested();

        // Reset the path resolution flag
        var couldResolvePath = false;

        var exeExists = false;
        var fullExePath = string.Empty;
        var pathIsDir = false;

        try
        {
            // Create a timeout for file system operations (200ms)
            using var timeoutCts = new CancellationTokenSource(TimeSpan.FromMilliseconds(200));
            using var combinedCts = CancellationTokenSource.CreateLinkedTokenSource(cancellationToken, timeoutCts.Token);
            var timeoutToken = combinedCts.Token;

            // Use Task.Run with timeout - this will actually timeout even if the sync operations don't respond to cancellation
            var pathResolutionTask = Task.Run(
                () =>
            {
                // Don't check cancellation token here - let the Task timeout handle it
                exeExists = ShellListPageHelpers.FileExistInPath(exe, out fullExePath);
                pathIsDir = Directory.Exists(expanded);
                couldResolvePath = true;
            },
                CancellationToken.None); // Use None here since we're handling timeout differently

            // Wait for either completion or timeout
            await pathResolutionTask.WaitAsync(timeoutToken);
        }
        catch (OperationCanceledException) when (cancellationToken.IsCancellationRequested)
        {
            // Main cancellation token was cancelled, re-throw
            throw;
        }
        catch (TimeoutException)
        {
            // Timeout occurred
            couldResolvePath = false;
        }
        catch (OperationCanceledException)
        {
            // Timeout occurred (from WaitAsync)
            couldResolvePath = false;
        }
        catch (Exception)
        {
            // Handle any other exceptions that might bubble up
            couldResolvePath = false;
        }

        cancellationToken.ThrowIfCancellationRequested();

        _pathItems.Clear();

        // We want to show path items:
        // * If there's no args, AND (the path doesn't exist OR the path is a dir)
        if (string.IsNullOrEmpty(args)
            && (!exeExists || pathIsDir)
            && couldResolvePath)
        {
            IsLoading = true;
            await CreatePathItemsAsync(expanded, searchText, cancellationToken);
        }

        // Check for cancellation before creating exe items
        cancellationToken.ThrowIfCancellationRequested();

        if (couldResolvePath && exeExists)
        {
            CreateAndAddExeItems(exe, args, fullExePath);
        }
        else
        {
            _exeItem = null;
        }

        // Only create the URI item if we didn't make a file or exe item for it.
        if (!exeExists && !pathIsDir)
        {
            CreateUriItems(searchText);
        }
        else
        {
            _uriItem = null;
        }

        var histItemsNotInSearch =
            _historyItems
                .Where(kv => !kv.Key.Equals(newSearch, StringComparison.OrdinalIgnoreCase));
        if (_exeItem != null)
        {
            // If we have an exe item, we want to remove it from the history items
            histItemsNotInSearch = histItemsNotInSearch
                .Where(kv => !kv.Value.Title.Equals(_exeItem.Title, StringComparison.OrdinalIgnoreCase));
        }

        if (_uriItem != null)
        {
            // If we have an uri item, we want to remove it from the history items
            histItemsNotInSearch = histItemsNotInSearch
                .Where(kv => !kv.Value.Title.Equals(_uriItem.Title, StringComparison.OrdinalIgnoreCase));
        }

        // Filter the history items based on the search text
        var filterHistory = (string query, KeyValuePair<string, ListItem> pair) =>
        {
            // Fuzzy search on the key (command string)
            var score = StringMatcher.FuzzySearch(query, pair.Key).Score;
            return score;
        };

        var filteredHistory =
            ListHelpers.FilterList<KeyValuePair<string, ListItem>>(
                histItemsNotInSearch,
                searchText,
                filterHistory)
            .Select(p => p.Value);

        _currentHistoryItems.Clear();
        _currentHistoryItems.AddRange(filteredHistory);

        // Final cancellation check
        cancellationToken.ThrowIfCancellationRequested();
    }

    private static ListItem PathToListItem(string path, string originalPath, string args = "", Action<string>? addToHistory = null)
    {
        var pathItem = new PathListItem(path, originalPath, addToHistory);

        // Is this path an executable? If so, then make a RunExeItem
        if (IsExecutable(path))
        {
            var exeItem = new RunExeItem(Path.GetFileName(path), args, path, addToHistory);

            exeItem.MoreCommands = [
            .. exeItem.MoreCommands,
            .. pathItem.MoreCommands];
            return exeItem;
        }

        return pathItem;
    }

    public override IListItem[] GetItems()
    {
        if (!_loadedInitialHistory)
        {
            LoadInitialHistory();
        }

        var filteredTopLevel = ListHelpers.FilterList(_topLevelItems, SearchText);
        List<ListItem> uriItems = _uriItem != null ? [_uriItem] : [];
        List<ListItem> exeItems = _exeItem != null ? [_exeItem] : [];

        return
            exeItems
            .Concat(filteredTopLevel)
            .Concat(_currentHistoryItems)
            .Concat(_pathItems)
            .Concat(uriItems)
            .ToArray();
    }

    internal static RunExeItem CreateExeItem(string exe, string args, string fullExePath, Action<string>? addToHistory)
    {
        // PathToListItem will return a RunExeItem if it can find a executable.
        // It will ALSO add the file search commands to the RunExeItem.
        return PathToListItem(fullExePath, exe, args, addToHistory) as RunExeItem ??
               new RunExeItem(exe, args, fullExePath, addToHistory);
    }

    private void CreateAndAddExeItems(string exe, string args, string fullExePath)
    {
        // If we already have an exe item, and the exe is the same, we can just update it
        if (_exeItem != null && _exeItem.FullExePath.Equals(fullExePath, StringComparison.OrdinalIgnoreCase))
        {
            _exeItem.UpdateArgs(args);
        }
        else
        {
            _exeItem = CreateExeItem(exe, args, fullExePath, AddToHistory);
        }
    }

    private static bool IsExecutable(string path)
    {
        // Is this path an executable?
        // check all the extensions in PATHEXT
        var extensions = Environment.GetEnvironmentVariable("PATHEXT")?.Split(';') ?? Array.Empty<string>();
        return extensions.Any(ext => string.Equals(Path.GetExtension(path), ext, StringComparison.OrdinalIgnoreCase));
    }

    private async Task CreatePathItemsAsync(string searchPath, string originalPath, CancellationToken cancellationToken)
    {
        var directoryPath = string.Empty;
        var searchPattern = string.Empty;

        var startsWithQuote = searchPath.Length > 0 && searchPath[0] == '"';
        var endsWithQuote = searchPath.Last() == '"';
        var trimmed = (startsWithQuote && endsWithQuote) ? searchPath.Substring(1, searchPath.Length - 2) : searchPath;
        var isDriveRoot = trimmed.Length == 2 && trimmed[1] == ':';

        // we should also handle just drive roots, ala c:\ or d:\
        // we need to handle this case first, because "C:" does exist, but we need to append the "\" in that case
        if (isDriveRoot)
        {
            directoryPath = trimmed + "\\";
            searchPattern = $"*";
        }

        // Easiest case: text is literally already a full directory
        else if (Directory.Exists(trimmed))
        {
            directoryPath = trimmed;
            searchPattern = $"*";
        }

        // Check if the search text is a valid path
        else if (Path.IsPathRooted(trimmed) && Path.GetDirectoryName(trimmed) is string directoryName)
        {
            directoryPath = directoryName;
            searchPattern = $"{Path.GetFileName(trimmed)}*";
        }

        // Check if the search text is a valid UNC path
        else if (trimmed.StartsWith(@"\\", System.StringComparison.CurrentCultureIgnoreCase) &&
                 trimmed.Contains(@"\\"))
        {
            directoryPath = trimmed;
            searchPattern = $"*";
        }

        // Check for cancellation before directory operations
        cancellationToken.ThrowIfCancellationRequested();

        var dirExists = Directory.Exists(directoryPath);

        // searchPath is fully expanded, and originalPath is not. We might get:
        // * original: X%Y%Z\partial
        // * search: X_foo_Z\partial
        // and we want the result `X_foo_Z\partialOne` to use the suggestion `X%Y%Z\partialOne`
        //
        // To do this:
        // * Get the directoryPath
        // * trim that out of the beginning of searchPath -> searchPathTrailer
        // * everything left from searchPath? remove searchPathTrailer from the end of originalPath
        // that gets us the expanded original dir

        // Check if the directory exists
        if (dirExists)
        {
            // Check for cancellation before file system enumeration
            cancellationToken.ThrowIfCancellationRequested();

            // Get all the files in the directory that start with the search text
            // Run this on a background thread to avoid blocking
            var files = await Task.Run(() => Directory.GetFileSystemEntries(directoryPath, searchPattern), cancellationToken);

            // Check for cancellation after file enumeration
            cancellationToken.ThrowIfCancellationRequested();

            var searchPathTrailer = trimmed.Remove(0, Math.Min(directoryPath.Length, trimmed.Length));
            var originalBeginning = originalPath.Remove(originalPath.Length - searchPathTrailer.Length);
            if (isDriveRoot)
            {
                originalBeginning = string.Concat(originalBeginning, '\\');
            }

            // Create a list of commands for each file
            var commands = files.Select(f => PathToListItem(f, originalBeginning)).ToList();

            // Final cancellation check before updating results
            cancellationToken.ThrowIfCancellationRequested();

            // Add the commands to the list
            _pathItems = commands;
        }
        else
        {
            _pathItems.Clear();
        }
    }

    internal void CreateUriItems(string searchText)
    {
        if (!System.Uri.TryCreate(searchText, UriKind.Absolute, out var uri))
        {
            _uriItem = null;
            return;
        }

        var command = new OpenUrlCommand(searchText) { Result = CommandResult.Dismiss() };
        _uriItem = new ListItem(command)
        {
            Title = searchText,
        };
    }

    private void LoadInitialHistory()
    {
        var hist = _historyService.GetRunHistory();
        var histItems = hist
            .Select(h => (h, ShellListPageHelpers.ListItemForCommandString(h, AddToHistory)))
            .Where(tuple => tuple.Item2 != null)
            .Select(tuple => (tuple.h, tuple.Item2!))
            .ToList();

        // Add all the history items to the _historyItems dictionary
        foreach (var (h, item) in histItems)
        {
            _historyItems[h] = item;
        }

        _currentHistoryItems.Clear();
        _currentHistoryItems.AddRange(histItems.Select(tuple => tuple.Item2));

        _loadedInitialHistory = true;
    }

    internal void AddToHistory(string commandString)
    {
        if (string.IsNullOrWhiteSpace(commandString))
        {
            return; // Do not add empty or whitespace items
        }

        _historyService.AddRunHistoryItem(commandString);
        LoadInitialHistory();
        DoUpdateSearchText(SearchText);
    }

    public void Dispose()
    {
        _cancellationTokenSource?.Cancel();
        _cancellationTokenSource?.Dispose();
    }
}<|MERGE_RESOLUTION|>--- conflicted
+++ resolved
@@ -152,12 +152,7 @@
             return;
         }
 
-<<<<<<< HEAD
         ShellHelpers.ParseExecutableAndArgs(expanded, out var exe, out var args);
-        Debug.WriteLine($"Run: expanded={expanded} -> exe,args='{exe}', '{args}'");
-=======
-        ParseExecutableAndArgs(expanded, out var exe, out var args);
->>>>>>> 986ffbee
 
         // Check for cancellation before file system operations
         cancellationToken.ThrowIfCancellationRequested();
