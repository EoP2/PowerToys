--- conflicted
+++ resolved
@@ -24,13 +24,8 @@
             Resources.shell_command_display_title)
     {
         Title = string.Empty;
-<<<<<<< HEAD
-        Icon = Icons.RunV2;
-=======
-        _executeItem.Name = string.Empty;
         Subtitle = Properties.Resources.generic_run_command;
         Icon = Icons.RunV2Icon; // Defined in Icons.cs and contains the execute command icon.
->>>>>>> 6642c805
     }
 
     public override void UpdateQuery(string query)
