--- conflicted
+++ resolved
@@ -25,13 +25,8 @@
         Title = string.Empty;
         Subtitle = string.Empty;
         _executeItem.Name = string.Empty;
-<<<<<<< HEAD
         _title = string.Format(CultureInfo.CurrentCulture, PluginOpen, BrowserInfo.Name ?? BrowserInfo.MSEdgeName);
-        Icon = IconHelpers.FromRelativePath("Assets\\WebSearch.png");
-=======
-        Subtitle = string.Format(CultureInfo.CurrentCulture, PluginOpen, BrowserInfo.Name ?? BrowserInfo.MSEdgeName);
         Icon = Icons.WebSearch;
->>>>>>> 6642c805
     }
 
     public override void UpdateQuery(string query)
