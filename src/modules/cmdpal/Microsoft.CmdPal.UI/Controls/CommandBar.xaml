--- conflicted
+++ resolved
@@ -200,12 +200,7 @@
                 x:Name="MoreCommandsButton"
                 x:Uid="MoreCommandsButton"
                 Padding="4"
-<<<<<<< HEAD
                 Click="MoreCommandsButton_Clicked"
-                Content="{ui:FontIcon Glyph=&#xE712;,
-                                      FontSize=16}"
-=======
->>>>>>> 498fe75c
                 Style="{StaticResource SubtleButtonStyle}"
                 ToolTipService.ToolTip="Ctrl+K"
                 Visibility="{x:Bind ViewModel.ShouldShowContextMenu, Mode=OneWay}">
