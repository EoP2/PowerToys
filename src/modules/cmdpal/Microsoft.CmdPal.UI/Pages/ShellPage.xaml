--- conflicted
+++ resolved
@@ -11,11 +11,8 @@
     xmlns:d="http://schemas.microsoft.com/expression/blend/2008"
     xmlns:h="using:Microsoft.CmdPal.UI.Helpers"
     xmlns:help="using:Microsoft.CmdPal.UI.Helpers"
-<<<<<<< HEAD
-=======
     xmlns:labToolkit="using:CommunityToolkit.Labs.WinUI.MarkdownTextBlock"
     xmlns:markdownImageProviders="using:Microsoft.CmdPal.UI.Helpers.MarkdownImageProviders"
->>>>>>> 92d9f106
     xmlns:mc="http://schemas.openxmlformats.org/markup-compatibility/2006"
     xmlns:tkcontrols="using:CommunityToolkit.WinUI.Controls"
     xmlns:toolkit="using:CommunityToolkit.WinUI.Controls"
@@ -166,15 +163,11 @@
                 x:Key="DefaultMarkdownThemeConfig"
                 H3FontSize="12"
                 H3FontWeight="Normal" />
-<<<<<<< HEAD
-            <tkcontrols:MarkdownConfig x:Key="DefaultMarkdownConfig" Themes="{StaticResource DefaultMarkdownThemeConfig}" />
-=======
             <markdownImageProviders:ImageProvider x:Key="ImageProvider" />
             <tkcontrols:MarkdownConfig
                 x:Key="DefaultMarkdownConfig"
                 ImageProvider="{StaticResource ImageProvider}"
                 Themes="{StaticResource DefaultMarkdownThemeConfig}" />
->>>>>>> 92d9f106
         </ResourceDictionary>
     </Page.Resources>
 
