--- conflicted
+++ resolved
@@ -14,13 +14,8 @@
     xmlns:local="using:Microsoft.CmdPal.UI"
     xmlns:markdownTextBlockRns="using:CommunityToolkit.WinUI.Controls.MarkdownTextBlockRns"
     xmlns:mc="http://schemas.openxmlformats.org/markup-compatibility/2006"
-<<<<<<< HEAD
-    xmlns:toolkit="using:CommunityToolkit.WinUI.Controls"
-    xmlns:viewmodels="using:Microsoft.CmdPal.UI.ViewModels"
-=======
     xmlns:toolkit="using:CommunityToolkit.WinUI.UI.Controls"
     xmlns:viewModels="using:Microsoft.CmdPal.UI.ViewModels"
->>>>>>> 608eb1e0
     Background="Transparent"
     mc:Ignorable="d">
 
@@ -62,12 +57,8 @@
                         Text="{x:Bind Body, Mode=OneWay}" />
                 </Grid>
             </DataTemplate>
-<<<<<<< HEAD
-            <DataTemplate x:Key="NestedFormContentTemplate" x:DataType="viewmodels:ContentFormViewModel">
-=======
 
             <DataTemplate x:Key="NestedFormContentTemplate" x:DataType="viewModels:ContentFormViewModel">
->>>>>>> 608eb1e0
                 <Grid>
                     <cmdPalControls:ContentFormControl ViewModel="{x:Bind}" />
                 </Grid>
