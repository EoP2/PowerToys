--- conflicted
+++ resolved
@@ -10,12 +10,8 @@
     xmlns:help="using:Microsoft.CmdPal.UI.Helpers"
     xmlns:local="using:Microsoft.CmdPal.UI"
     xmlns:mc="http://schemas.openxmlformats.org/markup-compatibility/2006"
-<<<<<<< HEAD
-    xmlns:viewmodels="using:Microsoft.CmdPal.UI.ViewModels"
     xmlns:coreViewModels="using:Microsoft.CmdPal.Core.ViewModels"
-=======
     xmlns:viewModels="using:Microsoft.CmdPal.UI.ViewModels"
->>>>>>> b290b9b1
     Background="Transparent"
     mc:Ignorable="d">
 
@@ -32,11 +28,7 @@
             EmptyValue="Collapsed"
             NotEmptyValue="Visible" />
 
-<<<<<<< HEAD
         <DataTemplate x:Key="TagTemplate" x:DataType="coreViewModels:TagViewModel">
-=======
-        <DataTemplate x:Key="TagTemplate" x:DataType="viewModels:TagViewModel">
->>>>>>> b290b9b1
             <cpcontrols:Tag
                 AutomationProperties.Name="{x:Bind Text, Mode=OneWay}"
                 BackgroundColor="{x:Bind Background, Mode=OneWay}"
@@ -48,11 +40,7 @@
         </DataTemplate>
 
         <!--  https://learn.microsoft.com/windows/apps/design/controls/itemsview#specify-the-look-of-the-items  -->
-<<<<<<< HEAD
         <DataTemplate x:Key="ListItemViewModelTemplate" x:DataType="coreViewModels:ListItemViewModel">
-=======
-        <DataTemplate x:Key="ListItemViewModelTemplate" x:DataType="viewModels:ListItemViewModel">
->>>>>>> b290b9b1
             <Grid
                 Padding="0,12,0,12"
                 AutomationProperties.Name="{x:Bind Title, Mode=OneWay}"
