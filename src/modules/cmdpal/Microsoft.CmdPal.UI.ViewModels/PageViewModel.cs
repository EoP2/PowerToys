--- conflicted
+++ resolved
@@ -79,11 +79,8 @@
 
         Name = page.Name;
         IsLoading = page.IsLoading;
-<<<<<<< HEAD
         Title = page.Title;
-=======
         Icon = page.Icon;
->>>>>>> 0ffadc56
 
         // Let the UI know about our initial properties too.
         UpdateProperty(nameof(Name));
