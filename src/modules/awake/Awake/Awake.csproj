--- conflicted
+++ resolved
@@ -28,7 +28,6 @@
 		<ApplicationManifest>app.manifest</ApplicationManifest>
 	</PropertyGroup>
 
-<<<<<<< HEAD
 	<ItemGroup>
 		<None Remove="Assets\Awake\Awake.ico" />
 		<None Remove="Assets\Awake\disabled.ico" />
@@ -38,14 +37,13 @@
 		<None Remove="Assets\Awake\scheduled.ico" />
 		<None Remove="Assets\Awake\timed.ico" />
 	</ItemGroup>
-=======
-  <ItemGroup>
-    <PackageReference Include="System.CommandLine" />
-    <PackageReference Include="System.Reactive" />
-    <PackageReference Include="System.Runtime.Caching" />
-    <PackageReference Include="Microsoft.Data.Sqlite" />
-  </ItemGroup>
->>>>>>> 01e7b61e
+	
+	<ItemGroup>
+		<PackageReference Include="System.CommandLine" />
+		<PackageReference Include="System.Reactive" />
+		<PackageReference Include="System.Runtime.Caching" />
+		<PackageReference Include="Microsoft.Data.Sqlite" />
+	</ItemGroup>
 
 	<ItemGroup>
 		<PackageReference Include="System.CommandLine" />
