#include "pch.h"
#include <ShellScalingApi.h>
#include <lmcons.h>
#include <filesystem>
#include <sstream>
#include "tray_icon.h"
#include "powertoy_module.h"
#include "trace.h"
#include "general_settings.h"
#include "restart_elevated.h"
#include "RestartManagement.h"
#include "Generated files/resource.h"
#include "settings_telemetry.h"

#include <common/comUtils/comUtils.h>
#include <common/display/dpi_aware.h>
#include <common/notifications/notifications.h>
#include <common/notifications/dont_show_again.h>
#include <common/updating/installer.h>
#include <common/updating/updating.h>
#include <common/updating/updateState.h>
#include <common/utils/appMutex.h>
#include <common/utils/elevation.h>
#include <common/utils/os-detect.h>
#include <common/utils/processApi.h>
#include <common/utils/resources.h>

#include "UpdateUtils.h"
#include "ActionRunnerUtils.h"

#include <winrt/Windows.System.h>

#include <Psapi.h>
#include <RestartManager.h>
#include "centralized_kb_hook.h"
#include "centralized_hotkeys.h"

#if _DEBUG && _WIN64
#include "unhandled_exception_handler.h"
#endif
#include <common/logger/logger.h>
#include <common/SettingsAPI/settings_helpers.h>
#include <runner/settings_window.h>
#include <common/utils/process_path.h>
#include <common/utils/winapi_error.h>
#include <common/utils/window.h>
#include <common/version/version.h>
#include <common/utils/string_utils.h>

// disabling warning 4458 - declaration of 'identifier' hides class member
// to avoid warnings from GDI files - can't add winRT directory to external code
// in the Cpp.Build.props
#pragma warning(push)
#pragma warning(disable : 4458)
#include <gdiplus.h>
#pragma warning(pop)

namespace
{
    const wchar_t PT_URI_PROTOCOL_SCHEME[] = L"powertoys://";
    const wchar_t POWER_TOYS_MODULE_LOAD_FAIL[] = L"Failed to load "; // Module name will be appended on this message and it is not localized.
}

void chdir_current_executable()
{
    // Change current directory to the path of the executable.
    WCHAR executable_path[MAX_PATH];
    GetModuleFileName(NULL, executable_path, MAX_PATH);
    PathRemoveFileSpec(executable_path);
    if (!SetCurrentDirectory(executable_path))
    {
        show_last_error_message(L"Change Directory to Executable Path", GetLastError(), L"PowerToys - runner");
    }
}

inline wil::unique_mutex_nothrow create_msi_mutex()
{
    return createAppMutex(POWERTOYS_MSI_MUTEX_NAME);
}

void open_menu_from_another_instance(std::optional<std::string> settings_window)
{
    const HWND hwnd_main = FindWindowW(L"PToyTrayIconWindow", nullptr);
    LPARAM msg = static_cast<LPARAM>(ESettingsWindowNames::Dashboard);
    if (settings_window.has_value() && settings_window.value() != "")
    {
        msg = static_cast<LPARAM>(ESettingsWindowNames_from_string(settings_window.value()));
    }
    PostMessageW(hwnd_main, WM_COMMAND, ID_SETTINGS_MENU_COMMAND, msg);
}

int runner(bool isProcessElevated, bool openSettings, std::string settingsWindow, bool openOobe, bool openScoobe)
{
    Logger::info("Runner is starting. Elevated={} openOobe={} openScoobe={}", isProcessElevated, openOobe, openScoobe);
    DPIAware::EnableDPIAwarenessForThisProcess();

#if _DEBUG && _WIN64
//Global error handlers to diagnose errors.
//We prefer this not to show any longer until there's a bug to diagnose.
//init_global_error_handlers();
#endif
    Trace::RegisterProvider();
    start_tray_icon(isProcessElevated);
    CentralizedKeyboardHook::Start();

    int result = -1;
    try
    {
        if (!openOobe && openScoobe)
        {
            std::thread{
                [] {
                    // Wait a bit, because Windows has a delay until it picks up toast notification registration in the registry
                    Sleep(10000);
                    Logger::info("Showing toast notification asking to restart PC");
                    notifications::show_toast(GET_RESOURCE_STRING(IDS_PT_VERSION_CHANGE_ASK_FOR_COMPUTER_RESTART).c_str(), L"PowerToys");
                }
            }.detach();
        }

        std::thread{ [] {
            PeriodicUpdateWorker();
        } }.detach();

        std::thread{ [] {
            if (updating::uninstall_previous_msix_version_async().get())
            {
                notifications::show_toast(GET_RESOURCE_STRING(IDS_OLDER_MSIX_UNINSTALLED).c_str(), L"PowerToys");
            }
        } }.detach();

        chdir_current_executable();
        // Load Powertoys DLLs

        std::vector<std::wstring_view> knownModules = {
            L"PowerToys.FancyZonesModuleInterface.dll",
            L"PowerToys.powerpreview.dll",
            L"PowerToys.ImageResizerExt.dll",
            L"PowerToys.KeyboardManager.dll",
            L"PowerToys.Launcher.dll",
            L"WinUI3Apps/PowerToys.PowerRenameExt.dll",
            L"PowerToys.ShortcutGuideModuleInterface.dll",
            L"PowerToys.ColorPicker.dll",
            L"PowerToys.AwakeModuleInterface.dll",
            L"PowerToys.FindMyMouse.dll",
            L"PowerToys.MouseHighlighter.dll",
            L"PowerToys.MouseJump.dll",
            L"PowerToys.AlwaysOnTopModuleInterface.dll",
            L"PowerToys.MousePointerCrosshairs.dll",
            L"PowerToys.PowerAccentModuleInterface.dll",
            L"PowerToys.PowerOCRModuleInterface.dll",
            L"PowerToys.PastePlainModuleInterface.dll",
            L"WinUI3Apps/PowerToys.FileLocksmithExt.dll",
            L"WinUI3Apps/PowerToys.RegistryPreviewExt.dll",
            L"WinUI3Apps/PowerToys.MeasureToolModuleInterface.dll",
            L"WinUI3Apps/PowerToys.HostsModuleInterface.dll",
            L"WinUI3Apps/PowerToys.Peek.dll",
            L"WinUI3Apps/PowerToys.EnvironmentVariablesModuleInterface.dll",
            L"PowerToys.MouseWithoutBordersModuleInterface.dll",
            L"PowerToys.CropAndLockModuleInterface.dll",
<<<<<<< HEAD
            L"PowerToys.FileActionsMenu.dll"
=======
            L"PowerToys.CmdNotFoundModuleInterface.dll",
>>>>>>> 42cfb469
        };
        const auto VCM_PATH = L"PowerToys.VideoConferenceModule.dll";
        if (const auto mf = LoadLibraryA("mf.dll"))
        {
            FreeLibrary(mf);
            knownModules.emplace_back(VCM_PATH);
        }

        for (auto moduleSubdir : knownModules)
        {
            try
            {
                auto pt_module = load_powertoy(moduleSubdir);
                modules().emplace(pt_module->get_key(), std::move(pt_module));
            }
            catch (...)
            {
                std::wstring errorMessage = POWER_TOYS_MODULE_LOAD_FAIL;
                errorMessage += moduleSubdir;
                MessageBoxW(NULL,
                            errorMessage.c_str(),
                            L"PowerToys",
                            MB_OK | MB_ICONERROR);
            }
        }
        // Start initial powertoys
        start_enabled_powertoys();
        std::wstring product_version = get_product_version();
        Trace::EventLaunch(product_version, isProcessElevated);
        PTSettingsHelper::save_last_version_run(product_version);

        if (openSettings)
        {
            std::optional<std::wstring> window;
            if (!settingsWindow.empty())
            {
                window = winrt::to_hstring(settingsWindow);
            }
            open_settings_window(window, false);
        }

        if (openOobe)
        {
            PTSettingsHelper::save_oobe_opened_state();
            open_oobe_window();
        }
        else if (openScoobe)
        {
            open_scoobe_window();
        }

        settings_telemetry::init();
        result = run_message_loop();
    }
    catch (std::runtime_error& err)
    {
        std::string err_what = err.what();
        MessageBoxW(nullptr, std::wstring(err_what.begin(), err_what.end()).c_str(), GET_RESOURCE_STRING(IDS_ERROR).c_str(), MB_OK | MB_ICONERROR | MB_SETFOREGROUND);
        result = -1;
    }
    Trace::UnregisterProvider();
    return result;
}

// If the PT runner is launched as part of some action and manually by a user, e.g. being activated as a COM server
// for background toast notification handling, we should execute corresponding code flow instead of the main code flow.
enum class SpecialMode
{
    None,
    Win32ToastNotificationCOMServer,
    ToastNotificationHandler,
    ReportSuccessfulUpdate
};

SpecialMode should_run_in_special_mode(const int n_cmd_args, LPWSTR* cmd_arg_list)
{
    for (size_t i = 1; i < n_cmd_args; ++i)
    {
        if (!wcscmp(notifications::TOAST_ACTIVATED_LAUNCH_ARG, cmd_arg_list[i]))
        {
            return SpecialMode::Win32ToastNotificationCOMServer;
        }
        else if (n_cmd_args == 2 && !wcsncmp(PT_URI_PROTOCOL_SCHEME, cmd_arg_list[i], wcslen(PT_URI_PROTOCOL_SCHEME)))
        {
            return SpecialMode::ToastNotificationHandler;
        }
        else if (n_cmd_args == 2 && !wcscmp(cmdArg::UPDATE_REPORT_SUCCESS, cmd_arg_list[i]))
        {
            return SpecialMode::ReportSuccessfulUpdate;
        }
    }

    return SpecialMode::None;
}

int win32_toast_notification_COM_server_mode()
{
    notifications::run_desktop_app_activator_loop();
    return 0;
}

enum class toast_notification_handler_result
{
    exit_success,
    exit_error
};

toast_notification_handler_result toast_notification_handler(const std::wstring_view param)
{
    const std::wstring_view cant_drag_elevated_disable = L"cant_drag_elevated_disable/";
    const std::wstring_view couldnt_toggle_powerpreview_modules_disable = L"couldnt_toggle_powerpreview_modules_disable/";
    const std::wstring_view open_settings = L"open_settings/";
    const std::wstring_view update_now = L"update_now/";

    if (param == cant_drag_elevated_disable)
    {
        return notifications::disable_toast(notifications::ElevatedDontShowAgainRegistryPath) ? toast_notification_handler_result::exit_success : toast_notification_handler_result::exit_error;
    }
    else if (param.starts_with(update_now))
    {
        std::wstring args{ cmdArg::UPDATE_NOW_LAUNCH_STAGE1 };
        LaunchPowerToysUpdate(args.c_str());
        return toast_notification_handler_result::exit_success;
    }
    else if (param == couldnt_toggle_powerpreview_modules_disable)
    {
        return notifications::disable_toast(notifications::PreviewModulesDontShowAgainRegistryPath) ? toast_notification_handler_result::exit_success : toast_notification_handler_result::exit_error;
    }
    else if (param == open_settings)
    {
        open_menu_from_another_instance(std::nullopt);
        return toast_notification_handler_result::exit_success;
    }
    else
    {
        return toast_notification_handler_result::exit_error;
    }
}

int WINAPI WinMain(HINSTANCE /*hInstance*/, HINSTANCE /*hPrevInstance*/, LPSTR lpCmdLine, int /*nCmdShow*/)
{
    Gdiplus::GdiplusStartupInput gpStartupInput;
    ULONG_PTR gpToken;
    GdiplusStartup(&gpToken, &gpStartupInput, NULL);

    winrt::init_apartment();
    const wchar_t* securityDescriptor =
        L"O:BA" // Owner: Builtin (local) administrator
        L"G:BA" // Group: Builtin (local) administrator
        L"D:"
        L"(A;;0x7;;;PS)" // Access allowed on COM_RIGHTS_EXECUTE, _LOCAL, & _REMOTE for Personal self
        L"(A;;0x7;;;IU)" // Access allowed on COM_RIGHTS_EXECUTE for Interactive Users
        L"(A;;0x3;;;SY)" // Access allowed on COM_RIGHTS_EXECUTE, & _LOCAL for Local system
        L"(A;;0x7;;;BA)" // Access allowed on COM_RIGHTS_EXECUTE, _LOCAL, & _REMOTE for Builtin (local) administrator
        L"(A;;0x3;;;S-1-15-3-1310292540-1029022339-4008023048-2190398717-53961996-4257829345-603366646)" // Access allowed on COM_RIGHTS_EXECUTE, & _LOCAL for Win32WebViewHost package capability
        L"S:"
        L"(ML;;NX;;;LW)"; // Integrity label on No execute up for Low mandatory level
    initializeCOMSecurity(securityDescriptor);

    int n_cmd_args = 0;
    LPWSTR* cmd_arg_list = CommandLineToArgvW(GetCommandLineW(), &n_cmd_args);
    switch (should_run_in_special_mode(n_cmd_args, cmd_arg_list))
    {
    case SpecialMode::Win32ToastNotificationCOMServer:
        return win32_toast_notification_COM_server_mode();
    case SpecialMode::ToastNotificationHandler:
        switch (toast_notification_handler(cmd_arg_list[1] + wcslen(PT_URI_PROTOCOL_SCHEME)))
        {
        case toast_notification_handler_result::exit_error:
            return 1;
        case toast_notification_handler_result::exit_success:
            return 0;
        }
        [[fallthrough]];
    case SpecialMode::ReportSuccessfulUpdate:
    {
        notifications::remove_toasts_by_tag(notifications::UPDATING_PROCESS_TOAST_TAG);
        notifications::remove_all_scheduled_toasts();
        notifications::show_toast(GET_RESOURCE_STRING(IDS_PT_UPDATE_MESSAGE_BOX_TEXT),
                                  L"PowerToys",
                                  notifications::toast_params{ notifications::UPDATING_PROCESS_TOAST_TAG });
        break;
    }

    case SpecialMode::None:
        // continue as usual
        break;
    }

    std::filesystem::path logFilePath(PTSettingsHelper::get_root_save_folder_location());
    logFilePath.append(LogSettings::runnerLogPath);
    Logger::init(LogSettings::runnerLoggerName, logFilePath.wstring(), PTSettingsHelper::get_log_settings_file_location());

    const std::string cmdLine{ lpCmdLine };
    Logger::info("Running powertoys with cmd args: {}", cmdLine);

    auto open_settings_it = cmdLine.find("--open-settings");
    const bool open_settings = open_settings_it != std::string::npos;
    // Check if opening specific settings window
    open_settings_it = cmdLine.find("--open-settings=");
    std::string settings_window;
    if (open_settings_it != std::string::npos)
    {
        std::string rest_of_cmd_line{ cmdLine, open_settings_it + std::string{ "--open-settings=" }.size() };
        std::istringstream iss(rest_of_cmd_line);
        iss >> settings_window;
    }

    // Check if another instance is already running.
    wil::unique_mutex_nothrow msi_mutex = create_msi_mutex();
    if (!msi_mutex)
    {
        open_menu_from_another_instance(settings_window);
        return 0;
    }

    bool openOobe = false;
    try
    {
        openOobe = !PTSettingsHelper::get_oobe_opened_state();
    }
    catch (const std::exception& e)
    {
        Logger::error("Failed to get or save OOBE state with an exception: {}", e.what());
    }

    bool openScoobe = false;
    try
    {
        std::wstring last_version_run = PTSettingsHelper::get_last_version_run();
        const auto product_version = get_product_version();
        openScoobe = product_version != last_version_run;
        Logger::info(L"Scoobe: product_version={} last_version_run={}", product_version, last_version_run);
    }
    catch (const std::exception& e)
    {
        Logger::error("Failed to get last version with an exception: {}", e.what());
    }

    int result = 0;
    try
    {
        // Singletons initialization order needs to be preserved, first events and
        // then modules to guarantee the reverse destruction order.
        modules();

        std::thread{ [] {
            auto state = UpdateState::read();
            if (state.state == UpdateState::upToDate)
            {
                updating::cleanup_updates();
            }
        } }.detach();

        auto general_settings = load_general_settings();

        // Apply the general settings but don't save it as the modules() variable has not been loaded yet
        apply_general_settings(general_settings, false);
        const bool elevated = is_process_elevated();
        const bool with_dont_elevate_arg = cmdLine.find("--dont-elevate") != std::string::npos;
        const bool run_elevated_setting = general_settings.GetNamedBoolean(L"run_elevated", false);
        const bool with_restartedElevated_arg = cmdLine.find("--restartedElevated") != std::string::npos;

        if (elevated && with_dont_elevate_arg && !run_elevated_setting)
        {
            Logger::info("Scheduling restart as non elevated");
            schedule_restart_as_non_elevated();
            result = 0;
        }
        else if (elevated || !run_elevated_setting || with_dont_elevate_arg || (!elevated && with_restartedElevated_arg))
        {
            // The condition (!elevated && with_restartedElevated_arg) solves issue #19307. Restart elevated loop detected, running non-elevated
            if (!elevated && with_restartedElevated_arg)
            {
                Logger::info("Restart as elevated failed. Running non-elevated.");
            }

            result = runner(elevated, open_settings, settings_window, openOobe, openScoobe);

            if (result == 0)
            {
                // Save settings on closing, if closed 'normal'
                PTSettingsHelper::save_general_settings(get_general_settings().to_json());
            }
        }
        else
        {
            Logger::info("Scheduling restart as elevated");
            schedule_restart_as_elevated(open_settings);
            result = 0;
        }
    }
    catch (std::runtime_error& err)
    {
        std::string err_what = err.what();
        MessageBoxW(nullptr, std::wstring(err_what.begin(), err_what.end()).c_str(), GET_RESOURCE_STRING(IDS_ERROR).c_str(), MB_OK | MB_ICONERROR);
        result = -1;
    }

    // We need to release the mutexes to be able to restart the application
    if (msi_mutex)
    {
        msi_mutex.reset(nullptr);
    }

    if (is_restart_scheduled())
    {
        if (!restart_if_scheduled())
        {
            // If it's not possible to restart non-elevated due to some condition in the user's configuration, user should start PowerToys manually.
            Logger::warn("Scheduled restart failed. Couldn't restart non-elevated. PowerToys exits here because retrying it would just mean failing in a loop.");
        }
    }
    stop_tray_icon();
    return result;
}
<|MERGE_RESOLUTION|>--- conflicted
+++ resolved
@@ -1,481 +1,478 @@
-#include "pch.h"
-#include <ShellScalingApi.h>
-#include <lmcons.h>
-#include <filesystem>
-#include <sstream>
-#include "tray_icon.h"
-#include "powertoy_module.h"
-#include "trace.h"
-#include "general_settings.h"
-#include "restart_elevated.h"
-#include "RestartManagement.h"
-#include "Generated files/resource.h"
-#include "settings_telemetry.h"
-
-#include <common/comUtils/comUtils.h>
-#include <common/display/dpi_aware.h>
-#include <common/notifications/notifications.h>
-#include <common/notifications/dont_show_again.h>
-#include <common/updating/installer.h>
-#include <common/updating/updating.h>
-#include <common/updating/updateState.h>
-#include <common/utils/appMutex.h>
-#include <common/utils/elevation.h>
-#include <common/utils/os-detect.h>
-#include <common/utils/processApi.h>
-#include <common/utils/resources.h>
-
-#include "UpdateUtils.h"
-#include "ActionRunnerUtils.h"
-
-#include <winrt/Windows.System.h>
-
-#include <Psapi.h>
-#include <RestartManager.h>
-#include "centralized_kb_hook.h"
-#include "centralized_hotkeys.h"
-
-#if _DEBUG && _WIN64
-#include "unhandled_exception_handler.h"
-#endif
-#include <common/logger/logger.h>
-#include <common/SettingsAPI/settings_helpers.h>
-#include <runner/settings_window.h>
-#include <common/utils/process_path.h>
-#include <common/utils/winapi_error.h>
-#include <common/utils/window.h>
-#include <common/version/version.h>
-#include <common/utils/string_utils.h>
-
-// disabling warning 4458 - declaration of 'identifier' hides class member
-// to avoid warnings from GDI files - can't add winRT directory to external code
-// in the Cpp.Build.props
-#pragma warning(push)
-#pragma warning(disable : 4458)
-#include <gdiplus.h>
-#pragma warning(pop)
-
-namespace
-{
-    const wchar_t PT_URI_PROTOCOL_SCHEME[] = L"powertoys://";
-    const wchar_t POWER_TOYS_MODULE_LOAD_FAIL[] = L"Failed to load "; // Module name will be appended on this message and it is not localized.
-}
-
-void chdir_current_executable()
-{
-    // Change current directory to the path of the executable.
-    WCHAR executable_path[MAX_PATH];
-    GetModuleFileName(NULL, executable_path, MAX_PATH);
-    PathRemoveFileSpec(executable_path);
-    if (!SetCurrentDirectory(executable_path))
-    {
-        show_last_error_message(L"Change Directory to Executable Path", GetLastError(), L"PowerToys - runner");
-    }
-}
-
-inline wil::unique_mutex_nothrow create_msi_mutex()
-{
-    return createAppMutex(POWERTOYS_MSI_MUTEX_NAME);
-}
-
-void open_menu_from_another_instance(std::optional<std::string> settings_window)
-{
-    const HWND hwnd_main = FindWindowW(L"PToyTrayIconWindow", nullptr);
-    LPARAM msg = static_cast<LPARAM>(ESettingsWindowNames::Dashboard);
-    if (settings_window.has_value() && settings_window.value() != "")
-    {
-        msg = static_cast<LPARAM>(ESettingsWindowNames_from_string(settings_window.value()));
-    }
-    PostMessageW(hwnd_main, WM_COMMAND, ID_SETTINGS_MENU_COMMAND, msg);
-}
-
-int runner(bool isProcessElevated, bool openSettings, std::string settingsWindow, bool openOobe, bool openScoobe)
-{
-    Logger::info("Runner is starting. Elevated={} openOobe={} openScoobe={}", isProcessElevated, openOobe, openScoobe);
-    DPIAware::EnableDPIAwarenessForThisProcess();
-
-#if _DEBUG && _WIN64
-//Global error handlers to diagnose errors.
-//We prefer this not to show any longer until there's a bug to diagnose.
-//init_global_error_handlers();
-#endif
-    Trace::RegisterProvider();
-    start_tray_icon(isProcessElevated);
-    CentralizedKeyboardHook::Start();
-
-    int result = -1;
-    try
-    {
-        if (!openOobe && openScoobe)
-        {
-            std::thread{
-                [] {
-                    // Wait a bit, because Windows has a delay until it picks up toast notification registration in the registry
-                    Sleep(10000);
-                    Logger::info("Showing toast notification asking to restart PC");
-                    notifications::show_toast(GET_RESOURCE_STRING(IDS_PT_VERSION_CHANGE_ASK_FOR_COMPUTER_RESTART).c_str(), L"PowerToys");
-                }
-            }.detach();
-        }
-
-        std::thread{ [] {
-            PeriodicUpdateWorker();
-        } }.detach();
-
-        std::thread{ [] {
-            if (updating::uninstall_previous_msix_version_async().get())
-            {
-                notifications::show_toast(GET_RESOURCE_STRING(IDS_OLDER_MSIX_UNINSTALLED).c_str(), L"PowerToys");
-            }
-        } }.detach();
-
-        chdir_current_executable();
-        // Load Powertoys DLLs
-
-        std::vector<std::wstring_view> knownModules = {
-            L"PowerToys.FancyZonesModuleInterface.dll",
-            L"PowerToys.powerpreview.dll",
-            L"PowerToys.ImageResizerExt.dll",
-            L"PowerToys.KeyboardManager.dll",
-            L"PowerToys.Launcher.dll",
-            L"WinUI3Apps/PowerToys.PowerRenameExt.dll",
-            L"PowerToys.ShortcutGuideModuleInterface.dll",
-            L"PowerToys.ColorPicker.dll",
-            L"PowerToys.AwakeModuleInterface.dll",
-            L"PowerToys.FindMyMouse.dll",
-            L"PowerToys.MouseHighlighter.dll",
-            L"PowerToys.MouseJump.dll",
-            L"PowerToys.AlwaysOnTopModuleInterface.dll",
-            L"PowerToys.MousePointerCrosshairs.dll",
-            L"PowerToys.PowerAccentModuleInterface.dll",
-            L"PowerToys.PowerOCRModuleInterface.dll",
-            L"PowerToys.PastePlainModuleInterface.dll",
-            L"WinUI3Apps/PowerToys.FileLocksmithExt.dll",
-            L"WinUI3Apps/PowerToys.RegistryPreviewExt.dll",
-            L"WinUI3Apps/PowerToys.MeasureToolModuleInterface.dll",
-            L"WinUI3Apps/PowerToys.HostsModuleInterface.dll",
-            L"WinUI3Apps/PowerToys.Peek.dll",
-            L"WinUI3Apps/PowerToys.EnvironmentVariablesModuleInterface.dll",
-            L"PowerToys.MouseWithoutBordersModuleInterface.dll",
-            L"PowerToys.CropAndLockModuleInterface.dll",
-<<<<<<< HEAD
-            L"PowerToys.FileActionsMenu.dll"
-=======
-            L"PowerToys.CmdNotFoundModuleInterface.dll",
->>>>>>> 42cfb469
-        };
-        const auto VCM_PATH = L"PowerToys.VideoConferenceModule.dll";
-        if (const auto mf = LoadLibraryA("mf.dll"))
-        {
-            FreeLibrary(mf);
-            knownModules.emplace_back(VCM_PATH);
-        }
-
-        for (auto moduleSubdir : knownModules)
-        {
-            try
-            {
-                auto pt_module = load_powertoy(moduleSubdir);
-                modules().emplace(pt_module->get_key(), std::move(pt_module));
-            }
-            catch (...)
-            {
-                std::wstring errorMessage = POWER_TOYS_MODULE_LOAD_FAIL;
-                errorMessage += moduleSubdir;
-                MessageBoxW(NULL,
-                            errorMessage.c_str(),
-                            L"PowerToys",
-                            MB_OK | MB_ICONERROR);
-            }
-        }
-        // Start initial powertoys
-        start_enabled_powertoys();
-        std::wstring product_version = get_product_version();
-        Trace::EventLaunch(product_version, isProcessElevated);
-        PTSettingsHelper::save_last_version_run(product_version);
-
-        if (openSettings)
-        {
-            std::optional<std::wstring> window;
-            if (!settingsWindow.empty())
-            {
-                window = winrt::to_hstring(settingsWindow);
-            }
-            open_settings_window(window, false);
-        }
-
-        if (openOobe)
-        {
-            PTSettingsHelper::save_oobe_opened_state();
-            open_oobe_window();
-        }
-        else if (openScoobe)
-        {
-            open_scoobe_window();
-        }
-
-        settings_telemetry::init();
-        result = run_message_loop();
-    }
-    catch (std::runtime_error& err)
-    {
-        std::string err_what = err.what();
-        MessageBoxW(nullptr, std::wstring(err_what.begin(), err_what.end()).c_str(), GET_RESOURCE_STRING(IDS_ERROR).c_str(), MB_OK | MB_ICONERROR | MB_SETFOREGROUND);
-        result = -1;
-    }
-    Trace::UnregisterProvider();
-    return result;
-}
-
-// If the PT runner is launched as part of some action and manually by a user, e.g. being activated as a COM server
-// for background toast notification handling, we should execute corresponding code flow instead of the main code flow.
-enum class SpecialMode
-{
-    None,
-    Win32ToastNotificationCOMServer,
-    ToastNotificationHandler,
-    ReportSuccessfulUpdate
-};
-
-SpecialMode should_run_in_special_mode(const int n_cmd_args, LPWSTR* cmd_arg_list)
-{
-    for (size_t i = 1; i < n_cmd_args; ++i)
-    {
-        if (!wcscmp(notifications::TOAST_ACTIVATED_LAUNCH_ARG, cmd_arg_list[i]))
-        {
-            return SpecialMode::Win32ToastNotificationCOMServer;
-        }
-        else if (n_cmd_args == 2 && !wcsncmp(PT_URI_PROTOCOL_SCHEME, cmd_arg_list[i], wcslen(PT_URI_PROTOCOL_SCHEME)))
-        {
-            return SpecialMode::ToastNotificationHandler;
-        }
-        else if (n_cmd_args == 2 && !wcscmp(cmdArg::UPDATE_REPORT_SUCCESS, cmd_arg_list[i]))
-        {
-            return SpecialMode::ReportSuccessfulUpdate;
-        }
-    }
-
-    return SpecialMode::None;
-}
-
-int win32_toast_notification_COM_server_mode()
-{
-    notifications::run_desktop_app_activator_loop();
-    return 0;
-}
-
-enum class toast_notification_handler_result
-{
-    exit_success,
-    exit_error
-};
-
-toast_notification_handler_result toast_notification_handler(const std::wstring_view param)
-{
-    const std::wstring_view cant_drag_elevated_disable = L"cant_drag_elevated_disable/";
-    const std::wstring_view couldnt_toggle_powerpreview_modules_disable = L"couldnt_toggle_powerpreview_modules_disable/";
-    const std::wstring_view open_settings = L"open_settings/";
-    const std::wstring_view update_now = L"update_now/";
-
-    if (param == cant_drag_elevated_disable)
-    {
-        return notifications::disable_toast(notifications::ElevatedDontShowAgainRegistryPath) ? toast_notification_handler_result::exit_success : toast_notification_handler_result::exit_error;
-    }
-    else if (param.starts_with(update_now))
-    {
-        std::wstring args{ cmdArg::UPDATE_NOW_LAUNCH_STAGE1 };
-        LaunchPowerToysUpdate(args.c_str());
-        return toast_notification_handler_result::exit_success;
-    }
-    else if (param == couldnt_toggle_powerpreview_modules_disable)
-    {
-        return notifications::disable_toast(notifications::PreviewModulesDontShowAgainRegistryPath) ? toast_notification_handler_result::exit_success : toast_notification_handler_result::exit_error;
-    }
-    else if (param == open_settings)
-    {
-        open_menu_from_another_instance(std::nullopt);
-        return toast_notification_handler_result::exit_success;
-    }
-    else
-    {
-        return toast_notification_handler_result::exit_error;
-    }
-}
-
-int WINAPI WinMain(HINSTANCE /*hInstance*/, HINSTANCE /*hPrevInstance*/, LPSTR lpCmdLine, int /*nCmdShow*/)
-{
-    Gdiplus::GdiplusStartupInput gpStartupInput;
-    ULONG_PTR gpToken;
-    GdiplusStartup(&gpToken, &gpStartupInput, NULL);
-
-    winrt::init_apartment();
-    const wchar_t* securityDescriptor =
-        L"O:BA" // Owner: Builtin (local) administrator
-        L"G:BA" // Group: Builtin (local) administrator
-        L"D:"
-        L"(A;;0x7;;;PS)" // Access allowed on COM_RIGHTS_EXECUTE, _LOCAL, & _REMOTE for Personal self
-        L"(A;;0x7;;;IU)" // Access allowed on COM_RIGHTS_EXECUTE for Interactive Users
-        L"(A;;0x3;;;SY)" // Access allowed on COM_RIGHTS_EXECUTE, & _LOCAL for Local system
-        L"(A;;0x7;;;BA)" // Access allowed on COM_RIGHTS_EXECUTE, _LOCAL, & _REMOTE for Builtin (local) administrator
-        L"(A;;0x3;;;S-1-15-3-1310292540-1029022339-4008023048-2190398717-53961996-4257829345-603366646)" // Access allowed on COM_RIGHTS_EXECUTE, & _LOCAL for Win32WebViewHost package capability
-        L"S:"
-        L"(ML;;NX;;;LW)"; // Integrity label on No execute up for Low mandatory level
-    initializeCOMSecurity(securityDescriptor);
-
-    int n_cmd_args = 0;
-    LPWSTR* cmd_arg_list = CommandLineToArgvW(GetCommandLineW(), &n_cmd_args);
-    switch (should_run_in_special_mode(n_cmd_args, cmd_arg_list))
-    {
-    case SpecialMode::Win32ToastNotificationCOMServer:
-        return win32_toast_notification_COM_server_mode();
-    case SpecialMode::ToastNotificationHandler:
-        switch (toast_notification_handler(cmd_arg_list[1] + wcslen(PT_URI_PROTOCOL_SCHEME)))
-        {
-        case toast_notification_handler_result::exit_error:
-            return 1;
-        case toast_notification_handler_result::exit_success:
-            return 0;
-        }
-        [[fallthrough]];
-    case SpecialMode::ReportSuccessfulUpdate:
-    {
-        notifications::remove_toasts_by_tag(notifications::UPDATING_PROCESS_TOAST_TAG);
-        notifications::remove_all_scheduled_toasts();
-        notifications::show_toast(GET_RESOURCE_STRING(IDS_PT_UPDATE_MESSAGE_BOX_TEXT),
-                                  L"PowerToys",
-                                  notifications::toast_params{ notifications::UPDATING_PROCESS_TOAST_TAG });
-        break;
-    }
-
-    case SpecialMode::None:
-        // continue as usual
-        break;
-    }
-
-    std::filesystem::path logFilePath(PTSettingsHelper::get_root_save_folder_location());
-    logFilePath.append(LogSettings::runnerLogPath);
-    Logger::init(LogSettings::runnerLoggerName, logFilePath.wstring(), PTSettingsHelper::get_log_settings_file_location());
-
-    const std::string cmdLine{ lpCmdLine };
-    Logger::info("Running powertoys with cmd args: {}", cmdLine);
-
-    auto open_settings_it = cmdLine.find("--open-settings");
-    const bool open_settings = open_settings_it != std::string::npos;
-    // Check if opening specific settings window
-    open_settings_it = cmdLine.find("--open-settings=");
-    std::string settings_window;
-    if (open_settings_it != std::string::npos)
-    {
-        std::string rest_of_cmd_line{ cmdLine, open_settings_it + std::string{ "--open-settings=" }.size() };
-        std::istringstream iss(rest_of_cmd_line);
-        iss >> settings_window;
-    }
-
-    // Check if another instance is already running.
-    wil::unique_mutex_nothrow msi_mutex = create_msi_mutex();
-    if (!msi_mutex)
-    {
-        open_menu_from_another_instance(settings_window);
-        return 0;
-    }
-
-    bool openOobe = false;
-    try
-    {
-        openOobe = !PTSettingsHelper::get_oobe_opened_state();
-    }
-    catch (const std::exception& e)
-    {
-        Logger::error("Failed to get or save OOBE state with an exception: {}", e.what());
-    }
-
-    bool openScoobe = false;
-    try
-    {
-        std::wstring last_version_run = PTSettingsHelper::get_last_version_run();
-        const auto product_version = get_product_version();
-        openScoobe = product_version != last_version_run;
-        Logger::info(L"Scoobe: product_version={} last_version_run={}", product_version, last_version_run);
-    }
-    catch (const std::exception& e)
-    {
-        Logger::error("Failed to get last version with an exception: {}", e.what());
-    }
-
-    int result = 0;
-    try
-    {
-        // Singletons initialization order needs to be preserved, first events and
-        // then modules to guarantee the reverse destruction order.
-        modules();
-
-        std::thread{ [] {
-            auto state = UpdateState::read();
-            if (state.state == UpdateState::upToDate)
-            {
-                updating::cleanup_updates();
-            }
-        } }.detach();
-
-        auto general_settings = load_general_settings();
-
-        // Apply the general settings but don't save it as the modules() variable has not been loaded yet
-        apply_general_settings(general_settings, false);
-        const bool elevated = is_process_elevated();
-        const bool with_dont_elevate_arg = cmdLine.find("--dont-elevate") != std::string::npos;
-        const bool run_elevated_setting = general_settings.GetNamedBoolean(L"run_elevated", false);
-        const bool with_restartedElevated_arg = cmdLine.find("--restartedElevated") != std::string::npos;
-
-        if (elevated && with_dont_elevate_arg && !run_elevated_setting)
-        {
-            Logger::info("Scheduling restart as non elevated");
-            schedule_restart_as_non_elevated();
-            result = 0;
-        }
-        else if (elevated || !run_elevated_setting || with_dont_elevate_arg || (!elevated && with_restartedElevated_arg))
-        {
-            // The condition (!elevated && with_restartedElevated_arg) solves issue #19307. Restart elevated loop detected, running non-elevated
-            if (!elevated && with_restartedElevated_arg)
-            {
-                Logger::info("Restart as elevated failed. Running non-elevated.");
-            }
-
-            result = runner(elevated, open_settings, settings_window, openOobe, openScoobe);
-
-            if (result == 0)
-            {
-                // Save settings on closing, if closed 'normal'
-                PTSettingsHelper::save_general_settings(get_general_settings().to_json());
-            }
-        }
-        else
-        {
-            Logger::info("Scheduling restart as elevated");
-            schedule_restart_as_elevated(open_settings);
-            result = 0;
-        }
-    }
-    catch (std::runtime_error& err)
-    {
-        std::string err_what = err.what();
-        MessageBoxW(nullptr, std::wstring(err_what.begin(), err_what.end()).c_str(), GET_RESOURCE_STRING(IDS_ERROR).c_str(), MB_OK | MB_ICONERROR);
-        result = -1;
-    }
-
-    // We need to release the mutexes to be able to restart the application
-    if (msi_mutex)
-    {
-        msi_mutex.reset(nullptr);
-    }
-
-    if (is_restart_scheduled())
-    {
-        if (!restart_if_scheduled())
-        {
-            // If it's not possible to restart non-elevated due to some condition in the user's configuration, user should start PowerToys manually.
-            Logger::warn("Scheduled restart failed. Couldn't restart non-elevated. PowerToys exits here because retrying it would just mean failing in a loop.");
-        }
-    }
-    stop_tray_icon();
-    return result;
-}
+#include "pch.h"
+#include <ShellScalingApi.h>
+#include <lmcons.h>
+#include <filesystem>
+#include <sstream>
+#include "tray_icon.h"
+#include "powertoy_module.h"
+#include "trace.h"
+#include "general_settings.h"
+#include "restart_elevated.h"
+#include "RestartManagement.h"
+#include "Generated files/resource.h"
+#include "settings_telemetry.h"
+
+#include <common/comUtils/comUtils.h>
+#include <common/display/dpi_aware.h>
+#include <common/notifications/notifications.h>
+#include <common/notifications/dont_show_again.h>
+#include <common/updating/installer.h>
+#include <common/updating/updating.h>
+#include <common/updating/updateState.h>
+#include <common/utils/appMutex.h>
+#include <common/utils/elevation.h>
+#include <common/utils/os-detect.h>
+#include <common/utils/processApi.h>
+#include <common/utils/resources.h>
+
+#include "UpdateUtils.h"
+#include "ActionRunnerUtils.h"
+
+#include <winrt/Windows.System.h>
+
+#include <Psapi.h>
+#include <RestartManager.h>
+#include "centralized_kb_hook.h"
+#include "centralized_hotkeys.h"
+
+#if _DEBUG && _WIN64
+#include "unhandled_exception_handler.h"
+#endif
+#include <common/logger/logger.h>
+#include <common/SettingsAPI/settings_helpers.h>
+#include <runner/settings_window.h>
+#include <common/utils/process_path.h>
+#include <common/utils/winapi_error.h>
+#include <common/utils/window.h>
+#include <common/version/version.h>
+#include <common/utils/string_utils.h>
+
+// disabling warning 4458 - declaration of 'identifier' hides class member
+// to avoid warnings from GDI files - can't add winRT directory to external code
+// in the Cpp.Build.props
+#pragma warning(push)
+#pragma warning(disable : 4458)
+#include <gdiplus.h>
+#pragma warning(pop)
+
+namespace
+{
+    const wchar_t PT_URI_PROTOCOL_SCHEME[] = L"powertoys://";
+    const wchar_t POWER_TOYS_MODULE_LOAD_FAIL[] = L"Failed to load "; // Module name will be appended on this message and it is not localized.
+}
+
+void chdir_current_executable()
+{
+    // Change current directory to the path of the executable.
+    WCHAR executable_path[MAX_PATH];
+    GetModuleFileName(NULL, executable_path, MAX_PATH);
+    PathRemoveFileSpec(executable_path);
+    if (!SetCurrentDirectory(executable_path))
+    {
+        show_last_error_message(L"Change Directory to Executable Path", GetLastError(), L"PowerToys - runner");
+    }
+}
+
+inline wil::unique_mutex_nothrow create_msi_mutex()
+{
+    return createAppMutex(POWERTOYS_MSI_MUTEX_NAME);
+}
+
+void open_menu_from_another_instance(std::optional<std::string> settings_window)
+{
+    const HWND hwnd_main = FindWindowW(L"PToyTrayIconWindow", nullptr);
+    LPARAM msg = static_cast<LPARAM>(ESettingsWindowNames::Dashboard);
+    if (settings_window.has_value() && settings_window.value() != "")
+    {
+        msg = static_cast<LPARAM>(ESettingsWindowNames_from_string(settings_window.value()));
+    }
+    PostMessageW(hwnd_main, WM_COMMAND, ID_SETTINGS_MENU_COMMAND, msg);
+}
+
+int runner(bool isProcessElevated, bool openSettings, std::string settingsWindow, bool openOobe, bool openScoobe)
+{
+    Logger::info("Runner is starting. Elevated={} openOobe={} openScoobe={}", isProcessElevated, openOobe, openScoobe);
+    DPIAware::EnableDPIAwarenessForThisProcess();
+
+#if _DEBUG && _WIN64
+//Global error handlers to diagnose errors.
+//We prefer this not to show any longer until there's a bug to diagnose.
+//init_global_error_handlers();
+#endif
+    Trace::RegisterProvider();
+    start_tray_icon(isProcessElevated);
+    CentralizedKeyboardHook::Start();
+
+    int result = -1;
+    try
+    {
+        if (!openOobe && openScoobe)
+        {
+            std::thread{
+                [] {
+                    // Wait a bit, because Windows has a delay until it picks up toast notification registration in the registry
+                    Sleep(10000);
+                    Logger::info("Showing toast notification asking to restart PC");
+                    notifications::show_toast(GET_RESOURCE_STRING(IDS_PT_VERSION_CHANGE_ASK_FOR_COMPUTER_RESTART).c_str(), L"PowerToys");
+                }
+            }.detach();
+        }
+
+        std::thread{ [] {
+            PeriodicUpdateWorker();
+        } }.detach();
+
+        std::thread{ [] {
+            if (updating::uninstall_previous_msix_version_async().get())
+            {
+                notifications::show_toast(GET_RESOURCE_STRING(IDS_OLDER_MSIX_UNINSTALLED).c_str(), L"PowerToys");
+            }
+        } }.detach();
+
+        chdir_current_executable();
+        // Load Powertoys DLLs
+
+        std::vector<std::wstring_view> knownModules = {
+            L"PowerToys.FancyZonesModuleInterface.dll",
+            L"PowerToys.powerpreview.dll",
+            L"PowerToys.ImageResizerExt.dll",
+            L"PowerToys.KeyboardManager.dll",
+            L"PowerToys.Launcher.dll",
+            L"WinUI3Apps/PowerToys.PowerRenameExt.dll",
+            L"PowerToys.ShortcutGuideModuleInterface.dll",
+            L"PowerToys.ColorPicker.dll",
+            L"PowerToys.AwakeModuleInterface.dll",
+            L"PowerToys.FindMyMouse.dll",
+            L"PowerToys.MouseHighlighter.dll",
+            L"PowerToys.MouseJump.dll",
+            L"PowerToys.AlwaysOnTopModuleInterface.dll",
+            L"PowerToys.MousePointerCrosshairs.dll",
+            L"PowerToys.PowerAccentModuleInterface.dll",
+            L"PowerToys.PowerOCRModuleInterface.dll",
+            L"PowerToys.PastePlainModuleInterface.dll",
+            L"WinUI3Apps/PowerToys.FileLocksmithExt.dll",
+            L"WinUI3Apps/PowerToys.RegistryPreviewExt.dll",
+            L"WinUI3Apps/PowerToys.MeasureToolModuleInterface.dll",
+            L"WinUI3Apps/PowerToys.HostsModuleInterface.dll",
+            L"WinUI3Apps/PowerToys.Peek.dll",
+            L"WinUI3Apps/PowerToys.EnvironmentVariablesModuleInterface.dll",
+            L"PowerToys.MouseWithoutBordersModuleInterface.dll",
+            L"PowerToys.CropAndLockModuleInterface.dll",
+            L"PowerToys.FileActionsMenu.dll",
+            L"PowerToys.CmdNotFoundModuleInterface.dll"
+        };
+        const auto VCM_PATH = L"PowerToys.VideoConferenceModule.dll";
+        if (const auto mf = LoadLibraryA("mf.dll"))
+        {
+            FreeLibrary(mf);
+            knownModules.emplace_back(VCM_PATH);
+        }
+
+        for (auto moduleSubdir : knownModules)
+        {
+            try
+            {
+                auto pt_module = load_powertoy(moduleSubdir);
+                modules().emplace(pt_module->get_key(), std::move(pt_module));
+            }
+            catch (...)
+            {
+                std::wstring errorMessage = POWER_TOYS_MODULE_LOAD_FAIL;
+                errorMessage += moduleSubdir;
+                MessageBoxW(NULL,
+                            errorMessage.c_str(),
+                            L"PowerToys",
+                            MB_OK | MB_ICONERROR);
+            }
+        }
+        // Start initial powertoys
+        start_enabled_powertoys();
+        std::wstring product_version = get_product_version();
+        Trace::EventLaunch(product_version, isProcessElevated);
+        PTSettingsHelper::save_last_version_run(product_version);
+
+        if (openSettings)
+        {
+            std::optional<std::wstring> window;
+            if (!settingsWindow.empty())
+            {
+                window = winrt::to_hstring(settingsWindow);
+            }
+            open_settings_window(window, false);
+        }
+
+        if (openOobe)
+        {
+            PTSettingsHelper::save_oobe_opened_state();
+            open_oobe_window();
+        }
+        else if (openScoobe)
+        {
+            open_scoobe_window();
+        }
+
+        settings_telemetry::init();
+        result = run_message_loop();
+    }
+    catch (std::runtime_error& err)
+    {
+        std::string err_what = err.what();
+        MessageBoxW(nullptr, std::wstring(err_what.begin(), err_what.end()).c_str(), GET_RESOURCE_STRING(IDS_ERROR).c_str(), MB_OK | MB_ICONERROR | MB_SETFOREGROUND);
+        result = -1;
+    }
+    Trace::UnregisterProvider();
+    return result;
+}
+
+// If the PT runner is launched as part of some action and manually by a user, e.g. being activated as a COM server
+// for background toast notification handling, we should execute corresponding code flow instead of the main code flow.
+enum class SpecialMode
+{
+    None,
+    Win32ToastNotificationCOMServer,
+    ToastNotificationHandler,
+    ReportSuccessfulUpdate
+};
+
+SpecialMode should_run_in_special_mode(const int n_cmd_args, LPWSTR* cmd_arg_list)
+{
+    for (size_t i = 1; i < n_cmd_args; ++i)
+    {
+        if (!wcscmp(notifications::TOAST_ACTIVATED_LAUNCH_ARG, cmd_arg_list[i]))
+        {
+            return SpecialMode::Win32ToastNotificationCOMServer;
+        }
+        else if (n_cmd_args == 2 && !wcsncmp(PT_URI_PROTOCOL_SCHEME, cmd_arg_list[i], wcslen(PT_URI_PROTOCOL_SCHEME)))
+        {
+            return SpecialMode::ToastNotificationHandler;
+        }
+        else if (n_cmd_args == 2 && !wcscmp(cmdArg::UPDATE_REPORT_SUCCESS, cmd_arg_list[i]))
+        {
+            return SpecialMode::ReportSuccessfulUpdate;
+        }
+    }
+
+    return SpecialMode::None;
+}
+
+int win32_toast_notification_COM_server_mode()
+{
+    notifications::run_desktop_app_activator_loop();
+    return 0;
+}
+
+enum class toast_notification_handler_result
+{
+    exit_success,
+    exit_error
+};
+
+toast_notification_handler_result toast_notification_handler(const std::wstring_view param)
+{
+    const std::wstring_view cant_drag_elevated_disable = L"cant_drag_elevated_disable/";
+    const std::wstring_view couldnt_toggle_powerpreview_modules_disable = L"couldnt_toggle_powerpreview_modules_disable/";
+    const std::wstring_view open_settings = L"open_settings/";
+    const std::wstring_view update_now = L"update_now/";
+
+    if (param == cant_drag_elevated_disable)
+    {
+        return notifications::disable_toast(notifications::ElevatedDontShowAgainRegistryPath) ? toast_notification_handler_result::exit_success : toast_notification_handler_result::exit_error;
+    }
+    else if (param.starts_with(update_now))
+    {
+        std::wstring args{ cmdArg::UPDATE_NOW_LAUNCH_STAGE1 };
+        LaunchPowerToysUpdate(args.c_str());
+        return toast_notification_handler_result::exit_success;
+    }
+    else if (param == couldnt_toggle_powerpreview_modules_disable)
+    {
+        return notifications::disable_toast(notifications::PreviewModulesDontShowAgainRegistryPath) ? toast_notification_handler_result::exit_success : toast_notification_handler_result::exit_error;
+    }
+    else if (param == open_settings)
+    {
+        open_menu_from_another_instance(std::nullopt);
+        return toast_notification_handler_result::exit_success;
+    }
+    else
+    {
+        return toast_notification_handler_result::exit_error;
+    }
+}
+
+int WINAPI WinMain(HINSTANCE /*hInstance*/, HINSTANCE /*hPrevInstance*/, LPSTR lpCmdLine, int /*nCmdShow*/)
+{
+    Gdiplus::GdiplusStartupInput gpStartupInput;
+    ULONG_PTR gpToken;
+    GdiplusStartup(&gpToken, &gpStartupInput, NULL);
+
+    winrt::init_apartment();
+    const wchar_t* securityDescriptor =
+        L"O:BA" // Owner: Builtin (local) administrator
+        L"G:BA" // Group: Builtin (local) administrator
+        L"D:"
+        L"(A;;0x7;;;PS)" // Access allowed on COM_RIGHTS_EXECUTE, _LOCAL, & _REMOTE for Personal self
+        L"(A;;0x7;;;IU)" // Access allowed on COM_RIGHTS_EXECUTE for Interactive Users
+        L"(A;;0x3;;;SY)" // Access allowed on COM_RIGHTS_EXECUTE, & _LOCAL for Local system
+        L"(A;;0x7;;;BA)" // Access allowed on COM_RIGHTS_EXECUTE, _LOCAL, & _REMOTE for Builtin (local) administrator
+        L"(A;;0x3;;;S-1-15-3-1310292540-1029022339-4008023048-2190398717-53961996-4257829345-603366646)" // Access allowed on COM_RIGHTS_EXECUTE, & _LOCAL for Win32WebViewHost package capability
+        L"S:"
+        L"(ML;;NX;;;LW)"; // Integrity label on No execute up for Low mandatory level
+    initializeCOMSecurity(securityDescriptor);
+
+    int n_cmd_args = 0;
+    LPWSTR* cmd_arg_list = CommandLineToArgvW(GetCommandLineW(), &n_cmd_args);
+    switch (should_run_in_special_mode(n_cmd_args, cmd_arg_list))
+    {
+    case SpecialMode::Win32ToastNotificationCOMServer:
+        return win32_toast_notification_COM_server_mode();
+    case SpecialMode::ToastNotificationHandler:
+        switch (toast_notification_handler(cmd_arg_list[1] + wcslen(PT_URI_PROTOCOL_SCHEME)))
+        {
+        case toast_notification_handler_result::exit_error:
+            return 1;
+        case toast_notification_handler_result::exit_success:
+            return 0;
+        }
+        [[fallthrough]];
+    case SpecialMode::ReportSuccessfulUpdate:
+    {
+        notifications::remove_toasts_by_tag(notifications::UPDATING_PROCESS_TOAST_TAG);
+        notifications::remove_all_scheduled_toasts();
+        notifications::show_toast(GET_RESOURCE_STRING(IDS_PT_UPDATE_MESSAGE_BOX_TEXT),
+                                  L"PowerToys",
+                                  notifications::toast_params{ notifications::UPDATING_PROCESS_TOAST_TAG });
+        break;
+    }
+
+    case SpecialMode::None:
+        // continue as usual
+        break;
+    }
+
+    std::filesystem::path logFilePath(PTSettingsHelper::get_root_save_folder_location());
+    logFilePath.append(LogSettings::runnerLogPath);
+    Logger::init(LogSettings::runnerLoggerName, logFilePath.wstring(), PTSettingsHelper::get_log_settings_file_location());
+
+    const std::string cmdLine{ lpCmdLine };
+    Logger::info("Running powertoys with cmd args: {}", cmdLine);
+
+    auto open_settings_it = cmdLine.find("--open-settings");
+    const bool open_settings = open_settings_it != std::string::npos;
+    // Check if opening specific settings window
+    open_settings_it = cmdLine.find("--open-settings=");
+    std::string settings_window;
+    if (open_settings_it != std::string::npos)
+    {
+        std::string rest_of_cmd_line{ cmdLine, open_settings_it + std::string{ "--open-settings=" }.size() };
+        std::istringstream iss(rest_of_cmd_line);
+        iss >> settings_window;
+    }
+
+    // Check if another instance is already running.
+    wil::unique_mutex_nothrow msi_mutex = create_msi_mutex();
+    if (!msi_mutex)
+    {
+        open_menu_from_another_instance(settings_window);
+        return 0;
+    }
+
+    bool openOobe = false;
+    try
+    {
+        openOobe = !PTSettingsHelper::get_oobe_opened_state();
+    }
+    catch (const std::exception& e)
+    {
+        Logger::error("Failed to get or save OOBE state with an exception: {}", e.what());
+    }
+
+    bool openScoobe = false;
+    try
+    {
+        std::wstring last_version_run = PTSettingsHelper::get_last_version_run();
+        const auto product_version = get_product_version();
+        openScoobe = product_version != last_version_run;
+        Logger::info(L"Scoobe: product_version={} last_version_run={}", product_version, last_version_run);
+    }
+    catch (const std::exception& e)
+    {
+        Logger::error("Failed to get last version with an exception: {}", e.what());
+    }
+
+    int result = 0;
+    try
+    {
+        // Singletons initialization order needs to be preserved, first events and
+        // then modules to guarantee the reverse destruction order.
+        modules();
+
+        std::thread{ [] {
+            auto state = UpdateState::read();
+            if (state.state == UpdateState::upToDate)
+            {
+                updating::cleanup_updates();
+            }
+        } }.detach();
+
+        auto general_settings = load_general_settings();
+
+        // Apply the general settings but don't save it as the modules() variable has not been loaded yet
+        apply_general_settings(general_settings, false);
+        const bool elevated = is_process_elevated();
+        const bool with_dont_elevate_arg = cmdLine.find("--dont-elevate") != std::string::npos;
+        const bool run_elevated_setting = general_settings.GetNamedBoolean(L"run_elevated", false);
+        const bool with_restartedElevated_arg = cmdLine.find("--restartedElevated") != std::string::npos;
+
+        if (elevated && with_dont_elevate_arg && !run_elevated_setting)
+        {
+            Logger::info("Scheduling restart as non elevated");
+            schedule_restart_as_non_elevated();
+            result = 0;
+        }
+        else if (elevated || !run_elevated_setting || with_dont_elevate_arg || (!elevated && with_restartedElevated_arg))
+        {
+            // The condition (!elevated && with_restartedElevated_arg) solves issue #19307. Restart elevated loop detected, running non-elevated
+            if (!elevated && with_restartedElevated_arg)
+            {
+                Logger::info("Restart as elevated failed. Running non-elevated.");
+            }
+
+            result = runner(elevated, open_settings, settings_window, openOobe, openScoobe);
+
+            if (result == 0)
+            {
+                // Save settings on closing, if closed 'normal'
+                PTSettingsHelper::save_general_settings(get_general_settings().to_json());
+            }
+        }
+        else
+        {
+            Logger::info("Scheduling restart as elevated");
+            schedule_restart_as_elevated(open_settings);
+            result = 0;
+        }
+    }
+    catch (std::runtime_error& err)
+    {
+        std::string err_what = err.what();
+        MessageBoxW(nullptr, std::wstring(err_what.begin(), err_what.end()).c_str(), GET_RESOURCE_STRING(IDS_ERROR).c_str(), MB_OK | MB_ICONERROR);
+        result = -1;
+    }
+
+    // We need to release the mutexes to be able to restart the application
+    if (msi_mutex)
+    {
+        msi_mutex.reset(nullptr);
+    }
+
+    if (is_restart_scheduled())
+    {
+        if (!restart_if_scheduled())
+        {
+            // If it's not possible to restart non-elevated due to some condition in the user's configuration, user should start PowerToys manually.
+            Logger::warn("Scheduled restart failed. Couldn't restart non-elevated. PowerToys exits here because retrying it would just mean failing in a loop.");
+        }
+    }
+    stop_tray_icon();
+    return result;
+}