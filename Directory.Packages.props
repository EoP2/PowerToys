<Project>
  <PropertyGroup>
    <ManagePackageVersionsCentrally>true</ManagePackageVersionsCentrally>
  </PropertyGroup>
  <ItemGroup>
    <PackageVersion Include="Appium.WebDriver" Version="4.2.1" />
    <PackageVersion Include="CommunityToolkit.Mvvm" Version="8.2.2" />
    <PackageVersion Include="CommunityToolkit.WinUI.Animations" Version="8.0.240109" />
    <PackageVersion Include="CommunityToolkit.WinUI.Collections" Version="8.0.240109" />
    <PackageVersion Include="CommunityToolkit.WinUI.Controls.Primitives" Version="8.0.240109" />
    <PackageVersion Include="CommunityToolkit.WinUI.Controls.SettingsControls" Version="8.0.240109" />
    <PackageVersion Include="CommunityToolkit.WinUI.Controls.Segmented" Version="8.0.240109" />
    <PackageVersion Include="CommunityToolkit.WinUI.Controls.Sizers" Version="8.0.240109" />
    <PackageVersion Include="CommunityToolkit.WinUI.Converters" Version="8.0.240109" />
    <PackageVersion Include="CommunityToolkit.WinUI.Extensions" Version="8.0.240109" />
    <PackageVersion Include="CommunityToolkit.WinUI.UI.Controls.DataGrid" Version="7.1.2" />
    <PackageVersion Include="CommunityToolkit.WinUI.UI.Controls.Markdown" Version="7.1.2" />
    <PackageVersion Include="ControlzEx" Version="6.0.0" />
    <PackageVersion Include="coverlet.collector" Version="1.3.0" />
    <PackageVersion Include="DotNetSeleniumExtras.WaitHelpers" Version="3.11.0" />
    <PackageVersion Include="HelixToolkit" Version="2.24.0" />
    <PackageVersion Include="HelixToolkit.Core.Wpf" Version="2.24.0" />
    <PackageVersion Include="hyjiacan.pinyin4net" Version="4.1.1" />
    <PackageVersion Include="Interop.Microsoft.Office.Interop.OneNote" Version="1.1.0.2" />
    <PackageVersion Include="LazyCache" Version="2.4.0" />
    <PackageVersion Include="Mages" Version="2.0.2" />
    <PackageVersion Include="Markdig.Signed" Version="0.34.0" />
    <PackageVersion Include="Microsoft.CodeAnalysis.NetAnalyzers" Version="9.0.0-preview.24109.1" />
    <PackageVersion Include="Microsoft.Data.Sqlite" Version="9.0.0-preview.2.24107.7" />
    <PackageVersion Include="Microsoft.DotNet.UpgradeAssistant.Extensions.Default.Analyzers" Version="0.4.336902" />
    <PackageVersion Include="Microsoft.Extensions.DependencyInjection" Version="9.0.0-preview.2.24109.4" />
    <PackageVersion Include="Microsoft.Extensions.Logging" Version="9.0.0-preview.2.24109.4" />
    <PackageVersion Include="Microsoft.Extensions.Logging.Abstractions" Version="9.0.0-preview.2.24109.4" />
    <PackageVersion Include="Microsoft.Extensions.Hosting" Version="9.0.0-preview.2.24109.4" />
    <PackageVersion Include="Microsoft.Extensions.Hosting.WindowsServices" Version="9.0.0-preview.2.24109.4" />
    <PackageVersion Include="Microsoft.NET.Test.Sdk" Version="17.8.0" />
    <PackageVersion Include="Microsoft.Extensions.ObjectPool" Version="9.0.0-preview.2.24109.5" />
    <PackageVersion Include="Microsoft.Toolkit.Uwp.Notifications" Version="7.1.2" />
    <PackageVersion Include="Microsoft.Web.WebView2" Version="1.0.2088.41" />
    <!-- Package Microsoft.Win32.SystemEvents added as a hack for being able to exclude the runtime assets so they don't conflict with 8.0.1. This is a dependency of System.Drawing.Common but the 8.0.1 version wasn't published to nuget. -->
    <PackageVersion Include="Microsoft.Win32.SystemEvents" Version="9.0.0-preview.2.24109.4" />
    <PackageVersion Include="Microsoft.Windows.Compatibility" Version="9.0.0-preview.2.24109.1" />
    <PackageVersion Include="Microsoft.Windows.CsWin32" Version="0.2.46-beta" />
    <!-- CsWinRT version needs to be set to have a WinRT.Runtime.dll at the same version contained inside the NET SDK we're currently building on CI. -->
    <PackageVersion Include="Microsoft.Windows.CsWinRT" Version="2.0.7" />
    <PackageVersion Include="Microsoft.Windows.SDK.BuildTools" Version="10.0.22621.2428" />
    <PackageVersion Include="Microsoft.Windows.SDK.Contracts" Version="10.0.19041.1" />
    <PackageVersion Include="Microsoft.WindowsAppSDK" Version="1.4.231219000" />
    <PackageVersion Include="Microsoft.Xaml.Behaviors.WinUI.Managed" Version="2.0.9" />
    <PackageVersion Include="Microsoft.Xaml.Behaviors.Wpf" Version="1.1.39" />
    <PackageVersion Include="ModernWpfUI" Version="0.9.4" />
    <!-- Moq to stay below v4.20 due to behavior change. need to be sure fixed -->
    <PackageVersion Include="Moq" Version="4.18.4" />
    <PackageVersion Include="MSTest.TestAdapter" Version="3.2.0" />
    <PackageVersion Include="MSTest.TestFramework" Version="3.2.0" />
    <PackageVersion Include="Newtonsoft.Json" Version="13.0.1" />
    <PackageVersion Include="NLog" Version="5.0.4" />
    <PackageVersion Include="NLog.Extensions.Logging" Version="5.3.8" />
    <PackageVersion Include="NLog.Schema" Version="5.2.8" />
    <PackageVersion Include="ScipBe.Common.Office.OneNote" Version="3.0.1" />
    <PackageVersion Include="SharpCompress" Version="0.33.0" />
    <PackageVersion Include="StreamJsonRpc" Version="2.14.24" />
    <PackageVersion Include="StyleCop.Analyzers" Version="1.2.0-beta.556" />
    <!-- Package System.CodeDom added as a hack for being able to exclude the runtime assets so they don't conflict with 8.0.1. This is a dependency of System.Management but the 8.0.1 version wasn't published to nuget. -->
    <PackageVersion Include="System.CodeDom" Version="9.0.0-preview.2.24109.4" />
    <PackageVersion Include="System.CommandLine" Version="2.0.0-beta4.22272.1" />
    <PackageVersion Include="System.ComponentModel.Composition" Version="9.0.0-preview.2.24109.4" />
    <PackageVersion Include="System.Configuration.ConfigurationManager" Version="9.0.0-preview.2.24109.4" />
    <PackageVersion Include="System.Data.OleDb" Version="9.0.0-preview.2.24109.4" />
    <!-- Package System.Data.SqlClient added to force it as a dependency of Microsoft.Windows.Compatibility to the latest version available at this time. -->
    <PackageVersion Include="System.Data.SqlClient" Version="4.8.6" />
    <!-- Package System.Diagnostics.EventLog added as a hack for being able to exclude the runtime assets so they don't conflict with 8.0.1. This is a dependency of System.Data.OleDb but the 8.0.1 version wasn't published to nuget. -->
    <PackageVersion Include="System.Diagnostics.EventLog" Version="9.0.0-preview.2.24109.4" />
    <!-- Package System.Diagnostics.PerformanceCounter added as a hack for being able to exclude the runtime assets so they don't conflict with 8.0.1. This is a dependency of System.Data.OleDb but the 8.0.1 version wasn't published to nuget. -->
<<<<<<< HEAD
    <PackageVersion Include="System.Diagnostics.PerformanceCounter" Version="9.0.0-preview.2.24109.4" />
    <PackageVersion Include="System.Drawing.Common" Version="9.0.0-preview.2.24109.5" />
=======
    <PackageVersion Include="System.Diagnostics.PerformanceCounter" Version="8.0.0" />
    <PackageVersion Include="System.Drawing.Common" Version="8.0.2" />
>>>>>>> 6da03c86
    <PackageVersion Include="System.IO.Abstractions" Version="17.2.3" />
    <PackageVersion Include="System.IO.Abstractions.TestingHelpers" Version="17.2.3" />
    <PackageVersion Include="System.Management" Version="9.0.0-preview.2.24109.4" />
    <PackageVersion Include="System.Management.Automation" Version="7.4.0" />
    <PackageVersion Include="System.Reactive" Version="6.0.0-preview.9" />
    <PackageVersion Include="System.Runtime.Caching" Version="9.0.0-preview.2.24109.4" />
    <!-- Package System.Security.Cryptography.ProtectedData added as a hack for being able to exclude the runtime assets so they don't conflict with 8.0.1. This is a dependency of System.Data.OleDb but the 8.0.1 version wasn't published to nuget. -->
    <PackageVersion Include="System.Security.Cryptography.ProtectedData" Version="9.0.0-preview.2.24109.4" />
    <PackageVersion Include="System.ServiceProcess.ServiceController" Version="9.0.0-preview.2.24109.4" />
    <PackageVersion Include="System.Text.Encoding.CodePages" Version="9.0.0-preview.2.24109.4" />
    <PackageVersion Include="UnicodeInformation" Version="2.6.0" />
    <PackageVersion Include="UnitsNet" Version="4.145.0" />
    <PackageVersion Include="UTF.Unknown" Version="2.5.1" />
    <PackageVersion Include="Vanara.PInvoke.User32" Version="3.4.11" />
    <PackageVersion Include="Vanara.PInvoke.Shell32" Version="3.4.11" />
    <PackageVersion Include="WinUIEx" Version="2.2.0" />
    <PackageVersion Include="WPF-UI" Version="3.0.0" />
  </ItemGroup>
  <ItemGroup Condition="'$(IsExperimentationLive)'!=''">
    <!-- Additional dependencies used by experimentation -->
    <PackageVersion Include="Microsoft.VariantAssignment.Client" Version="2.4.17140001" />
    <PackageVersion Include="Microsoft.VariantAssignment.Contract" Version="3.0.16990001" />
  </ItemGroup>
</Project><|MERGE_RESOLUTION|>--- conflicted
+++ resolved
@@ -25,21 +25,21 @@
     <PackageVersion Include="LazyCache" Version="2.4.0" />
     <PackageVersion Include="Mages" Version="2.0.2" />
     <PackageVersion Include="Markdig.Signed" Version="0.34.0" />
-    <PackageVersion Include="Microsoft.CodeAnalysis.NetAnalyzers" Version="9.0.0-preview.24109.1" />
-    <PackageVersion Include="Microsoft.Data.Sqlite" Version="9.0.0-preview.2.24107.7" />
+    <PackageVersion Include="Microsoft.CodeAnalysis.NetAnalyzers" Version="9.0.0-preview.24072.1" />
+    <PackageVersion Include="Microsoft.Data.Sqlite" Version="9.0.0-preview.1.24081.2" />
     <PackageVersion Include="Microsoft.DotNet.UpgradeAssistant.Extensions.Default.Analyzers" Version="0.4.336902" />
-    <PackageVersion Include="Microsoft.Extensions.DependencyInjection" Version="9.0.0-preview.2.24109.4" />
-    <PackageVersion Include="Microsoft.Extensions.Logging" Version="9.0.0-preview.2.24109.4" />
-    <PackageVersion Include="Microsoft.Extensions.Logging.Abstractions" Version="9.0.0-preview.2.24109.4" />
-    <PackageVersion Include="Microsoft.Extensions.Hosting" Version="9.0.0-preview.2.24109.4" />
-    <PackageVersion Include="Microsoft.Extensions.Hosting.WindowsServices" Version="9.0.0-preview.2.24109.4" />
+    <PackageVersion Include="Microsoft.Extensions.DependencyInjection" Version="9.0.0-preview.1.24080.9" />
+    <PackageVersion Include="Microsoft.Extensions.Logging" Version="9.0.0-preview.1.24080.9" />
+    <PackageVersion Include="Microsoft.Extensions.Logging.Abstractions" Version="9.0.0-preview.1.24080.9" />
+    <PackageVersion Include="Microsoft.Extensions.Hosting" Version="9.0.0-preview.1.24080.9" />
+    <PackageVersion Include="Microsoft.Extensions.Hosting.WindowsServices" Version="9.0.0-preview.1.24080.9" />
     <PackageVersion Include="Microsoft.NET.Test.Sdk" Version="17.8.0" />
-    <PackageVersion Include="Microsoft.Extensions.ObjectPool" Version="9.0.0-preview.2.24109.5" />
+    <PackageVersion Include="Microsoft.Extensions.ObjectPool" Version="9.0.0-preview.1.24081.5" />
     <PackageVersion Include="Microsoft.Toolkit.Uwp.Notifications" Version="7.1.2" />
     <PackageVersion Include="Microsoft.Web.WebView2" Version="1.0.2088.41" />
     <!-- Package Microsoft.Win32.SystemEvents added as a hack for being able to exclude the runtime assets so they don't conflict with 8.0.1. This is a dependency of System.Drawing.Common but the 8.0.1 version wasn't published to nuget. -->
-    <PackageVersion Include="Microsoft.Win32.SystemEvents" Version="9.0.0-preview.2.24109.4" />
-    <PackageVersion Include="Microsoft.Windows.Compatibility" Version="9.0.0-preview.2.24109.1" />
+    <PackageVersion Include="Microsoft.Win32.SystemEvents" Version="9.0.0-preview.1.24080.9" />
+    <PackageVersion Include="Microsoft.Windows.Compatibility" Version="9.0.0-preview.1.24081.3" />
     <PackageVersion Include="Microsoft.Windows.CsWin32" Version="0.2.46-beta" />
     <!-- CsWinRT version needs to be set to have a WinRT.Runtime.dll at the same version contained inside the NET SDK we're currently building on CI. -->
     <PackageVersion Include="Microsoft.Windows.CsWinRT" Version="2.0.7" />
@@ -62,33 +62,28 @@
     <PackageVersion Include="StreamJsonRpc" Version="2.14.24" />
     <PackageVersion Include="StyleCop.Analyzers" Version="1.2.0-beta.556" />
     <!-- Package System.CodeDom added as a hack for being able to exclude the runtime assets so they don't conflict with 8.0.1. This is a dependency of System.Management but the 8.0.1 version wasn't published to nuget. -->
-    <PackageVersion Include="System.CodeDom" Version="9.0.0-preview.2.24109.4" />
+    <PackageVersion Include="System.CodeDom" Version="9.0.0-preview.1.24080.9" />
     <PackageVersion Include="System.CommandLine" Version="2.0.0-beta4.22272.1" />
-    <PackageVersion Include="System.ComponentModel.Composition" Version="9.0.0-preview.2.24109.4" />
-    <PackageVersion Include="System.Configuration.ConfigurationManager" Version="9.0.0-preview.2.24109.4" />
-    <PackageVersion Include="System.Data.OleDb" Version="9.0.0-preview.2.24109.4" />
+    <PackageVersion Include="System.ComponentModel.Composition" Version="9.0.0-preview.1.24080.9" />
+    <PackageVersion Include="System.Configuration.ConfigurationManager" Version="9.0.0-preview.1.24080.9" />
+    <PackageVersion Include="System.Data.OleDb" Version="9.0.0-preview.1.24080.9" />
     <!-- Package System.Data.SqlClient added to force it as a dependency of Microsoft.Windows.Compatibility to the latest version available at this time. -->
     <PackageVersion Include="System.Data.SqlClient" Version="4.8.6" />
     <!-- Package System.Diagnostics.EventLog added as a hack for being able to exclude the runtime assets so they don't conflict with 8.0.1. This is a dependency of System.Data.OleDb but the 8.0.1 version wasn't published to nuget. -->
-    <PackageVersion Include="System.Diagnostics.EventLog" Version="9.0.0-preview.2.24109.4" />
+    <PackageVersion Include="System.Diagnostics.EventLog" Version="9.0.0-preview.1.24080.9" />
     <!-- Package System.Diagnostics.PerformanceCounter added as a hack for being able to exclude the runtime assets so they don't conflict with 8.0.1. This is a dependency of System.Data.OleDb but the 8.0.1 version wasn't published to nuget. -->
-<<<<<<< HEAD
-    <PackageVersion Include="System.Diagnostics.PerformanceCounter" Version="9.0.0-preview.2.24109.4" />
-    <PackageVersion Include="System.Drawing.Common" Version="9.0.0-preview.2.24109.5" />
-=======
-    <PackageVersion Include="System.Diagnostics.PerformanceCounter" Version="8.0.0" />
-    <PackageVersion Include="System.Drawing.Common" Version="8.0.2" />
->>>>>>> 6da03c86
+    <PackageVersion Include="System.Diagnostics.PerformanceCounter" Version="9.0.0-preview.1.24080.9" />
+    <PackageVersion Include="System.Drawing.Common" Version="9.0.0-preview.1.24081.2" />
     <PackageVersion Include="System.IO.Abstractions" Version="17.2.3" />
     <PackageVersion Include="System.IO.Abstractions.TestingHelpers" Version="17.2.3" />
-    <PackageVersion Include="System.Management" Version="9.0.0-preview.2.24109.4" />
+    <PackageVersion Include="System.Management" Version="9.0.0-preview.1.24080.9" />
     <PackageVersion Include="System.Management.Automation" Version="7.4.0" />
     <PackageVersion Include="System.Reactive" Version="6.0.0-preview.9" />
-    <PackageVersion Include="System.Runtime.Caching" Version="9.0.0-preview.2.24109.4" />
+    <PackageVersion Include="System.Runtime.Caching" Version="9.0.0-preview.1.24080.9" />
     <!-- Package System.Security.Cryptography.ProtectedData added as a hack for being able to exclude the runtime assets so they don't conflict with 8.0.1. This is a dependency of System.Data.OleDb but the 8.0.1 version wasn't published to nuget. -->
-    <PackageVersion Include="System.Security.Cryptography.ProtectedData" Version="9.0.0-preview.2.24109.4" />
-    <PackageVersion Include="System.ServiceProcess.ServiceController" Version="9.0.0-preview.2.24109.4" />
-    <PackageVersion Include="System.Text.Encoding.CodePages" Version="9.0.0-preview.2.24109.4" />
+    <PackageVersion Include="System.Security.Cryptography.ProtectedData" Version="9.0.0-preview.1.24080.9" />
+    <PackageVersion Include="System.ServiceProcess.ServiceController" Version="9.0.0-preview.1.24080.9" />
+    <PackageVersion Include="System.Text.Encoding.CodePages" Version="9.0.0-preview.1.24080.9" />
     <PackageVersion Include="UnicodeInformation" Version="2.6.0" />
     <PackageVersion Include="UnitsNet" Version="4.145.0" />
     <PackageVersion Include="UTF.Unknown" Version="2.5.1" />
