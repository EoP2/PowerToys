﻿<Project>
  <PropertyGroup>
    <ManagePackageVersionsCentrally>true</ManagePackageVersionsCentrally>
  </PropertyGroup>
  <ItemGroup>
    <PackageVersion Include="AdaptiveCards.ObjectModel.WinUI3" Version="2.0.0-beta" />
    <PackageVersion Include="AdaptiveCards.Rendering.WinUI3" Version="2.1.0-beta" />
    <PackageVersion Include="AdaptiveCards.Templating" Version="2.0.2" />
    <PackageVersion Include="Appium.WebDriver" Version="4.4.5" />
    <PackageVersion Include="Azure.AI.OpenAI" Version="1.0.0-beta.17" />
<<<<<<< HEAD
    <PackageVersion Include="CommunityToolkit.Common" Version="8.4.0" />
    <PackageVersion Include="CommunityToolkit.Mvvm" Version="8.4.0" />
    <PackageVersion Include="CommunityToolkit.WinUI.Animations" Version="8.2.241112-preview1" />
    <PackageVersion Include="CommunityToolkit.WinUI.Collections" Version="8.2.241112-preview1" />
    <PackageVersion Include="CommunityToolkit.WinUI.Controls.Primitives" Version="8.2.241112-preview1" />
    <PackageVersion Include="CommunityToolkit.WinUI.Controls.SettingsControls" Version="8.2.241112-preview1" />
    <PackageVersion Include="CommunityToolkit.WinUI.Controls.Segmented" Version="8.2.241112-preview1" />
    <PackageVersion Include="CommunityToolkit.WinUI.Controls.Sizers" Version="8.2.241112-preview1" />
    <PackageVersion Include="CommunityToolkit.WinUI.Converters" Version="8.2.241112-preview1" />
    <PackageVersion Include="CommunityToolkit.WinUI.Extensions" Version="8.2.241112-preview1" />
=======
    <PackageVersion Include="CommunityToolkit.Mvvm" Version="8.2.2" />
    <PackageVersion Include="CommunityToolkit.WinUI.Animations" Version="8.0.240109" />
    <PackageVersion Include="CommunityToolkit.WinUI.Collections" Version="8.0.240109" />
    <PackageVersion Include="CommunityToolkit.WinUI.Controls.Primitives" Version="8.0.240109" />
    <PackageVersion Include="CommunityToolkit.WinUI.Controls.SettingsControls" Version="8.0.240109" />
    <PackageVersion Include="CommunityToolkit.WinUI.Controls.Segmented" Version="8.0.240109" />
    <PackageVersion Include="CommunityToolkit.WinUI.Controls.Sizers" Version="8.0.240109" />
    <PackageVersion Include="CommunityToolkit.WinUI.Converters" Version="8.0.240109" />
    <PackageVersion Include="CommunityToolkit.WinUI.Extensions" Version="8.0.240109" />
>>>>>>> 22e29d12
    <PackageVersion Include="CommunityToolkit.WinUI.UI.Controls.DataGrid" Version="7.1.2" />
    <PackageVersion Include="CommunityToolkit.WinUI.UI.Controls.Markdown" Version="7.1.2" />
    <PackageVersion Include="ControlzEx" Version="6.0.0" />
    <PackageVersion Include="HelixToolkit" Version="2.24.0" />
    <PackageVersion Include="HelixToolkit.Core.Wpf" Version="2.24.0" />
    <PackageVersion Include="HtmlAgilityPack" Version="1.11.71" />
    <PackageVersion Include="hyjiacan.pinyin4net" Version="4.1.1" />
    <PackageVersion Include="Interop.Microsoft.Office.Interop.OneNote" Version="1.1.0.2" />
    <PackageVersion Include="LazyCache" Version="2.4.0" />
    <PackageVersion Include="Mages" Version="3.0.0" />
    <PackageVersion Include="Markdig.Signed" Version="0.34.0" />
    <!-- Including MessagePack to force version, since it's used by StreamJsonRpc but contains vulnerabilities. After StreamJsonRpc updates the version of MessagePack, we can upgrade StreamJsonRpc instead. -->
    <PackageVersion Include="MessagePack" Version="2.5.187" />
    <PackageVersion Include="Microsoft.CodeAnalysis.NetAnalyzers" Version="9.0.0" />
    <PackageVersion Include="Microsoft.Data.Sqlite" Version="9.0.2" />
    <!-- Including Microsoft.Bcl.AsyncInterfaces to force version, since it's used by Microsoft.SemanticKernel. -->
    <PackageVersion Include="Microsoft.Bcl.AsyncInterfaces"  Version="9.0.2" />
    <PackageVersion Include="Microsoft.Diagnostics.Tracing.TraceEvent" Version="3.1.16" />
    <PackageVersion Include="Microsoft.Extensions.DependencyInjection" Version="9.0.2" />
    <PackageVersion Include="Microsoft.Extensions.Logging" Version="9.0.2" />
    <PackageVersion Include="Microsoft.Extensions.Logging.Abstractions" Version="9.0.2" />
    <PackageVersion Include="Microsoft.Extensions.Hosting" Version="9.0.2" />
    <PackageVersion Include="Microsoft.Extensions.Hosting.WindowsServices" Version="9.0.2" />
    <PackageVersion Include="Microsoft.SemanticKernel" Version="1.15.0" />
    <PackageVersion Include="Microsoft.Toolkit.Uwp.Notifications" Version="7.1.2" />
    <PackageVersion Include="Microsoft.Web.WebView2" Version="1.0.2903.40" />
    <!-- Package Microsoft.Win32.SystemEvents added as a hack for being able to exclude the runtime assets so they don't conflict with 8.0.1. This is a dependency of System.Drawing.Common but the 8.0.1 version wasn't published to nuget. -->
    <PackageVersion Include="Microsoft.Win32.SystemEvents" Version="9.0.2" />
<<<<<<< HEAD
    <PackageVersion Include="Microsoft.WindowsPackageManager.ComInterop" Version="1.10.120-preview" />
=======
>>>>>>> 22e29d12
    <PackageVersion Include="Microsoft.Windows.Compatibility" Version="9.0.2" />
    <PackageVersion Include="Microsoft.Windows.CsWin32" Version="0.2.46-beta" />
    <!-- CsWinRT version needs to be set to have a WinRT.Runtime.dll at the same version contained inside the NET SDK we're currently building on CI. -->
    <!-- 
      TODO: in Common.Dotnet.CsWinRT.props, on upgrade, verify RemoveCsWinRTPackageAnalyzer is no longer needed.  
      This is present due to a bug in CsWinRT where WPF projects cause the analyzer to fail.
	-->
    <PackageVersion Include="Microsoft.Windows.CsWinRT" Version="2.1.5" />
    <PackageVersion Include="Microsoft.Windows.SDK.BuildTools" Version="10.0.22621.2428" />
    <PackageVersion Include="Microsoft.WindowsAppSDK" Version="1.6.241114003" />
    <PackageVersion Include="Microsoft.Xaml.Behaviors.WinUI.Managed" Version="2.0.9" />
    <PackageVersion Include="Microsoft.Xaml.Behaviors.Wpf" Version="1.1.39" />
    <PackageVersion Include="ModernWpfUI" Version="0.9.4" />
    <!-- Moq to stay below v4.20 due to behavior change. need to be sure fixed -->
    <PackageVersion Include="Moq" Version="4.18.4" />
    <PackageVersion Include="MSTest" Version="3.6.3" />
    <PackageVersion Include="NLog" Version="5.0.4" />
    <PackageVersion Include="NLog.Extensions.Logging" Version="5.3.8" />
    <PackageVersion Include="NLog.Schema" Version="5.2.8" />
    <PackageVersion Include="OpenAI" Version="2.0.0" />
    <PackageVersion Include="ReverseMarkdown" Version="4.1.0" />
    <PackageVersion Include="ScipBe.Common.Office.OneNote" Version="3.0.1" />
    <PackageVersion Include="SharpCompress" Version="0.37.2" />
    <PackageVersion Include="StreamJsonRpc" Version="2.19.27" />
    <PackageVersion Include="StyleCop.Analyzers" Version="1.2.0-beta.556" />
    <!-- Package System.CodeDom added as a hack for being able to exclude the runtime assets so they don't conflict with 8.0.1. This is a dependency of System.Management but the 8.0.1 version wasn't published to nuget. -->
    <PackageVersion Include="System.CodeDom" Version="9.0.2" />
    <PackageVersion Include="System.CommandLine" Version="2.0.0-beta4.22272.1" />
    <PackageVersion Include="System.ComponentModel.Composition" Version="9.0.2" />
    <PackageVersion Include="System.Configuration.ConfigurationManager" Version="9.0.2" />
    <PackageVersion Include="System.Data.OleDb" Version="9.0.2" />
    <!-- Package System.Data.SqlClient added to force it as a dependency of Microsoft.Windows.Compatibility to the latest version available at this time. -->
    <PackageVersion Include="System.Data.SqlClient" Version="4.8.6" />
    <!-- Package System.Diagnostics.EventLog added as a hack for being able to exclude the runtime assets so they don't conflict with 8.0.1. This is a dependency of System.Data.OleDb but the 8.0.1 version wasn't published to nuget. -->
    <PackageVersion Include="System.Diagnostics.EventLog" Version="9.0.2" />
    <!-- Package System.Diagnostics.PerformanceCounter added as a hack for being able to exclude the runtime assets so they don't conflict with 8.0.11. -->
    <PackageVersion Include="System.Diagnostics.PerformanceCounter" Version="9.0.2" />
    <PackageVersion Include="System.Drawing.Common" Version="9.0.2" />
    <PackageVersion Include="System.IO.Abstractions" Version="21.0.29" />
    <PackageVersion Include="System.IO.Abstractions.TestingHelpers" Version="21.0.29" />
    <PackageVersion Include="System.Management" Version="9.0.2" />
    <PackageVersion Include="System.Reactive" Version="6.0.1" />
    <PackageVersion Include="System.Runtime.Caching" Version="9.0.2" />
    <PackageVersion Include="System.ServiceProcess.ServiceController" Version="9.0.2" />
    <PackageVersion Include="System.Text.Encoding.CodePages" Version="9.0.2" />
    <PackageVersion Include="System.Text.Json" Version="9.0.2" />
    <PackageVersion Include="UnicodeInformation" Version="2.6.0" />
    <PackageVersion Include="UnitsNet" Version="5.56.0" />
    <PackageVersion Include="UTF.Unknown" Version="2.5.1" />
    <PackageVersion Include="WinUIEx" Version="2.2.0" />
    <PackageVersion Include="WPF-UI" Version="3.0.5" />
    <PackageVersion Include="WyHash" Version="1.0.5" />
    <!-- TODO! Mike see which of these we actually need, and  -->
    <PackageVersion Include="System.Text.RegularExpressions" Version="4.3.1" />
    <PackageVersion Include="System.Net.Http" Version="4.3.4" />
    <PackageVersion Include="System.Private.Uri" Version="4.3.2" />
  </ItemGroup>
  <ItemGroup Condition="'$(IsExperimentationLive)'!=''">
    <!-- Additional dependencies used by experimentation -->
    <PackageVersion Include="Microsoft.VariantAssignment.Client" Version="2.4.17140001" />
    <PackageVersion Include="Microsoft.VariantAssignment.Contract" Version="3.0.16990001" />
  </ItemGroup>
</Project><|MERGE_RESOLUTION|>--- conflicted
+++ resolved
@@ -8,7 +8,6 @@
     <PackageVersion Include="AdaptiveCards.Templating" Version="2.0.2" />
     <PackageVersion Include="Appium.WebDriver" Version="4.4.5" />
     <PackageVersion Include="Azure.AI.OpenAI" Version="1.0.0-beta.17" />
-<<<<<<< HEAD
     <PackageVersion Include="CommunityToolkit.Common" Version="8.4.0" />
     <PackageVersion Include="CommunityToolkit.Mvvm" Version="8.4.0" />
     <PackageVersion Include="CommunityToolkit.WinUI.Animations" Version="8.2.241112-preview1" />
@@ -19,17 +18,6 @@
     <PackageVersion Include="CommunityToolkit.WinUI.Controls.Sizers" Version="8.2.241112-preview1" />
     <PackageVersion Include="CommunityToolkit.WinUI.Converters" Version="8.2.241112-preview1" />
     <PackageVersion Include="CommunityToolkit.WinUI.Extensions" Version="8.2.241112-preview1" />
-=======
-    <PackageVersion Include="CommunityToolkit.Mvvm" Version="8.2.2" />
-    <PackageVersion Include="CommunityToolkit.WinUI.Animations" Version="8.0.240109" />
-    <PackageVersion Include="CommunityToolkit.WinUI.Collections" Version="8.0.240109" />
-    <PackageVersion Include="CommunityToolkit.WinUI.Controls.Primitives" Version="8.0.240109" />
-    <PackageVersion Include="CommunityToolkit.WinUI.Controls.SettingsControls" Version="8.0.240109" />
-    <PackageVersion Include="CommunityToolkit.WinUI.Controls.Segmented" Version="8.0.240109" />
-    <PackageVersion Include="CommunityToolkit.WinUI.Controls.Sizers" Version="8.0.240109" />
-    <PackageVersion Include="CommunityToolkit.WinUI.Converters" Version="8.0.240109" />
-    <PackageVersion Include="CommunityToolkit.WinUI.Extensions" Version="8.0.240109" />
->>>>>>> 22e29d12
     <PackageVersion Include="CommunityToolkit.WinUI.UI.Controls.DataGrid" Version="7.1.2" />
     <PackageVersion Include="CommunityToolkit.WinUI.UI.Controls.Markdown" Version="7.1.2" />
     <PackageVersion Include="ControlzEx" Version="6.0.0" />
@@ -46,7 +34,7 @@
     <PackageVersion Include="Microsoft.CodeAnalysis.NetAnalyzers" Version="9.0.0" />
     <PackageVersion Include="Microsoft.Data.Sqlite" Version="9.0.2" />
     <!-- Including Microsoft.Bcl.AsyncInterfaces to force version, since it's used by Microsoft.SemanticKernel. -->
-    <PackageVersion Include="Microsoft.Bcl.AsyncInterfaces"  Version="9.0.2" />
+    <PackageVersion Include="Microsoft.Bcl.AsyncInterfaces" Version="9.0.2" />
     <PackageVersion Include="Microsoft.Diagnostics.Tracing.TraceEvent" Version="3.1.16" />
     <PackageVersion Include="Microsoft.Extensions.DependencyInjection" Version="9.0.2" />
     <PackageVersion Include="Microsoft.Extensions.Logging" Version="9.0.2" />
@@ -58,10 +46,7 @@
     <PackageVersion Include="Microsoft.Web.WebView2" Version="1.0.2903.40" />
     <!-- Package Microsoft.Win32.SystemEvents added as a hack for being able to exclude the runtime assets so they don't conflict with 8.0.1. This is a dependency of System.Drawing.Common but the 8.0.1 version wasn't published to nuget. -->
     <PackageVersion Include="Microsoft.Win32.SystemEvents" Version="9.0.2" />
-<<<<<<< HEAD
     <PackageVersion Include="Microsoft.WindowsPackageManager.ComInterop" Version="1.10.120-preview" />
-=======
->>>>>>> 22e29d12
     <PackageVersion Include="Microsoft.Windows.Compatibility" Version="9.0.2" />
     <PackageVersion Include="Microsoft.Windows.CsWin32" Version="0.2.46-beta" />
     <!-- CsWinRT version needs to be set to have a WinRT.Runtime.dll at the same version contained inside the NET SDK we're currently building on CI. -->
