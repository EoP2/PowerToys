--- conflicted
+++ resolved
@@ -33,12 +33,7 @@
     <PackageVersion Include="Microsoft.Extensions.Hosting.WindowsServices" Version="8.0.0" />
     <PackageVersion Include="Microsoft.Security.Extensions" Version="1.3.0" />
     <PackageVersion Include="Microsoft.Toolkit.Uwp.Notifications" Version="7.1.2" />
-<<<<<<< HEAD
-    <PackageVersion Include="Microsoft.UI.Xaml" Version="2.8.6" />
-    <PackageVersion Include="Microsoft.Web.WebView2" Version="1.0.2365.46" />
-=======
     <PackageVersion Include="Microsoft.Web.WebView2" Version="1.0.2739.15" />
->>>>>>> a536ec6e
     <!-- Package Microsoft.Win32.SystemEvents added as a hack for being able to exclude the runtime assets so they don't conflict with 8.0.1. This is a dependency of System.Drawing.Common but the 8.0.1 version wasn't published to nuget. -->
     <PackageVersion Include="Microsoft.Win32.SystemEvents" Version="8.0.0" />
     <PackageVersion Include="Microsoft.Windows.Compatibility" Version="8.0.7" />
@@ -92,14 +87,10 @@
     <PackageVersion Include="UnicodeInformation" Version="2.6.0" />
     <PackageVersion Include="UnitsNet" Version="5.56.0" />
     <PackageVersion Include="UTF.Unknown" Version="2.5.1" />
-<<<<<<< HEAD
     <PackageVersion Include="Vanara.PInvoke.User32" Version="3.4.11" />
     <PackageVersion Include="Vanara.PInvoke.Shell32" Version="3.4.11" />
     <PackageVersion Include="WinUIEx" Version="2.3.4" />
     <PackageVersion Include="WindowsAPICodePack" Version="7.0.4" />
-=======
-    <PackageVersion Include="WinUIEx" Version="2.2.0" />
->>>>>>> a536ec6e
     <PackageVersion Include="WPF-UI" Version="3.0.0" />
   </ItemGroup>
   <ItemGroup Condition="'$(IsExperimentationLive)'!=''">
