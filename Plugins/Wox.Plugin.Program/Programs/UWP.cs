--- conflicted
+++ resolved
@@ -207,11 +207,7 @@
                     }
                     catch (Exception e)
                     {
-<<<<<<< HEAD
                         ProgramLogger.LogException("UWP" ,"CurrentUserPackages", $"id","An unexpected error occured and "
-=======
-                        ProgramLogger.LogException("|UWP|CurrentUserPackages|Not available|An unexpected error occured and "
->>>>>>> 8edebb9f
                                                    + $"unable to verify if package is valid", e);
                         return false;
                     }
