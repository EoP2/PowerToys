variables:
  - name: runCodesignValidationInjectionBG
    value: false
  - name: EnablePipelineCache
    value: true
  - ${{ if eq(parameters.enableMsBuildCaching, true) }}:
    - name: EnablePipelineCache
      value: true

parameters:
  - name: buildPlatforms
    type: object
    default:
      - x64
      - arm64
  - name: enableMsBuildCaching
    type: boolean
    default: false
  - name: useVSPreview
    type: boolean
    default: false
  - name: useLatestWebView2
    type: boolean
    default: false
  - name: useLatestOfficialBuild
    type: boolean
    default: true
  - name: testBothInstallModes
    type: boolean
    default: true
  - name: useCurrentBranchBuild
    type: boolean
    default: false
  - name: uiTestModules
    type: object
    default: []

stages:
  - ${{ each platform in parameters.buildPlatforms }}:
<<<<<<< HEAD
    - stage: Build_${{ platform }}
      displayName: Build ${{ platform }}
      dependsOn: []
      jobs:
        - template: job-build-project.yml
          parameters:
            pool:
              ${{ if eq(variables['System.CollectionId'], 'cb55739e-4afe-46a3-970f-1b49d8ee7564') }}:
                name: SHINE-INT-L
              ${{ else }}:
                name: SHINE-OSS-L
              ${{ if eq(parameters.useVSPreview, true) }}:
                demands: ImageOverride -equals SHINE-VS17-Preview
            buildPlatforms:
              - ${{ platform }}
            buildConfigurations: [Release]
            enablePackageCaching: true
            enableMsBuildCaching: ${{ parameters.enableMsBuildCaching }}
            runTests: false
            buildTests: true
            useVSPreview: ${{ parameters.useVSPreview }}
            timeoutInMinutes: 90
=======
    - ${{ if eq(parameters.useLatestOfficialBuild, false) }}:
      - stage: Build_${{ platform }}
        displayName: Build ${{ platform }}
        dependsOn: []
        jobs:
          - template: job-build-project.yml
            parameters:
              pool:
                ${{ if eq(variables['System.CollectionId'], 'cb55739e-4afe-46a3-970f-1b49d8ee7564') }}:
                  name: SHINE-INT-L
                ${{ else }}:
                  name: SHINE-OSS-L
                ${{ if eq(parameters.useVSPreview, true) }}:
                  demands: ImageOverride -equals SHINE-VS17-Preview
              buildPlatforms:
                - ${{ platform }}
              buildConfigurations: [Release]
              enablePackageCaching: true
              enableMsBuildCaching: ${{ parameters.enableMsBuildCaching }}
              runTests: false
              buildTests: true
              useVSPreview: ${{ parameters.useVSPreview }}

    - ${{ if eq(parameters.useLatestOfficialBuild, true) }}:
      - stage: BuildUITests_${{ platform }}
        displayName: Build UI Tests Only
        dependsOn: []
        jobs:
          - template: job-build-ui-tests.yml
            parameters:
              pool:
                ${{ if eq(variables['System.CollectionId'], 'cb55739e-4afe-46a3-970f-1b49d8ee7564') }}:
                  name: SHINE-INT-L
                ${{ else }}:
                  name: SHINE-OSS-L
                ${{ if eq(parameters.useVSPreview, true) }}:
                  demands: ImageOverride -equals SHINE-VS17-Preview
              buildPlatforms:
                - ${{ platform }}
              uiTestModules: ${{ parameters.uiTestModules }}
>>>>>>> 6d29c3a2

    - ${{ if eq(platform, 'x64') }}:
      - stage: Test_x64Win10
        displayName: Test x64Win10
        ${{ if eq(parameters.useLatestOfficialBuild, true) }}:
          dependsOn:
            - BuildUITests_${{ platform }}
        ${{ else }}:
          dependsOn:
            - Build_${{ platform }}
        jobs:
            - template: job-test-project.yml
              parameters:
                platform: x64Win10
                configuration: Release
                useLatestWebView2: ${{ parameters.useLatestWebView2 }}
                useLatestOfficialBuild: ${{ parameters.useLatestOfficialBuild }}
                useCurrentBranchBuild: ${{ parameters.useCurrentBranchBuild }}
                uiTestModules: ${{ parameters.uiTestModules }}

            # Additional per-user installation test (when both modes are enabled)
            - ${{ if and(eq(parameters.useLatestOfficialBuild, true), eq(parameters.testBothInstallModes, true)) }}:
              - template: job-test-project.yml
                parameters:
                  platform: x64Win10
                  configuration: Release
                  useLatestWebView2: ${{ parameters.useLatestWebView2 }}
                  useLatestOfficialBuild: ${{ parameters.useLatestOfficialBuild }}
                  useCurrentBranchBuild: ${{ parameters.useCurrentBranchBuild }}
                  uiTestModules: ${{ parameters.uiTestModules }}
                  installMode: 'peruser'
                  jobSuffix: '_PerUser'

    - ${{ if eq(platform, 'x64') }}:
      - stage: Test_x64Win11
        displayName: Test x64Win11
        ${{ if eq(parameters.useLatestOfficialBuild, true) }}:
          dependsOn:
            - BuildUITests_${{ platform }}
        ${{ else }}:
          dependsOn:
            - Build_${{ platform }}
        jobs:
            - template: job-test-project.yml
              parameters:
                platform: x64Win11
                configuration: Release
                useLatestWebView2: ${{ parameters.useLatestWebView2 }}
                useLatestOfficialBuild: ${{ parameters.useLatestOfficialBuild }}
                useCurrentBranchBuild: ${{ parameters.useCurrentBranchBuild }}
                uiTestModules: ${{ parameters.uiTestModules }}

            # Additional per-user installation test (when both modes are enabled)
            - ${{ if and(eq(parameters.useLatestOfficialBuild, true), eq(parameters.testBothInstallModes, true)) }}:
              - template: job-test-project.yml
                parameters:
                  platform: x64Win11
                  configuration: Release
                  useLatestWebView2: ${{ parameters.useLatestWebView2 }}
                  useLatestOfficialBuild: ${{ parameters.useLatestOfficialBuild }}
                  useCurrentBranchBuild: ${{ parameters.useCurrentBranchBuild }}
                  uiTestModules: ${{ parameters.uiTestModules }}
                  installMode: 'peruser'
                  jobSuffix: '_PerUser'

    - ${{ if ne(platform, 'x64') }}:
      - stage: Test_${{ platform }}
        displayName: Test ${{ platform }}
        ${{ if eq(parameters.useLatestOfficialBuild, true) }}:
          dependsOn:
            - BuildUITests_${{ platform }}
        ${{ else }}:
          dependsOn:
            - Build_${{ platform }}
        jobs:
          - template: job-test-project.yml
            parameters:
              platform: ${{ platform }}
              configuration: Release
              useLatestWebView2: ${{ parameters.useLatestWebView2 }}
              useLatestOfficialBuild: ${{ parameters.useLatestOfficialBuild }}
              useCurrentBranchBuild: ${{ parameters.useCurrentBranchBuild }}
              uiTestModules: ${{ parameters.uiTestModules }}

          # Additional per-user installation test (when both modes are enabled)
          - ${{ if and(eq(parameters.useLatestOfficialBuild, true), eq(parameters.testBothInstallModes, true)) }}:
            - template: job-test-project.yml
              parameters:
                platform: ${{ platform }}
                configuration: Release
                useLatestWebView2: ${{ parameters.useLatestWebView2 }}
                useLatestOfficialBuild: ${{ parameters.useLatestOfficialBuild }}
                useCurrentBranchBuild: ${{ parameters.useCurrentBranchBuild }}
                uiTestModules: ${{ parameters.uiTestModules }}
                installMode: 'peruser'
                jobSuffix: '_PerUser'<|MERGE_RESOLUTION|>--- conflicted
+++ resolved
@@ -37,30 +37,6 @@
 
 stages:
   - ${{ each platform in parameters.buildPlatforms }}:
-<<<<<<< HEAD
-    - stage: Build_${{ platform }}
-      displayName: Build ${{ platform }}
-      dependsOn: []
-      jobs:
-        - template: job-build-project.yml
-          parameters:
-            pool:
-              ${{ if eq(variables['System.CollectionId'], 'cb55739e-4afe-46a3-970f-1b49d8ee7564') }}:
-                name: SHINE-INT-L
-              ${{ else }}:
-                name: SHINE-OSS-L
-              ${{ if eq(parameters.useVSPreview, true) }}:
-                demands: ImageOverride -equals SHINE-VS17-Preview
-            buildPlatforms:
-              - ${{ platform }}
-            buildConfigurations: [Release]
-            enablePackageCaching: true
-            enableMsBuildCaching: ${{ parameters.enableMsBuildCaching }}
-            runTests: false
-            buildTests: true
-            useVSPreview: ${{ parameters.useVSPreview }}
-            timeoutInMinutes: 90
-=======
     - ${{ if eq(parameters.useLatestOfficialBuild, false) }}:
       - stage: Build_${{ platform }}
         displayName: Build ${{ platform }}
@@ -83,6 +59,7 @@
               runTests: false
               buildTests: true
               useVSPreview: ${{ parameters.useVSPreview }}
+              timeoutInMinutes: 90
 
     - ${{ if eq(parameters.useLatestOfficialBuild, true) }}:
       - stage: BuildUITests_${{ platform }}
@@ -101,7 +78,6 @@
               buildPlatforms:
                 - ${{ platform }}
               uiTestModules: ${{ parameters.uiTestModules }}
->>>>>>> 6d29c3a2
 
     - ${{ if eq(platform, 'x64') }}:
       - stage: Test_x64Win10
