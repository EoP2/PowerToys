# FALSE POSITIVES
## "PackagemanagerWrapper.cs" should be "PackageManagerWrapper.cs"
## NOTICE.MD > MOZILLA PUBLIC LICENSE v1.1
aaaa
abcdefghjkmnpqrstuvxyz
abgr
ABlocked
ABOUTBOX
Abug
accctrl
Acceleratorkeys
ACCEPTFILES
ACCESSDENIED
aclapi
AClient
AColumn
acrt
ACTIVATEAPP
activationaction
ADDUNDORECORD
ADifferent
adml
admx
advapi
advfirewall
AFeature
AFFINETRANSFORM
AFX
AGGREGATABLE
AHybrid
ALarger
ALLAPPS
ALLINPUT
ALLOWUNDO
ALLVIEW
ALPHATYPE
AModifier
AMPROPERTY
AMPROPSETID
animatedvisuals
ANDSCANS
ansicolor
ANull
AOC
aocfnapldcnfbofgmbbllojgocaelgdd
APARTMENTTHREADED
APeriod
apidl
APIENTRY
APIIs
Apm
APPBARDATA
appdata
APPEXECLINK
appium
Applicationcan
applicationframehost
appmanifest
APPNAME
appref
appsettings
appwindow
appwiz
APSTUDIO
AQS
ARandom
ARCHITEW
ARemapped
ari
ARPINSTALLLOCATION
ARPPRODUCTICON
ARRAYSIZE
arw
asf
AShortcut
ASingle
ASSOCCHANGED
ASYNCWINDOWPLACEMENT
ASYNCWINDOWPOS
atl
atlbase
atlcom
atleast
atlfile
atlstr
ATRIOX
aumid
Authenticode
AUTOHIDE
AUTOMATIONPROPERTIES
Autorun
AUTOUPDATE
AValid
awakeness
AWAYMODE
azman
backtracer
bbwe
bck
BESTEFFORT
bhid
bigbar
bigobj
binlog
BITMAPFILEHEADER
bitmapimage
BITMAPINFO
BITMAPINFOHEADER
BITSPIXEL
bla
Blockquotes
blogs
Blt
BLURBEHIND
BLURREGION
bmi
bms
BNumber
BOKMAL
bootstrapper
BOOTSTRAPPERINSTALLFOLDER
bostrot
BOTTOMALIGN
BPBF
bpmf
bpp
Browsable
bsd
bthprops
bti
BTNFACE
bugreport
BUILDARCH
BUILDNUMBER
buildtask
buildtransitive
BVal
BValue
byapp
BYPOSITION
CALG
callbackptr
calpwstr
Cangjie
CANRENAME
CAPTUREBLT
CAPTURECHANGED
CAtl
cch
CCHDEVICENAME
CCHFORMNAME
CCom
CContext
CDeclaration
CDEF
cdpx
CElems
CENTERALIGN
ceq
certlm
certmgr
cguid
CHANGECBCHAIN
changecursor
CHILDACTIVATE
CHILDWINDOW
cidl
cim
CImage
cla
clangformat
CLASSDC
CLASSNOTAVAILABLE
clickable
clickonce
CLIENTEDGE
clientid
clientside
CLIPBOARDUPDATE
CLIPCHILDREN
CLIPSIBLINGS
closesocket
clrcall
CLSCTX
Clusion
cmder
CMDNOTFOUNDMODULEINTERFACE
Cmds
CMIC
CMINVOKECOMMANDINFO
CMINVOKECOMMANDINFOEX
CMock
CMONITORS
cmpgt
cne
coclass
codeofconduct
codereview
Codespaces
codicon
COINIT
colorconv
colorformat
colorhistory
colorhistorylimit
COLORKEY
comctl
comdef
comdlg
comexp
cominterop
commandline
COMMANDTITLE
commctrl
compmgmt
COMPOSITIONFULL
comsupp
comsuppw
comsuppwd
comutil
CONFIGW
CONFLICTINGMODIFIERKEY
CONFLICTINGMODIFIERSHORTCUT
CONOUT
consts
contentdialog
contentfiles
CONTEXTHELP
CONTEXTMENUHANDLER
CONTROLL
CONTROLPARENT
copiedcolorrepresentation
cotaskmem
COULDNOT
countof
CPower
cppblog
cppruntime
cppstd
cppwinrt
CProj
createdump
CREATESCHEDULEDTASK
CREATESTRUCT
CREATEWINDOWFAILED
CRECT
critsec
Crossdevice
CRSEL
crw
CSearch
CSettings
cso
CSRW
CStyle
CSY
CTest
currentculture
CURRENTDIR
CURSORINFO
cursorpos
customaction
CUSTOMACTIONTEST
CVal
cvd
CVirtual
cvtepu
cxfksword
CXSCREEN
CXSMICON
CXVIRTUALSCREEN
cyberrex
CYSCREEN
CYSMICON
CYVIRTUALSCREEN
cziplib
Dac
dacl
datareader
datatracker
dataversion
Dayof
Dbghelp
DBLCLKS
DBLEPSILON
DCapture
DCBA
DCOM
dcommon
dcomp
DComposition
dcr
dcs
ddd
DDEIf
DDevice
ddf
DDxgi
Deact
debugbreak
declatory
decryptor
Dedup
DEFAULTBOOTSTRAPPERINSTALLFOLDER
DEFAULTCOLOR
DEFAULTFLAGS
DEFAULTONLY
DEFAULTTONEAREST
DEFAULTTONULL
DEFAULTTOPRIMARY
DEFERERASE
DEFPUSHBUTTON
deinitialization
DELA
DELETEDKEYIMAGE
DELETESCANS
deletethis
DENORMAL
depersist
deprioritized
DESKTOPABSOLUTEEDITING
DESKTOPABSOLUTEPARSING
desktopshorcutinstalled
desktopwindowxamlsource
devblogs
devdocs
devenum
devmgmt
DEVMODEW
DEVMON
devpkey
DEVSOURCE
DIIRFLAG
dimm
directshow
DISABLEASACTIONKEY
diskmgmt
DISPLAYCHANGE
DISPLAYCONFIG
displayname
divyan
Dlg
DLGFRAME
DLGMODALFRAME
dlib
dllhost
dllmain
DNLEN
DONOTROUND
DONTVALIDATEPATH
dotnet
DPICHANGED
DPIs
DPolicy
DPSAPI
DQTAT
DQTYPE
DRAWCLIPBOARD
DRAWFRAME
drawingcolor
dreamsofameaningfullife
drf
drivedetectionwarning
dshow
DSTINVERT
DUMMYUNIONNAME
dutil
DVASPECT
DVASPECTINFO
DVH
DVHD
dvr
DVSD
DVSL
DVTARGETDEVICE
dwl
dwm
dwmapi
DWMCOLORIZATIONCOLORCHANGED
DWMCOMPOSITIONCHANGED
DWMNCRENDERINGCHANGED
Dwmp
DWMSENDICONICLIVEPREVIEWBITMAP
DWMSENDICONICTHUMBNAIL
DWMWA
DWMWCP
DWMWINDOWATTRIBUTE
DWMWINDOWMAXIMIZEDCHANGE
DWORDLONG
dworigin
dwrite
dxgi
dxgidebug
dxgiformat
dxguid
ecount
EData
Edid
EDITKEYBOARD
editkeyboardwindow
EDITSHORTCUTS
editshortcutswindow
EFile
eip
ekus
emmintrin
Emoji
ENABLEDELAYEDEXPANSION
enabledisable
ENABLEDPOPUP
encodedlaunch
encryptor
endpointvolume
ENDSESSION
ENTERSIZEMOVE
ENU
EOAC
epu
ERASEBKGND
EREOF
EResize
ERole
ERRORIMAGE
ERRORTITLE
ESettings
esize
esrp
etl
ETW
EUQ
eurochange
eventlog
eventvwr
everytime
evt
EWXFORCE
EWXFORCEIFHUNG
EWXLOGOFF
EWXPOWEROFF
EWXREBOOT
EWXSHUTDOWN
examplehandler
examplepowertoy
EXAND
EXCLUDEFROMCAPTURE
exdisp
executionpolicy
exename
EXITSIZEMOVE
exlist
EXPCMDFLAGS
EXPCMDSTATE
explr
exppowertoys
exptas
exsb
exstyle
EXTENDEDKEY
EXTENDEDVERBS
EXTRINSICPROPERTIES
eyetracker
FANCYZONESDRAWLAYOUTTEST
FANCYZONESEDITOR
FARPROC
fdw
fff
FILEEXPLORER
FILEFLAGS
FILEFLAGSMASK
FILELOCKSMITH
FILELOCKSMITHEXT
FILELOCKSMITHLIB
FILELOCKSMITHLIBINTEROP
FILEOP
FILEOS
FILESUBTYPE
FILESYSPATH
Filetime
FILEVERSION
Filtergraph
Filterkeyboard
Filterx
findfast
FIXEDFILEINFO
flyouts
FOF
FOFX
FOLDERID
folderpath
FORCEMINIMIZE
formatetc
FRAMECHANGED
frm
Froml
FROMTOUCH
fsmgmt
Functiondiscoverykeys
FZE
gacutil
Gaeilge
Gaidhlig
GBarm
GCLP
gdi
gdiplus
GDISCALED
gdnbaselines
GEmoji
GETCLIENTAREAANIMATION
GETDESKWALLPAPER
GETDLGCODE
GETDPISCALEDSIZE
GETICON
GETMINMAXINFO
GETPROPERTYSTOREFLAGS
GETSCREENSAVERRUNNING
GETSECKEY
GETTEXTLENGTH
GHND
GMEM
GNumber
gpedit
gpo
GPOCA
gpp
GPT
gpu
GSM
gtm
guiddata
guiddef
guidgenerator
GUITHREADINFO
GValue
gwl
GWLP
handlekeyboardhookevent
hangeul
Hanzi
Hardlines
hardlinks
HARDWAREINPUT
Hashset
hashtag
HASHVAL
HASSTRINGS
hbitmap
hbm
hbmp
hbr
HBRBACKGROUND
hcblack
HCERTSTORE
HCRYPTHASH
HCRYPTPROV
hcursor
hcwhite
hdc
hdrop
hdwwiz
Helpline
helptext
HGFE
hglobal
hhk
hhx
Hiber
Hiberboot
HIBYTE
hicon
HIDEWINDOW
hif
HIMAGELIST
himl
hinst
hinstance
HIWORD
HKCC
HKCR
HKCU
hkey
HKLM
HKPD
HKU
HMD
hmenu
hmodule
hmonitor
homljgmgpmcbpjbnjpfijnhipfkiclkd
HOOKPROC
Hostbackdropbrush
hotkeycontrol
hotkeys
hotlight
hotspot
HPAINTBUFFER
HRAWINPUT
HREDRAW
hres
hresult
hrgn
hsb
HSCROLL
hsi
hstring
HTCLIENT
hthumbnail
HTOUCHINPUT
HTTRANSPARENT
HVal
HValue
Hvci
hwb
HWHEEL
HWINEVENTHOOK
hwnd
HWNDFIRST
HWNDLAST
HWNDNEXT
HWNDPREV
hyjiacan
IBeam
ICapture
IClass
ICONERROR
IData
IDD
IDesktop
IDirect
idl
idlist
IDOn
IDR
IDXGI
IEnum
ietf
IExec
IEXPLORE
IFACEMETHOD
IFACEMETHODIMP
IFile
IFilter
IGraphics
iid
Iindex
iiq
IJson
Ijwhost
IKs
ILogon
IMAGEHLP
IMAGERESIZERCONTEXTMENU
IMAGERESIZEREXT
imageresizerinput
imageresizersettings
imagingdevices
ime
inetcpl
Infobar
INFOEXAMPLE
Infotip
initguid
inorder
INPC
inproc
INPUTHARDWARE
INPUTKEYBOARD
INPUTLANGCHANGED
INPUTMOUSE
inputparser
INPUTSINK
INPUTTYPE
INSTALLDESKTOPSHORTCUT
INSTALLDIR
INSTALLFOLDER
INSTALLFOLDERTOBOOTSTRAPPERINSTALLFOLDER
INSTALLFOLDERTOPREVIOUSINSTALLFOLDER
INSTALLLOCATION
INSTALLMESSAGE
INSTALLPROPERTY
installscopeperuser
INSTALLSTARTMENUSHORTCUT
INSTALLSTATE
Inste
Intelli
interactable
Interlop
INTRESOURCE
INVALIDARG
invalidoperatioexception
ipcmanager
IPlugin
IPower
IPREVIEW
ipreviewhandlervisualssetfont
IProperty
IPublic
irprops
isbi
ISearch
ISettings
IShell
isocpp
iss
ITask
ith
ITHUMBNAIL
IUI
IUnknown
IWbem
IWeb
IWIC
iwr
IYUV
JArray
jfi
jfif
jgeosdfsdsgmkedfgdfgdfgbkmhcgcflmi
jif
jjw
jobject
jpe
jpnime
Jsons
jsonval
junja
jxr
Kazakhstani
kdc
keybd
KEYBDDATA
KEYBDINPUT
keyboardeventhandlers
keyboardmanagercommon
KEYBOARDMANAGEREDITOR
keyboardmanagerstate
keyboardmanagerui
keydropdowncontrol
KEYEVENTF
KEYIMAGE
keynum
keyremaps
KILLFOCUS
killrunner
Knownfolders
KSPROPERTY
Kybd
languagesjson
lastcodeanalysissucceeded
Lastdevice
LAYOUTRTL
LCIDTo
lcl
Lclean
Ldone
ldx
LEFTSCROLLBAR
lego
LError
LEVELID
LExit
lhwnd
LIBID
licate
lindex
LINKOVERLAY
LINQTo
listview
lld
LLKH
llkhf
lmcons
LMEM
LMENU
lnks
LOADFROMFILE
LOBYTE
LOCALDISPLAY
LOCALPACKAGE
localport
LOCALSYSTEM
LOCATIONCHANGE
LOGFONT
LOGFONTW
logon
LOGPIXELSX
longdate
LONGLONG
lowlevel
LOWORD
lparam
LPBITMAPINFOHEADER
LPCITEMIDLIST
LPCMINVOKECOMMANDINFO
LPCREATESTRUCT
LPCRECT
LPCTSTR
lpdw
lpfn
LPINPUT
lpmi
LPMINMAXINFO
LPMONITORINFO
LPOSVERSIONINFOEXW
LPQUERY
lprc
LPSAFEARRAY
lpsz
lpt
LPTHREAD
LPTOP
lptpm
LPTR
LPTSTR
LPW
lpwndpl
LReader
LRESULT
lstrcmp
lstrcmpi
lstrlen
LTRB
LTRREADING
luid
LUMA
lusrmgr
LVal
LWA
lwin
LZero
majortype
makecab
MAKEINTRESOURCE
MAKEINTRESOURCEA
MAKEINTRESOURCEW
makepri
manifestdependency
MAPPEDTOSAMEKEY
MAPTOSAMESHORTCUT
MAPVK
MARKDOWNPREVIEWHANDLERCPP
MAXIMIZEBOX
MAXSHORTCUTSIZE
maxversiontested
MBR
mdc
MDICHILD
MDL
mdtext
mdtxt
mdwn
MEDIASUBTYPE
mediatype
mef
MENUBREAK
MENUITEMINFO
MENUITEMINFOW
MERGECOPY
MERGEPAINT
Metadatas
metafile
mfapi
mfc
mfidl
mfobjects
mfplat
Mfsensorgroup
mftransform
Mgmt
mic
midl
mii
MIIM
mindaro
Minimatch
Minimizable
MINIMIZEBOX
MINIMIZEEND
MINIMIZESTART
miniz
Miracast
mjpg
mkdn
mlcfg
mmc
mmcexe
MMdd
mmdeviceapi
mmi
mmsys
mmsystem
mockapi
MODESPRUNED
MONITORENUMPROC
MONITORINFO
MONITORINFOEX
MONITORINFOEXW
monitorinfof
MOUSEACTIVATE
MOUSEDATA
MOUSEEVENTF
MOUSEHWHEEL
MOUSEINPUT
MOVESIZEEND
MOVESIZESTART
MOZILLAPL
MOZPL
mpmc
MRM
MRT
mru
mrw
msc
msclr
mscorlib
msdata
msedge
MSGFLT
MSIFASTINSTALL
MSIHANDLE
msiquery
MSIRESTARTMANAGERCONTROL
MSIXCA
MSLLHOOKSTRUCT
Mso
msp
msrc
msstore
mst
msvcp
MTND
MULTIPLEUSE
multizone
muxc
mvvm
MWBEx
MYICON
NAMECHANGE
namespaceanddescendants
nao
NCACTIVATE
ncc
NCCALCSIZE
NCCREATE
NCDESTROY
NCHITTEST
NCLBUTTONDBLCLK
NCLBUTTONDOWN
NCLBUTTONUP
NCMBUTTONDBLCLK
NCMBUTTONDOWN
NCMBUTTONUP
NCMOUSELEAVE
NCMOUSEMOVE
nconsectetur
ncpa
NCPAINT
NCRENDERING
ndp
NEEDDISPATCH
needinfo
netcore
netcoreapp
netcpl
netframework
netsetup
netsh
newcolor
newdev
newitem
newpath
newrow
newsgroups
NIF
NLD
NLog
NLSTEXT
NNN
NOACTIVATE
NOAGGREGATION
NOASYNC
NOCLOSEPROCESS
NOCOALESCE
NOCOPYBITS
nodeca
nodoc
NODRAWCAPTION
NODRAWICON
NOINHERITLAYOUT
NOINTERFACE
NOLINKINFO
NOMINMAX
NOMIRRORBITMAP
NOMOVE
nonclient
NONELEVATED
NONINFRINGEMENT
nonstd
NOOWNERZORDER
NOPARENTNOTIFY
NOREDIRECTIONBITMAP
NOREDRAW
NOREMOVE
norename
NOREPEAT
NOREPOSITION
norestart
NORMALDISPLAY
NORMALUSER
NOSEARCH
NOSENDCHANGING
NOSIZE
NOTIFICATIONSDLL
NOTIFYICONDATAW
NOTIMPL
NOTOPMOST
NOTRACK
NOTSRCCOPY
NOTSRCERASE
NOZORDER
NPH
npmjs
NResize
nrw
nsunt
NTAPI
ntdll
ntfs
NTSTATUS
nugets
nullonfailure
numberbox
nwc
Objbase
objidl
ocr
Ocrsettings
odbccp
officehubintl
ofs
oldcolor
olditem
oldpath
oldtheme
oleaut
OLECHAR
onebranch
OOBEPT
opencode
opensource
openxmlformats
OPTIMIZEFORINVOKE
ORAW
ori
ORPHANEDDIALOGTITLE
ORSCANS
oss
ostr
OSVERSIONINFOEX
OSVERSIONINFOEXW
osvi
OUTOFCONTEXT
outpin
Outptr
outputtype
outsettings
OVERLAPPEDWINDOW
overlaywindow
Oversampling
OWNDC
OWNERDRAW
Packagemanager
PACL
PAINTSTRUCT
PALETTEWINDOW
PARENTNOTIFY
PARENTRELATIVEEDITING
PARENTRELATIVEFORADDRESSBAR
PARENTRELATIVEPARSING
parray
PARTIALCONFIRMATIONDIALOGTITLE
PATCOPY
pathcch
Pathto
PATINVERT
PATPAINT
PAUDIO
pbc
PBlob
pcb
pcch
pcelt
pch
PCIDLIST
PCWSTR
pdisp
pdo
pdto
pdtobj
pdw
pef
PElems
Pels
PERCEIVEDFLAG
perfmon
pesi
pevent
PEXCEPTION
pfn
pfo
pft
pgp
pguid
phbm
phbmp
phwnd
pici
pidl
PIDLIST
PINDIR
pinfo
pinvoke
pipename
PKBDLLHOOKSTRUCT
plib
PLK
ploc
ploca
plocm
pluginsmodel
PMSIHANDLE
Pnp
Popups
POPUPWINDOW
POWERRENAMECONTEXTMENU
powerrenameinput
POWERRENAMETEST
POWERTOYNAME
powertoyssetup
powertoysusersetup
Powrprof
ppenum
ppidl
ppmt
pprm
pproc
ppshv
ppsi
ppsid
ppsrm
ppsrree
ppstm
ppsz
pptal
ppv
prc
Prefixer
Preinstalled
prevhost
previewer
PREVIEWHANDLERFRAMEINFO
previouscamera
PREVIOUSINSTALLFOLDER
PREVIOUSVERSIONSINSTALLED
prevpane
prgms
pri
PRINTCLIENT
printmanagement
prm
proactively
PROCESSKEY
processthreadsapi
PRODEXT
PRODUCTVERSION
Progman
programdata
projectname
PROPBAG
PROPERTYKEY
propkey
propvarutil
prvpane
psapi
pscid
PSECURITY
psfgao
psfi
PSMODULEPATH
Psr
psrm
psrree
pstatstg
pstm
pstr
pstream
pstrm
PSYSTEM
psz
ptb
ptc
ptd
PTOKEN
PToy
ptstr
pui
pwa
pwcs
PWSTR
pwsz
pwtd
QDC
qianlifeng
qit
QITAB
QITABENT
qoi
<<<<<<< HEAD
=======
qps
Quarternary
>>>>>>> a94b3eec
QUERYENDSESSION
QUERYOPEN
QUEUESYNC
QUNS
qwertyuiopasdfghjklzxcvbnm
qwrtyuiopsghjklzxvnm
raf
RAII
RAlt
Rasterize
RAWINPUTDEVICE
RAWINPUTHEADER
RAWPATH
rbhid
rclsid
READMODE
READOBJECTS
recents
RECTDESTINATION
rectp
RECTSOURCE
recyclebin
redirectedfrom
Redist
redistributable
reencode
reencoded
REFCLSID
REFGUID
REFIID
REGCLS
regfile
REGFILTER
REGFILTERPINS
REGISTERCLASSFAILED
REGISTRYHEADER
registrypath
REGISTRYPREVIEWEXT
registryroot
regkey
REGPINTYPES
regroot
regsvr
REINSTALLMODE
reloadable
remappings
REMAPSUCCESSFUL
REMAPUNSUCCESSFUL
Remotable
remoteip
Removelnk
renamable
RENAMEONCOLLISION
Renamer
reparented
reparenting
reparse
reportbug
requery
requerying
rescap
resgen
resheader
resizers
RESIZETOFIT
resmimetype
RESOURCEID
RESTORETOMAXIMIZED
restrictedcapabilities
restrictederrorinfo
resultlist
RGBQUAD
rgbs
rgelt
rgf
rgn
rgs
RIDEV
RIGHTSCROLLBAR
riid
ringbuffer
RKey
RNumber
roadmap
rop
ROUNDSMALL
rpcrt
RRF
rrr
rsop
Rsp
Rstrtmgr
RTB
RTLREADING
ruleset
runas
rundll
rungameid
RUNLEVEL
runsettings
runspace
runtimeclass
runtimeobject
runtimepack
runtimes
rvm
rwin
rwl
rwz
sacl
safeprojectname
SAMEKEYPREVIOUSLYMAPPED
SAMESHORTCUTPREVIOUSLYMAPPED
SAVEFAILED
scanled
schedtasks
SCID
Scip
scipbe
Scode
screenshots
scrollviewer
sddl
SDKDDK
sdns
searchterm
secpol
SENDCHANGE
sendinput
sendvirtualinput
serverside
SETCONTEXT
setcursor
SETFOCUS
SETFOREGROUND
SETICON
SETREDRAW
SETTEXT
SETTINGCHANGE
SETTINGSCHANGED
settingsheader
settingshotkeycontrol
setvariable
SETWORKAREA
setzero
sfgao
SFGAOF
SHANDLE
sharpkeys
SHCNE
SHCNF
SHCONTF
shcore
shellapi
SHELLDETAILS
SHELLDLL
shellex
SHELLEXECUTEINFO
SHELLEXECUTEINFOW
shellscalingapi
SHFILEINFO
SHGDNF
SHGFI
shinfo
shldisp
shlobj
shlwapi
shmem
shobjidl
SHORTCUTATLEAST
shortcutcontrol
SHORTCUTMAXONEACTIONKEY
SHORTCUTNOREPEATEDMODIFIER
SHORTCUTONEACTIONKEY
SHORTCUTSTARTWITHMODIFIER
Shortcuttool
shortdate
SHORTPATH
shortsplit
showcolorname
SHOWDEFAULT
SHOWELEVATIONPROMPT
SHOWMAXIMIZED
SHOWMINIMIZED
SHOWMINNOACTIVE
SHOWNA
SHOWNOACTIVATE
SHOWNORMAL
SHOWWINDOW
shtypes
sia
SIATTRIBFLAGS
SICHINT
SIDs
siex
sigdn
SIGNINGSCENARIO
Signtool
SINGLEKEY
singlekeyremapcontrol
sipolicy
SIZEBOX
Sizename
SIZENESW
SIZENS
SIZENWSE
sizeread
SIZEWE
SKIPOWNPROCESS
sku
SLGP
sln
SMALLICON
smartphone
SMTO
snwprintf
softline
SOURCECLIENTAREAONLY
SOURCEHEADER
sourcesdirectory
spdisp
spdlog
spdo
spesi
splitwstring
spsi
spsia
spsrm
spsv
SRCAND
SRCCOPY
SRCERASE
Srch
SRCINVERT
SRCPAINT
SResize
srf
srme
srre
srw
srwlock
sse
ssf
STACKFRAME
stackoverflow
STARTF
startupapps
STARTUPINFO
STARTUPINFOEX
STARTUPINFOW
startupscreen
STATFLAG
STATICEDGE
STATSTG
stdafx
STDAPI
stdcpp
stdcpplatest
STDMETHODCALLTYPE
STDMETHODIMP
STGC
STGM
STGMEDIUM
sticpl
stl
storelogo
streamjsonrpc
STRINGIZE
stringtable
stringval
Strm
Strmiids
Strret
strsafe
strutil
sttngs
Stubless
STYLECHANGED
STYLECHANGING
subkeys
SUBLANG
subquery
Superbar
sut
svchost
SVGIn
SVGIO
svgz
SWC
SWFO
SWP
SWRESTORE
SYMED
SYMOPT
SYNCMFT
SYNCPAINT
SYSCHAR
SYSCOLORCHANGE
SYSCOMMAND
SYSDEADCHAR
sysdm
SYSICONINDEX
SYSKEY
syskeydown
SYSKEYUP
SYSLIB
SYSMENU
SYSTEMAPPS
SYSTEMTIME
tapp
TApplication
TApplied
targ
TARGETAPPHEADER
TARGETDIR
targetentrypoint
TARGETHEADER
targetver
taskkill
taskschd
tchar
Tcollab
tcs
tcscpy
TCustom
tdbuild
TDefault
TDevice
telem
telephon
templatenamespace
Tenge
testhost
testprocess
TEXCOORD
TEXTEXTRACTOR
TEXTINCLUDE
tgz
themeresources
THH
THICKFRAME
THISCOMPONENT
THotkey
thumbcache
TILEDWINDOW
timedate
timediff
timeunion
timeutil
Titlecase
TKey
TLayout
tlb
tlbimp
TMPVAR
TNP
toggleswitch
toolkitcontrols
toolkitconverters
Toolset
toolwindow
TOPDOWNDIB
TOUCHEVENTF
TOUCHINPUT
touchpad
tracelogging
traies
transicc
TRAYMOUSEMESSAGE
triaging
TRK
trl
Tsd
TServer
TStr
TValue
tweakme
TWF
tymed
TYPEKEYBOARD
TYPEMOUSE
TYPESHORTCUT
UAC
UAL
uap
udit
uefi
UHash
UIA
UIEx
ULONGLONG
ums
uncompilable
UNCPRIORITY
UNDNAME
UNICODETEXT
uninstantiated
uniquifier
Uniquifies
unitconverter
unittests
unknwn
UNLEN
UNORM
unregistering
unremapped
unvirtualized
unwide
UOffset
UOI
Updatelayout
UPGRADINGPRODUCTCODE
Uptool
Usb
USEDEFAULT
USEFILEATTRIBUTES
USERDATA
Userenv
USESHOWWINDOW
USESTDHANDLES
USRDLL
UType
uwp
uxtheme
vabdq
validmodulename
valuegenerator
variantassignment
vcamp
vcdl
vcgtq
VCINSTALLDIR
vcm
Vcpkg
VCRT
vcruntime
vcvars
VDesktop
vdi
vdupq
VERBSONLY
VERBW
VERIFYCONTEXT
verrsrc
VERSIONINFO
VFT
vget
vgetq
vid
VIDCAP
videoconferencevirtualdriver
VIDEOINFOHEADER
viewmodel
vih
VIRTUALDESK
visiblecolorformats
Visibletrue
VKey
vmovl
vorrq
VOS
vpaddlq
vqsubq
VREDRAW
vreinterpretq
VSC
VSCBD
vscdb
vsconfig
VSCROLL
vsetq
VSM
vso
vsonline
vstemplate
VSTHRD
VSTT
vswhere
Vtbl
WANTPALM
wbem
wbemuuid
WBounds
Wca
wcautil
WCE
wcex
WClass
wcsnicmp
WDA
wdp
wdupenv
webbrowsers
webcam
webpage
websites
wekyb
Wevtapi
wgpocpl
WIC
wil
winapi
winappdriver
wincodec
Wincodecsdk
wincolor
windef
windir
WINDOWCREATED
WINDOWEDGE
WINDOWNAME
WINDOWPLACEMENT
WINDOWPOSCHANGED
WINDOWPOSCHANGING
windowsapp
WINDOWSBUILDNUMBER
Windowscodecs
windowssearch
windowssettings
WINDOWSTYLES
WINDOWSTYLESICON
windowsx
winerror
WINEVENT
winevt
winexe
winforms
winfx
winget
wingetcreate
Winhook
WINL
winlogon
winmd
winmm
winnt
winres
winrt
winsdk
winsdkver
winspool
winsta
winternl
WINTHRESHOLD
WINVER
winxamlmanager
wistd
withinrafael
Withscript
wixproj
wixtoolset
WIXUI
WKSG
Wlkr
wmain
Wman
WMI
WMICIM
wmimgmt
wmp
wnd
WNDCLASS
WNDCLASSEX
WNDCLASSEXW
WNDCLASSW
WNDPROC
workarounds
wox
wparam
wpf
wpftmp
wpfui
wpr
wprp
wql
wregex
WReserved
WResize
WRITEOBJECTS
Wrk
wrl
wscui
wsf
wsh
wsl
wstr
wsz
WTA
WTNCA
wtoi
WTS
wtsapi
WTSAT
Wubi
WVC
Wwanpp
XAxis
XDocument
XElement
xfd
XFile
XIncrement
XLoc
XNamespace
XPels
XPixel
XResource
xsi
XStr
xstyler
XUP
XVIRTUALSCREEN
xxxxxx
YAxis
Yeet
YIncrement
yinle
yinyue
YPels
YResolution
YStr
YVIRTUALSCREEN
ZEROINIT
zonable
zoneset
Zoneszonabletester
zzz<|MERGE_RESOLUTION|>--- conflicted
+++ resolved
@@ -1215,11 +1215,8 @@
 QITAB
 QITABENT
 qoi
-<<<<<<< HEAD
-=======
 qps
 Quarternary
->>>>>>> a94b3eec
 QUERYENDSESSION
 QUERYOPEN
 QUEUESYNC
